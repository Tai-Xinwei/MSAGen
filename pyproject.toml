[build-system]
requires = ["setuptools>=61.0", "numpy", "Cython==0.29.32", "setuptools-scm"]
build-backend = "setuptools.build_meta"

[project]
name = "a4sframework"
authors = [
  { name="MSRA4S" },
]
description = "A package for building science foundation model"
readme = "README.md"
requires-python = ">=3.9"
classifiers = [
    "Programming Language :: Python :: 3",
    "License :: OSI Approved :: MIT License",
    "Operating System :: OS Independent",
]
dependencies = [
<<<<<<< HEAD
  'torch-geometric==2.3.0',
  'deepspeed==0.13.4',
  'ogb==1.3.6',
  'rdkit-pypi==2021.9.3',
  'rdkit==2023.3.3',
  'tensorboard',
  'numba',
  'Cython==0.29.32',
  'torchvision==0.16.0',
  'torcheval',
  'networkx',
  'lmdb',
  'mlflow',
  'azureml-mlflow',
  'wandb',
  'loguru',
  'transformers==4.39.3',
  'peft',
  'sentencepiece',
  'sacremoses',
  'mendeleev',
  'biopython',
  'torch==2.1.0'
=======
    'torch==2.2.2',
    'torchvision==0.17.2',
    'torchaudio==2.2.2',
    'biopython==1.83',
    'ogb==1.3.6',
    'wandb==0.16.5',
    'networkx==3.2.1',
    'lmdb==1.4.1',
    'dm-tree==0.1.8',
    'tensorboard==2.16.2',
    'loguru==0.7.2',
    'transformers==4.39.3',
    'mendeleev==0.15.0',
    'sentencepiece==0.2.0',
    'peft==0.10.0',
    'setuptools-scm==8.0.4',
    'cython==3.0.10',
    'torch_geometric==2.5.2',
    'torch-tb-profiler==0.4.3',
    'deepspeed==0.14.0',
    'packaging==23.2',
    'ninja==1.11.1.1',
    'pip==24.0',
    "sacremoses==0.1.1"
>>>>>>> ab513ad9
]

dynamic = ["version"]

[project.optional-dependencies]
dev = [
  'flake8',
  'pytest',
  'black==22.3.0'
]
docs = [
  'sphinx',
  'sphinx-argparse'
]

[project.urls]
homepage = "https://dev.azure.com/AI4ScienceSFM/SFM_framework"
repository = "https://AI4ScienceSFM@dev.azure.com/AI4ScienceSFM/SFM_framework/_git/SFM_framework"
documentation = "https://super-adventure-59315m6.pages.github.io/"<|MERGE_RESOLUTION|>--- conflicted
+++ resolved
@@ -16,31 +16,6 @@
     "Operating System :: OS Independent",
 ]
 dependencies = [
-<<<<<<< HEAD
-  'torch-geometric==2.3.0',
-  'deepspeed==0.13.4',
-  'ogb==1.3.6',
-  'rdkit-pypi==2021.9.3',
-  'rdkit==2023.3.3',
-  'tensorboard',
-  'numba',
-  'Cython==0.29.32',
-  'torchvision==0.16.0',
-  'torcheval',
-  'networkx',
-  'lmdb',
-  'mlflow',
-  'azureml-mlflow',
-  'wandb',
-  'loguru',
-  'transformers==4.39.3',
-  'peft',
-  'sentencepiece',
-  'sacremoses',
-  'mendeleev',
-  'biopython',
-  'torch==2.1.0'
-=======
     'torch==2.2.2',
     'torchvision==0.17.2',
     'torchaudio==2.2.2',
@@ -65,7 +40,6 @@
     'ninja==1.11.1.1',
     'pip==24.0',
     "sacremoses==0.1.1"
->>>>>>> ab513ad9
 ]
 
 dynamic = ["version"]
