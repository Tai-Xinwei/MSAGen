 # Steps to run:
# 1. copy data folder https://itpeus4data.blob.core.windows.net/shuz/data/pcq-pos-custom/ to your Azure storage blob container
# 2. copy script mae_3d.sh in FoundationModelProp/ to your Azure storage blob container
# 3. Specify the Azure storage account and container to use
# 4. Submit the job with this yaml file

description: PSMV0

env_defaults:
  NODES: 8
  GPUS: 8
  WANDB_API_KEY: "local-094f941ede8eda7a00c307f50595f054be5382f7"

# target:
  # service: sing
  # name: baltic02
  # workspace_name: msrresrchws
  # service: sing
  # name: baltic02
  # workspace_name: msrresrchws

target:
    service: aml
    name: townsend1
    # name: sfm-nd96amsra100v4-uksouth
#     # name: sfm-nc96-westus3

environment:
  # image: yaosen/sfm-py39-torch2.2.2-cuda12.1:20240417_a
  image: ai4s-sfm:20240429.081857
  registry: msroctocr.azurecr.io
  username: msroctocr

storage:
  blob:
    storage_account_name: hai1data # Storage account
    container_name: sfm # Container name
    mount_dir: /blob

code:
  local_dir: ../SFM_framework

jobs:
- name: psmv1_vt_v4
  tags: [Project_Name:Science_Foundation_Model,ProjectID:PRJ-0209-A40,Experiment:SFM_PSM]
  sku: ${NODES}xG${GPUS}
  mpi: true
  process_count_per_node: 1
  command:
  - export WANDB_TEAM=ai4s-sfm
  - export wandb_group=psm_VT
  - export wandb_project=psm_VT
  - export WANDB_API_KEY=${WANDB_API_KEY}
  - mkdir /blob/pfmexp/output
  - mkdir /blob/experiment/psm/psmv1_vt_v4
  - mkdir /blob/experiment/psm/psmv1_vt_v4/checkpoints
  - mkdir ./output
  - export path=run.sh
  - export num_pred_attn_layer=4
  - export layers=24
  - export hidden_size=1024
  - export ffn_size=4096
  - export num_head=32
  - export atom_loss_coeff=1.0
  - export pos_loss_coeff=1.0
  - export sandwich_ln="true"
  - export dropout=0.0
  - export attn_dropout=0.1
  - export act_dropout=0.1
  - export weight_decay=0.0
  - export droppath_prob=0.0
  - export mask_ratio=0.5
  - export d_tilde=1.0
<<<<<<< HEAD
  - export max_lr=2.0e-4
=======
  - export max_lr=1.5e-4
>>>>>>> b40df9a9
  - export strategy=Zero1
  - export pipeline_model_parallel_size=0
  - export total_num_steps=2000000
  - export warmup_num_steps=10000
  - export train_batch_size=1024
  - export val_batch_size=1024
  - export max_tokens=16000
  - export max_length=512
  - export gradient_accumulation_steps=4
  - export log_interval=100
  - export data_path=/blob/psm/
  - export data_path_list='PubChemQC-B3LYP-PM6,matter-sim-3M,AFDB50-plddt70.lmdb'
  - export dataset_name_list='pm6,mattersim,afdb'
  - export dataset_split_raito='0.5,0.0,0.5'
<<<<<<< HEAD
  - export dataset_micro_batch_size='128,12,12'
  - export fp16=False
  - export loadcheck_path=/blob/experiment/psm/psmv1_vt_v4/checkpoints
  - export save_dir=/blob/pfmexp/output/psmv1_vt_v4/checkpoints
=======
  # - export dataset_micro_batch_size='64,8,8'
  - export dataset_micro_batch_size='128,12,12'
  - export fp16=False
  - export loadcheck_path=/blob/experiment/psm/psmv1_vt_v3/checkpoints
  - export save_dir=/blob/pfmexp/output/psmv1_vt_v3/checkpoints
>>>>>>> b40df9a9
  - eval "$$(conda shell.bash hook)" && conda activate sfm
  - python setup_cython.py build_ext --inplace
  - pip install PyAstronomy
  - pip install fairchem-core
  - pip install PyAstronomy
  - pip install fairchem-core
  - bash ./scripts/psm/pretrain_psm_vanillatransformer.sh
  submit_args:
    container_args:
      shm_size: 1024g
<|MERGE_RESOLUTION|>--- conflicted
+++ resolved
@@ -1,114 +1,100 @@
- # Steps to run:
-# 1. copy data folder https://itpeus4data.blob.core.windows.net/shuz/data/pcq-pos-custom/ to your Azure storage blob container
-# 2. copy script mae_3d.sh in FoundationModelProp/ to your Azure storage blob container
-# 3. Specify the Azure storage account and container to use
-# 4. Submit the job with this yaml file
-
-description: PSMV0
-
-env_defaults:
-  NODES: 8
-  GPUS: 8
-  WANDB_API_KEY: "local-094f941ede8eda7a00c307f50595f054be5382f7"
-
-# target:
-  # service: sing
-  # name: baltic02
-  # workspace_name: msrresrchws
-  # service: sing
-  # name: baltic02
-  # workspace_name: msrresrchws
-
-target:
-    service: aml
-    name: townsend1
-    # name: sfm-nd96amsra100v4-uksouth
-#     # name: sfm-nc96-westus3
-
-environment:
-  # image: yaosen/sfm-py39-torch2.2.2-cuda12.1:20240417_a
-  image: ai4s-sfm:20240429.081857
-  registry: msroctocr.azurecr.io
-  username: msroctocr
-
-storage:
-  blob:
-    storage_account_name: hai1data # Storage account
-    container_name: sfm # Container name
-    mount_dir: /blob
-
-code:
-  local_dir: ../SFM_framework
-
-jobs:
-- name: psmv1_vt_v4
-  tags: [Project_Name:Science_Foundation_Model,ProjectID:PRJ-0209-A40,Experiment:SFM_PSM]
-  sku: ${NODES}xG${GPUS}
-  mpi: true
-  process_count_per_node: 1
-  command:
-  - export WANDB_TEAM=ai4s-sfm
-  - export wandb_group=psm_VT
-  - export wandb_project=psm_VT
-  - export WANDB_API_KEY=${WANDB_API_KEY}
-  - mkdir /blob/pfmexp/output
-  - mkdir /blob/experiment/psm/psmv1_vt_v4
-  - mkdir /blob/experiment/psm/psmv1_vt_v4/checkpoints
-  - mkdir ./output
-  - export path=run.sh
-  - export num_pred_attn_layer=4
-  - export layers=24
-  - export hidden_size=1024
-  - export ffn_size=4096
-  - export num_head=32
-  - export atom_loss_coeff=1.0
-  - export pos_loss_coeff=1.0
-  - export sandwich_ln="true"
-  - export dropout=0.0
-  - export attn_dropout=0.1
-  - export act_dropout=0.1
-  - export weight_decay=0.0
-  - export droppath_prob=0.0
-  - export mask_ratio=0.5
-  - export d_tilde=1.0
-<<<<<<< HEAD
-  - export max_lr=2.0e-4
-=======
-  - export max_lr=1.5e-4
->>>>>>> b40df9a9
-  - export strategy=Zero1
-  - export pipeline_model_parallel_size=0
-  - export total_num_steps=2000000
-  - export warmup_num_steps=10000
-  - export train_batch_size=1024
-  - export val_batch_size=1024
-  - export max_tokens=16000
-  - export max_length=512
-  - export gradient_accumulation_steps=4
-  - export log_interval=100
-  - export data_path=/blob/psm/
-  - export data_path_list='PubChemQC-B3LYP-PM6,matter-sim-3M,AFDB50-plddt70.lmdb'
-  - export dataset_name_list='pm6,mattersim,afdb'
-  - export dataset_split_raito='0.5,0.0,0.5'
-<<<<<<< HEAD
-  - export dataset_micro_batch_size='128,12,12'
-  - export fp16=False
-  - export loadcheck_path=/blob/experiment/psm/psmv1_vt_v4/checkpoints
-  - export save_dir=/blob/pfmexp/output/psmv1_vt_v4/checkpoints
-=======
-  # - export dataset_micro_batch_size='64,8,8'
-  - export dataset_micro_batch_size='128,12,12'
-  - export fp16=False
-  - export loadcheck_path=/blob/experiment/psm/psmv1_vt_v3/checkpoints
-  - export save_dir=/blob/pfmexp/output/psmv1_vt_v3/checkpoints
->>>>>>> b40df9a9
-  - eval "$$(conda shell.bash hook)" && conda activate sfm
-  - python setup_cython.py build_ext --inplace
-  - pip install PyAstronomy
-  - pip install fairchem-core
-  - pip install PyAstronomy
-  - pip install fairchem-core
-  - bash ./scripts/psm/pretrain_psm_vanillatransformer.sh
-  submit_args:
-    container_args:
-      shm_size: 1024g
+ # Steps to run:
+# 1. copy data folder https://itpeus4data.blob.core.windows.net/shuz/data/pcq-pos-custom/ to your Azure storage blob container
+# 2. copy script mae_3d.sh in FoundationModelProp/ to your Azure storage blob container
+# 3. Specify the Azure storage account and container to use
+# 4. Submit the job with this yaml file
+
+description: PSMV0
+
+env_defaults:
+  NODES: 8
+  GPUS: 8
+  WANDB_API_KEY: "local-094f941ede8eda7a00c307f50595f054be5382f7"
+
+# target:
+  # service: sing
+  # name: baltic02
+  # workspace_name: msrresrchws
+  # service: sing
+  # name: baltic02
+  # workspace_name: msrresrchws
+
+target:
+    service: aml
+    name: townsend1
+    # name: sfm-nd96amsra100v4-uksouth
+#     # name: sfm-nc96-westus3
+
+environment:
+  # image: yaosen/sfm-py39-torch2.2.2-cuda12.1:20240417_a
+  image: ai4s-sfm:20240429.081857
+  registry: msroctocr.azurecr.io
+  username: msroctocr
+
+storage:
+  blob:
+    storage_account_name: hai1data # Storage account
+    container_name: sfm # Container name
+    mount_dir: /blob
+
+code:
+  local_dir: ../SFM_framework
+
+jobs:
+- name: psmv1_vt_v4
+  tags: [Project_Name:Science_Foundation_Model,ProjectID:PRJ-0209-A40,Experiment:SFM_PSM]
+  sku: ${NODES}xG${GPUS}
+  mpi: true
+  process_count_per_node: 1
+  command:
+  - export WANDB_TEAM=ai4s-sfm
+  - export wandb_group=psm_VT
+  - export wandb_project=psm_VT
+  - export WANDB_API_KEY=${WANDB_API_KEY}
+  - mkdir /blob/pfmexp/output
+  - mkdir /blob/experiment/psm/psmv1_vt_v4
+  - mkdir /blob/experiment/psm/psmv1_vt_v4/checkpoints
+  - mkdir ./output
+  - export path=run.sh
+  - export num_pred_attn_layer=4
+  - export layers=24
+  - export hidden_size=1024
+  - export ffn_size=4096
+  - export num_head=32
+  - export atom_loss_coeff=1.0
+  - export pos_loss_coeff=1.0
+  - export sandwich_ln="true"
+  - export dropout=0.0
+  - export attn_dropout=0.1
+  - export act_dropout=0.1
+  - export weight_decay=0.0
+  - export droppath_prob=0.0
+  - export mask_ratio=0.5
+  - export d_tilde=1.0
+  - export max_lr=2.0e-4
+  - export strategy=Zero1
+  - export pipeline_model_parallel_size=0
+  - export total_num_steps=2000000
+  - export warmup_num_steps=10000
+  - export train_batch_size=1024
+  - export val_batch_size=1024
+  - export max_tokens=16000
+  - export max_length=512
+  - export gradient_accumulation_steps=4
+  - export log_interval=100
+  - export data_path=/blob/psm/
+  - export data_path_list='PubChemQC-B3LYP-PM6,matter-sim-3M,AFDB50-plddt70.lmdb'
+  - export dataset_name_list='pm6,mattersim,afdb'
+  - export dataset_split_raito='0.5,0.0,0.5'
+  - export dataset_micro_batch_size='128,12,12'
+  - export fp16=False
+  - export loadcheck_path=/blob/experiment/psm/psmv1_vt_v4/checkpoints
+  - export save_dir=/blob/pfmexp/output/psmv1_vt_v4/checkpoints
+  - eval "$$(conda shell.bash hook)" && conda activate sfm
+  - python setup_cython.py build_ext --inplace
+  - pip install PyAstronomy
+  - pip install fairchem-core
+  - bash ./scripts/psm/pretrain_psm_vanillatransformer.sh
+  submit_args:
+    container_args:
+      shm_size: 1024g