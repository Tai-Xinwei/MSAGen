 # Steps to run:
# 1. copy data folder https://itpeus4data.blob.core.windows.net/shuz/data/pcq-pos-custom/ to your Azure storage blob container
# 2. copy script mae_3d.sh in FoundationModelProp/ to your Azure storage blob container
# 3. Specify the Azure storage account and container to use
# 4. Submit the job with this yaml file

description: pfmtest

target:
    service: amlk8s
    name: itphyperdgx2cl1
    vc: hai1


environment:
  image: pj/mfmds:20230207_b
  registry: itpeus4cr.azurecr.io
  username: itpeus4cr


storage:
  blob:
    storage_account_name: hai1data # Storage account
    container_name: pfm # Container name
    mount_dir: /blob

code:
  local_dir: ../SFM_framework

jobs:
- name: pfmtest
  sku: G16
  mpi: true
  process_count_per_node: 1
  command:
  - mkdir /blob/pfmexp/output
  - mkdir /blob/pfmexp/output/pfmtest_dyn
  - mkdir /blob/pfmexp/output/pfmtest_dyn/checkpoints
  - mkdir ./output
  - export path=run.sh
  - export layers=12
  - export num_pred_attn_layer=2
  - export hidden_size=512
  - export ffn_size=2048
  - export num_head=32
  - export num_3d_bias_kernel=16
  - export atom_loss_coeff=1.0
  - export pos_loss_coeff=1.0
  - export sandwich_ln="true"
  - export dropout=0.0
  - export attn_dropout=0.1
  - export act_dropout=0.1
  - export weight_decay=0.0
  - export droppath_prob=0.0
  - export max_num_aa=1024
  - export noise_mode=diff
  - export noise_scale=0.2
  - export mask_ratio=0.5
  - export mode_prob=1.0,0.0,0.0
  - export d_tilde=1.0
  - export max_lr=4e-4
  - export strategy=Zero1
  - export pipeline_model_parallel_size=0
  - export total_num_steps=1000000
  - export warmup_num_steps=1000
<<<<<<< HEAD
  - export train_batch_size=128
=======
  - export train_batch_size=256
>>>>>>> 3b56b09e
  - export val_batch_size=128
  - export max_tokens=4096
  - export max_length=1024
  - export gradient_accumulation_steps=4
  - export log_interval=100
  - export loadcheck_path=/blob/pfmexp/output/pfmtest_dyn/checkpoints
  - mkdir /tmp/data/pm6-86m-3d-filter
  - export data_path=/blob/data/afdb/48organism.lmdb/
  - export save_dir=/blob/pfmexp/output/pfmtest_dyn/checkpoints
  - eval "$$(conda shell.bash hook)" && conda create -n sfm python=3.9 && conda activate sfm
  - bash ./install/install.sh && bash ./install/install_pfm.sh && bash ./install/install_megatron.sh
  - bash ./scripts/pfm/pretrain_pfm.sh
  submit_args:
    container_args:
      shm_size: 1024g
<|MERGE_RESOLUTION|>--- conflicted
+++ resolved
@@ -1,85 +1,81 @@
- # Steps to run:
-# 1. copy data folder https://itpeus4data.blob.core.windows.net/shuz/data/pcq-pos-custom/ to your Azure storage blob container
-# 2. copy script mae_3d.sh in FoundationModelProp/ to your Azure storage blob container
-# 3. Specify the Azure storage account and container to use
-# 4. Submit the job with this yaml file
-
-description: pfmtest
-
-target:
-    service: amlk8s
-    name: itphyperdgx2cl1
-    vc: hai1
-
-
-environment:
-  image: pj/mfmds:20230207_b
-  registry: itpeus4cr.azurecr.io
-  username: itpeus4cr
-
-
-storage:
-  blob:
-    storage_account_name: hai1data # Storage account
-    container_name: pfm # Container name
-    mount_dir: /blob
-
-code:
-  local_dir: ../SFM_framework
-
-jobs:
-- name: pfmtest
-  sku: G16
-  mpi: true
-  process_count_per_node: 1
-  command:
-  - mkdir /blob/pfmexp/output
-  - mkdir /blob/pfmexp/output/pfmtest_dyn
-  - mkdir /blob/pfmexp/output/pfmtest_dyn/checkpoints
-  - mkdir ./output
-  - export path=run.sh
-  - export layers=12
-  - export num_pred_attn_layer=2
-  - export hidden_size=512
-  - export ffn_size=2048
-  - export num_head=32
-  - export num_3d_bias_kernel=16
-  - export atom_loss_coeff=1.0
-  - export pos_loss_coeff=1.0
-  - export sandwich_ln="true"
-  - export dropout=0.0
-  - export attn_dropout=0.1
-  - export act_dropout=0.1
-  - export weight_decay=0.0
-  - export droppath_prob=0.0
-  - export max_num_aa=1024
-  - export noise_mode=diff
-  - export noise_scale=0.2
-  - export mask_ratio=0.5
-  - export mode_prob=1.0,0.0,0.0
-  - export d_tilde=1.0
-  - export max_lr=4e-4
-  - export strategy=Zero1
-  - export pipeline_model_parallel_size=0
-  - export total_num_steps=1000000
-  - export warmup_num_steps=1000
-<<<<<<< HEAD
-  - export train_batch_size=128
-=======
-  - export train_batch_size=256
->>>>>>> 3b56b09e
-  - export val_batch_size=128
-  - export max_tokens=4096
-  - export max_length=1024
-  - export gradient_accumulation_steps=4
-  - export log_interval=100
-  - export loadcheck_path=/blob/pfmexp/output/pfmtest_dyn/checkpoints
-  - mkdir /tmp/data/pm6-86m-3d-filter
-  - export data_path=/blob/data/afdb/48organism.lmdb/
-  - export save_dir=/blob/pfmexp/output/pfmtest_dyn/checkpoints
-  - eval "$$(conda shell.bash hook)" && conda create -n sfm python=3.9 && conda activate sfm
-  - bash ./install/install.sh && bash ./install/install_pfm.sh && bash ./install/install_megatron.sh
-  - bash ./scripts/pfm/pretrain_pfm.sh
-  submit_args:
-    container_args:
-      shm_size: 1024g
+ # Steps to run:
+# 1. copy data folder https://itpeus4data.blob.core.windows.net/shuz/data/pcq-pos-custom/ to your Azure storage blob container
+# 2. copy script mae_3d.sh in FoundationModelProp/ to your Azure storage blob container
+# 3. Specify the Azure storage account and container to use
+# 4. Submit the job with this yaml file
+
+description: pfmtest
+
+target:
+    service: amlk8s
+    name: itphyperdgx2cl1
+    vc: hai1
+
+
+environment:
+  image: pj/mfmds:20230207_b
+  registry: itpeus4cr.azurecr.io
+  username: itpeus4cr
+
+
+storage:
+  blob:
+    storage_account_name: hai1data # Storage account
+    container_name: pfm # Container name
+    mount_dir: /blob
+
+code:
+  local_dir: ../SFM_framework
+
+jobs:
+- name: pfmtest
+  sku: G16
+  mpi: true
+  process_count_per_node: 1
+  command:
+  - mkdir /blob/pfmexp/output
+  - mkdir /blob/pfmexp/output/pfmtest_dyn
+  - mkdir /blob/pfmexp/output/pfmtest_dyn/checkpoints
+  - mkdir ./output
+  - export path=run.sh
+  - export layers=12
+  - export num_pred_attn_layer=2
+  - export hidden_size=512
+  - export ffn_size=2048
+  - export num_head=32
+  - export num_3d_bias_kernel=16
+  - export atom_loss_coeff=1.0
+  - export pos_loss_coeff=1.0
+  - export sandwich_ln="true"
+  - export dropout=0.0
+  - export attn_dropout=0.1
+  - export act_dropout=0.1
+  - export weight_decay=0.0
+  - export droppath_prob=0.0
+  - export max_num_aa=1024
+  - export noise_mode=diff
+  - export noise_scale=0.2
+  - export mask_ratio=0.5
+  - export mode_prob=1.0,0.0,0.0
+  - export d_tilde=1.0
+  - export max_lr=4e-4
+  - export strategy=Zero1
+  - export pipeline_model_parallel_size=0
+  - export total_num_steps=1000000
+  - export warmup_num_steps=1000
+  - export train_batch_size=128
+  - export val_batch_size=128
+  - export max_tokens=4096
+  - export max_length=1024
+  - export gradient_accumulation_steps=4
+  - export log_interval=100
+  - export loadcheck_path=/blob/pfmexp/output/pfmtest_dyn/checkpoints
+  - mkdir /tmp/data/pm6-86m-3d-filter
+  - export data_path=/blob/data/afdb/48organism.lmdb/
+  - export save_dir=/blob/pfmexp/output/pfmtest_dyn/checkpoints
+  - eval "$$(conda shell.bash hook)" && conda create -n sfm python=3.9 && conda activate sfm
+  - bash ./install/install.sh && bash ./install/install_pfm.sh && bash ./install/install_megatron.sh
+  - bash ./scripts/pfm/pretrain_pfm.sh
+  submit_args:
+    container_args:
+      shm_size: 1024g