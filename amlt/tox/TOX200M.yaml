--- conflicted
+++ resolved
@@ -1,108 +1,87 @@
- # Steps to run:
-# 1. copy data folder https://itpeus4data.blob.core.windows.net/shuz/data/pcq-pos-custom/ to your Azure storage blob container
-# 2. copy script mae_3d.sh in FoundationModelProp/ to your Azure storage blob container
-# 3. Specify the Azure storage account and container to use
-# 4. Submit the job with this yaml file
-
-description: psm
-
-env_defaults:
-  NODES: 8
-  GPUS: 8
-  WANDB_API_KEY: "local-094f941ede8eda7a00c307f50595f054be5382f7"
-
-# target:
-#   service: sing
-#   name: baltic02
-#   workspace_name: msrresrchws
-
-
-target:
-    service: aml
-    name: townsend1
-    # name: sfm-nd96amsra100v4-uksouth
-    # name: sfm-nc96-westus3
-
-
-environment:
-<<<<<<< HEAD
-=======
-  # image: yaosen/sfm-py39-torch2.2.2-cuda12.1:20240417_a
->>>>>>> c32fa758
-  image: ai4s-sfm:20240429.081857
-  registry: msroctocr.azurecr.io
-  username: msroctocr
-
-
-storage:
-  blob:
-    storage_account_name: hai1data # Storage account
-    container_name: pfm # Container name
-    mount_dir: /blob
-
-code:
-  local_dir: ../SFM_framework
-
-jobs:
-- name: psm
-  tags: [Project_Name:Science_Foundation_Model,ProjectID:PRJ-0209-A40,Experiment:SFMV1_Alignment]
-  sku: ${NODES}xG${GPUS}
-  mpi: true
-  process_count_per_node: 1
-  command:
-  - export WANDB_API_KEY=${WANDB_API_KEY}
-  - export WANDB_PROJECT=psmpdm_dev
-  - export WANDB_TEAM=large-scale-pde
-  - export wandb_group=pdm_dev
-  - mkdir /blob/pfmexp/output
-<<<<<<< HEAD
-  - mkdir /blob/pfmexp/output/pfmdiff150M_prob1261_m5_bs2048_ddpm_pair_G64_test
-  - mkdir /blob/pfmexp/output/pfmdiff150M_prob1261_m5_bs2048_ddpm_pair_G64_test/checkpoints
-=======
-  - mkdir /blob/pfmexp/output/pfmdiff150M_prob1261_m5_bs2048_ddpm_pair_G64
-  - mkdir /blob/pfmexp/output/pfmdiff150M_prob1261_m5_bs2048_ddpm_pair_G64/checkpoints
->>>>>>> c32fa758
-  - mkdir ./output
-  - export path=run.sh
-  - export layers=12
-  - export hidden_size=1024
-  - export ffn_size=4096
-  - export num_head=32
-  - export sandwich_ln="true"
-  - export dropout=0.0
-  - export attn_dropout=0.1
-  - export act_dropout=0.1
-  - export weight_decay=0.0
-  - export droppath_prob=0.0
-  - export noise_mode=diff
-  - export mask_ratio=0.5
-  - export mode_prob=0.1,0.2,0.6,0.1
-  - export d_tilde=1.0
-  - export max_lr=2e-4
-  - export strategy=Zero1
-  - export pipeline_model_parallel_size=0
-  - export total_num_steps=2000000
-  - export warmup_num_steps=1000
-  - export train_batch_size=2048
-  - export val_batch_size=2048
-  - export max_tokens=16000
-  - export max_length=1024
-  - export gradient_accumulation_steps=1
-  - export log_interval=100
-<<<<<<< HEAD
-  - export loadcheck_path=/blob/pfmexp/output/pfmdiff150M_prob1261_m5_bs2048_ddpm_pair_G64_test/checkpoints
-  - export data_path=/blob/data/afdb/48organisms-fullatom.lmdb/
-  # - export data_path=/blob/data/afdb/AFDB50-plddt70.lmdb/
-  - export save_dir=/blob/pfmexp/output/pfmdiff150M_prob1261_m5_bs2048_ddpm_pair_G64_test/checkpoints
-=======
-  - export loadcheck_path=/blob/pfmexp/output/pfmdiff150M_prob1261_m5_bs2048_ddpm_pair_G64/checkpoints
-  # - export data_path=/blob/data/afdb/48organisms-fullatom.lmdb/
-  - export data_path=/blob/data/afdb/AFDB50-plddt70.lmdb/
-  - export save_dir=/blob/pfmexp/output/pfmdiff150M_prob1261_m5_bs2048_ddpm_pair_G64/checkpoints
->>>>>>> c32fa758
-  - eval "$$(conda shell.bash hook)" && conda activate sfm
-  - python setup_cython.py build_ext --inplace
-  - bash ./scripts/tox/pretrain_tox.sh
-  submit_args:
-    container_args:
-      shm_size: 1024g
+ # Steps to run:
+# 1. copy data folder https://itpeus4data.blob.core.windows.net/shuz/data/pcq-pos-custom/ to your Azure storage blob container
+# 2. copy script mae_3d.sh in FoundationModelProp/ to your Azure storage blob container
+# 3. Specify the Azure storage account and container to use
+# 4. Submit the job with this yaml file
+
+description: psm
+
+env_defaults:
+  NODES: 8
+  GPUS: 8
+  WANDB_API_KEY: "local-094f941ede8eda7a00c307f50595f054be5382f7"
+
+# target:
+#   service: sing
+#   name: baltic02
+#   workspace_name: msrresrchws
+
+
+target:
+    service: aml
+    name: townsend1
+    # name: sfm-nd96amsra100v4-uksouth
+    # name: sfm-nc96-westus3
+
+
+environment:
+  image: ai4s-sfm:20240429.081857
+  registry: msroctocr.azurecr.io
+  username: msroctocr
+
+
+storage:
+  blob:
+    storage_account_name: hai1data # Storage account
+    container_name: pfm # Container name
+    mount_dir: /blob
+
+code:
+  local_dir: ../SFM_framework
+
+jobs:
+- name: psm
+  tags: [Project_Name:Science_Foundation_Model,ProjectID:PRJ-0209-A40,Experiment:SFMV1_Alignment]
+  sku: ${NODES}xG${GPUS}
+  mpi: true
+  process_count_per_node: 1
+  command:
+  - export WANDB_API_KEY=${WANDB_API_KEY}
+  - export WANDB_PROJECT=psmpdm_dev
+  - export WANDB_TEAM=large-scale-pde
+  - export wandb_group=pdm_dev
+  - mkdir /blob/pfmexp/output
+  - mkdir /blob/pfmexp/output/pfmdiff150M_prob1261_m5_bs2048_ddpm_pair_G64_test
+  - mkdir /blob/pfmexp/output/pfmdiff150M_prob1261_m5_bs2048_ddpm_pair_G64_test/checkpoints
+  - export num_head=32
+  - export sandwich_ln="true"
+  - export dropout=0.0
+  - export attn_dropout=0.1
+  - export act_dropout=0.1
+  - export weight_decay=0.0
+  - export droppath_prob=0.0
+  - export noise_mode=diff
+  - export mask_ratio=0.5
+  - export mode_prob=0.1,0.2,0.6,0.1
+  - export d_tilde=1.0
+  - export max_lr=2e-4
+  - export strategy=Zero1
+  - export pipeline_model_parallel_size=0
+  - export total_num_steps=2000000
+  - export warmup_num_steps=1000
+  - export train_batch_size=2048
+  - export val_batch_size=2048
+  - export max_tokens=16000
+  - export max_length=1024
+  - export gradient_accumulation_steps=1
+  - export log_interval=100
+  - export loadcheck_path=/blob/pfmexp/output/pfmdiff150M_prob1261_m5_bs2048_ddpm_pair_G64_test/checkpoints
+  - export data_path=/blob/data/afdb/48organisms-fullatom.lmdb/
+  # - export data_path=/blob/data/afdb/AFDB50-plddt70.lmdb/
+  - export save_dir=/blob/pfmexp/output/pfmdiff150M_prob1261_m5_bs2048_ddpm_pair_G64_test/checkpoints
+  - eval "$$(conda shell.bash hook)" && conda activate sfm
+  - python setup_cython.py build_ext --inplace
+  - bash ./scripts/tox/pretrain_tox.sh
+  submit_args:
+    container_args:
+      shm_size: 1024g