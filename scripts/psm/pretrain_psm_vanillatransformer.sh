--- conflicted
+++ resolved
@@ -41,22 +41,14 @@
 [ -z "${val_batch_size}" ] && val_batch_size=1024
 [ -z "${gradient_accumulation_steps}" ] && gradient_accumulation_steps=8
 [ -z "${strategy}" ] && strategy=Zero1
-<<<<<<< HEAD
 [ -z "${save_epoch_interval}" ] && save_epoch_interval=1
 [ -z "${save_batch_interval}" ] && save_batch_interval=200000000
 [ -z "${log_interval}" ] && log_interval=20
 [ -z "${epochs}" ] && epochs=1000
-=======
-[ -z "${save_epoch_interval}" ] && save_epoch_interval=100
-[ -z "${save_batch_interval}" ] && save_batch_interval=10000000
-[ -z "${log_interval}" ] && log_interval=100
-[ -z "${epochs}" ] && epochs=100
->>>>>>> e7e9bd91
 [ -z "${val_batch_interval}" ] && val_batch_interval=10000
 [ -z "${mode_prob}" ] && mode_prob='0.4,0.4,0.2'
 
 [ -z "${data_path}" ] && data_path='/fastdata/peiran/psm/'
-<<<<<<< HEAD
 # [ -z "${data_path_list}" ] && data_path_list='AFDB50-plddt70.lmdb'
 # [ -z "${dataset_name_list}" ] && dataset_name_list='afdb'
 # [ -z "${dataset_split_raito}" ] && dataset_split_raito='1.0'
@@ -65,34 +57,6 @@
 # [ -z "${dataset_name_list}" ] && dataset_name_list='mattersim'
 # [ -z "${dataset_split_raito}" ] && dataset_split_raito='1.0'
 # [ -z "${dataset_micro_batch_size}" ] && dataset_micro_batch_size="6"
-=======
-# [ -z "${data_path}" ] && data_path='/scratch/sfmarca100/'
-# [ -z "${data_path_list}" ] && data_path_list='AFDB50-plddt70.lmdb'
-# [ -z "${dataset_name_list}" ] && dataset_name_list='afdb'
-# [ -z "${dataset_split_raito}" ] && dataset_split_raito='1.0'
-# [ -z "${dataset_micro_batch_size}" ] && dataset_micro_batch_size="36"
-
-# [ -z "${data_path_list}" ] && data_path_list='PubChemQC-B3LYP-PM6'
-# [ -z "${dataset_name_list}" ] && dataset_name_list='pm6'
-# [ -z "${dataset_split_raito}" ] && dataset_split_raito='1.0'
-# [ -z "${dataset_micro_batch_size}" ] && dataset_micro_batch_size="128"
-
-# [ -z "${data_path_list}" ] && data_path_list='matter-sim-15M-force-filtered-merged'
-# [ -z "${dataset_name_list}" ] && dataset_name_list='mattersim'
-# [ -z "${dataset_split_raito}" ] && dataset_split_raito='1.0'
-# [ -z "${dataset_micro_batch_size}" ] && dataset_micro_batch_size="128"
-
-# [ -z "${data_path_list}" ] && data_path_list='matter-sim-15M-merged'
-# [ -z "${dataset_name_list}" ] && dataset_name_list='mattersim'
-# [ -z "${dataset_split_raito}" ] && dataset_split_raito='1.0'
-# [ -z "${dataset_micro_batch_size}" ] && dataset_micro_batch_size="36"
-
-# [ -z "${data_path_list}" ] && data_path_list='PubChemQC-B3LYP-PM6,matter-sim-15M-force-filtered-merged,AFDB50-plddt70.lmdb,matter-sim-15M-merged'
-# [ -z "${dataset_name_list}" ] && dataset_name_list='pm6,mattersim,afdb,mattersim'
-# [ -z "${dataset_split_raito}" ] && dataset_split_raito='0.3,0.1,0.5,0.1'
-# [ -z "${dataset_micro_batch_size}" ] && dataset_micro_batch_size='128,128,36,36'
-
->>>>>>> e7e9bd91
 [ -z "${data_path_list}" ] && data_path_list='PubChemQC-B3LYP-PM6,matter-sim-15M-force-filtered-merged,AFDB50-plddt70.lmdb,matter-sim-15M-merged,ur50_23_bpe_pack1536.lmdb,20240101_PDB_Training_Data,complex.preprocessed.large'
 [ -z "${dataset_name_list}" ] && dataset_name_list='pm6,mattersim,afdb,mattersim,ur50,pdb,complex'
 [ -z "${dataset_split_raito}" ] && dataset_split_raito='0.2,0.1,0.35,0.1,0.1,0.1,0.05'
@@ -244,11 +208,7 @@
           data_path_list=\"$data_path_list\" dataset_name_list=\"$dataset_name_list\" \
           dataset_split_raito=\"$dataset_split_raito\" \
           save_dir=$save_dir \
-<<<<<<< HEAD
           seed=6670 \
-=======
-          seed=6669 \
->>>>>>> e7e9bd91
           mask_ratio=$mask_ratio \
           d_tilde=$d_tilde \
           strategy=$strategy \
@@ -280,12 +240,9 @@
           AutoGradForce=$AutoGradForce \
           only_use_rotary_embedding_for_protein=$only_use_rotary_embedding_for_protein \
           diffusion_training_loss=$diffusion_training_loss use_hard_dist_loss=$use_hard_dist_loss \
-<<<<<<< HEAD
-=======
           wandb=True wandb_group=$wandb_group wandb_team=$wandb_team wandb_project=$wandb_project \
           mm_tensorcore=$mm_tensorcore \
           compile=$compile \
->>>>>>> e7e9bd91
           loadcheck_path=$loadcheck_path \
           ifresume=True \
 
