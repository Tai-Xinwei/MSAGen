#!/usr/bin/env bash
# Copyright (c) Microsoft Corporation.
# Licensed under the MIT License.
ulimit -c unlimited

export MKL_SERVICE_FORCE_INTEL=1
export MKL_THREADING_LAYER='GNU'

[ -z "${layers}" ] && layers=18
[ -z "${hidden_size}" ] && hidden_size=1024
[ -z "${ffn_size}" ] && ffn_size=4096
[ -z "${decoder_ffn_dim}" ]  && decoder_ffn_dim=1024
[ -z "${num_head}" ] && num_head=32
[ -z "${num_pred_attn_layer}" ] && num_pred_attn_layer=4
[ -z "${atom_loss_coeff}" ] && atom_loss_coeff=1.0
[ -z "${pos_loss_coeff}" ] && pos_loss_coeff=1.0
[ -z "${max_length}" ] && max_length=512
[ -z "${max_tokens}" ] && max_tokens=2000
# [ -z "${max_tokens}" ] && max_tokens=36000

[ -z "${dropout}" ] && dropout=0.1
[ -z "${act_dropout}" ] && act_dropout=0.1
[ -z "${attn_dropout}" ] && attn_dropout=0.1
[ -z "${weight_decay}" ] && weight_decay=0.0
[ -z "${sandwich_ln}" ] && sandwich_ln=true
[ -z "${droppath_prob}" ] && droppath_prob=0.0
[ -z "${noise_scale}" ] && noise_scale=0.2
[ -z "${noise_mode}" ] && noise_mode=diff

[ -z "${mask_ratio}" ] && mask_ratio=0.5
[ -z "${d_tilde}" ] && d_tilde=1
[ -z "${max_lr}" ] && max_lr=2e-4
[ -z "${total_num_steps}" ] && total_num_steps=200000
[ -z "${warmup_num_steps}" ] && warmup_num_steps=1000
[ -z "${train_batch_size}" ] && train_batch_size=64
[ -z "${val_batch_size}" ] && val_batch_size=64
[ -z "${gradient_accumulation_steps}" ] && gradient_accumulation_steps=8
[ -z "${strategy}" ] && strategy=DDP
[ -z "${save_epoch_interval}" ] && save_epoch_interval=1
[ -z "${save_batch_interval}" ] && save_batch_interval=10000
[ -z "${log_interval}" ] && log_interval=100
[ -z "${epochs}" ] && epochs=1000
[ -z "${val_batch_interval}" ] && val_batch_interval=30000

[ -z "${mode_prob}" ] && mode_prob='0.1,0.2,0.7' #sss prob of independent mask_pos==mask_type, mask_pos==full, mask_type==full
# [ -z "${mode_prob}" ] && mode_prob='0.0,0.0,0.0,1.0' # prob of independent mask_pos==mask_type, mask_pos==full, mask_type==full

# [ -z "${data_path}" ] && data_path='/fastdata/peiran/tox/48organisms-fullatom.lmdb/'
[ -z "${data_path}" ] && data_path='/data/peiran/'
# [ -z "${data_path}" ] && data_path='/data/peiran/blob/hai1data/sfm/psm'
[ -z "${data_path_list}" ] && data_path_list='PubChemQC-B3LYP-PM6,matter-sim-15M,AFDB50-plddt70.lmdb'
[ -z "${dataset_name_list}" ] && dataset_name_list='pm6,mattersim,afdb'
[ -z "${dataset_split_raito}" ] && dataset_split_raito='0.4,0.2,0.4'
[ -z "${dataset_micro_batch_size}" ] && dataset_micro_batch_size="8,4,1"
[ -z "${use_unified_batch_sampler}" ] && use_unified_batch_sampler=False

[ -z "${loadcheck_path}" ] && loadcheck_path='/fastdata/peiran/tox/checkpoints/psmV0test/'
[ -z "${save_dir}" ] && save_dir='/fastdata/peiran/tox/checkpoints/psmV0test/'
# [ -z "${save_dir}" ] && save_dir='/home/peiran/FMproj/output/'
[ -z "${dataset_name}" ] && dataset_name="."
[ -z "${add_3d}" ] && add_3d=true
[ -z "${no_2d}" ] && no_2d=false
[ -z "${pipeline_model_parallel_size}" ] && pipeline_model_parallel_size=0

[ -z "${wandb_group}" ] && wandb_group=psm_dev
[ -z "${wandb_team}" ] && wandb_team=ai4s-sfm
[ -z "${wandb_project}" ] && wandb_project=psm_dev
[ -z "${wandb_key}" ] && wandb_key=local-094f941ede8eda7a00c307f50595f054be5382f7

[ -z "${launcher}" ] && launcher='openmpi'
[ -z "${hostfile}" ] && hostfile='/job/hostfile'
[ -z "${MASTER_PORT}" ] && MASTER_PORT=62347
[ -z "${MASTER_ADDR}" ] && MASTER_ADDR=127.0.0.1
[ -z "${OMPI_COMM_WORLD_SIZE}" ] && OMPI_COMM_WORLD_SIZE=1

[ -z "${equivar_vec_init}" ] && equivar_vec_init="RELATIVE_POS"
[ -z "${pbc_cutoff}" ] && pbc_cutoff=20.0
[ -z "${pbc_expanded_num_cell_per_direction}" ] && pbc_expanded_num_cell_per_direction=5
[ -z "${pbc_expanded_token_cutoff}" ] && pbc_expanded_token_cutoff=512
[ -z "${pbc_multigraph_cutoff}" ] && pbc_multigraph_cutoff=5.0
[ -z "${pbc_use_local_attention}" ] && pbc_use_local_attention=True
[ -z "${diffusion_noise_std}" ] && diffusion_noise_std=1.0

[ -z "${diff_init_lattice_size}" ] && diff_init_lattice_size=10.0
[ -z "${diffusion_sampling}" ] && diffusion_sampling="ddpm"
[ -z "${num_timesteps}" ] && num_timesteps=5000
[ -z "${ddpm_beta_start}" ] && ddpm_beta_start=1e-7
[ -z "${ddpm_beta_end}" ] && ddpm_beta_end=2e-3
[ -z "${ddpm_schedule}" ] && ddpm_schedule=sigmoid

[ -z "${equivar_use_linear_bias}" ] && equivar_use_linear_bias=True
[ -z "${equivar_use_attention_bias}" ] && equivar_use_attention_bias=True

[ -z "${clean_sample_ratio}" ] && clean_sample_ratio=0.5

[ -z "${fp16}" ] && fp16=True

[ -z "${psm_validation_mode}" ] && psm_validation_mode=False
[ -z "${sample_in_validation}" ] && sample_in_validation=False
[ -z "${num_sampling_time}" ] && num_sampling_time=1
[ -z "${sampled_structure_output_path}" ] && sampled_structure_output_path="sample_save_dir"
[ -z "${psm_finetune_mode}" ] && psm_finetune_mode=False
[ -z "${psm_sample_structure_in_finetune}" ] && psm_sample_structure_in_finetune=False
[ -z "${psm_finetune_reset_head}" ] && psm_finetune_reset_head=True

[ -z "${rescale_loss_with_std}" ] && rescale_loss_with_std=False
[ -z "${only_use_rotary_embedding_for_protein}" ] && only_use_rotary_embedding_for_protein=False
[ -z "${use_dali_pipeline}" ] && use_dali_pipeline=True

[ -z "${use_memory_efficient_attention}" ] && use_memory_efficient_attention=True

echo -e "\n\n"
echo "==================================MP==========================================="
[ -z "${n_gpu}" ] && n_gpu=$(nvidia-smi -L | wc -l)
echo "n_gpu: ${n_gpu}"
echo "MASTER_ADDR: ${MASTER_ADDR}"
echo "MASTER_PORT: ${MASTER_PORT}"
echo "NCCL_SOCKET_IFNAME: ${NCCL_SOCKET_IFNAME}"
echo "LOCAL_RANK : ${LOCAL_RANK}"
echo "OMPI_COMM_WORLD_RANK: ${OMPI_COMM_WORLD_RANK}"
echo "OMPI_COMM_WORLD_SIZE: ${OMPI_COMM_WORLD_SIZE}"
echo "OMPI_COMM_WORLD_LOCAL_RANK: ${OMPI_COMM_WORLD_LOCAL_RANK}"

# echo "AZUREML_EXPERIMENT_ID: ${AZUREML_EXPERIMENT_ID}"

echo -e "\n\n"
echo "=====================================ARGS======================================"
echo "n_layers: ${layers}"
echo "num_pred_attn_layer: ${num_pred_attn_layer}"
echo "hidden_size: ${hidden_size}"
echo "ffn_size: ${ffn_size}"
echo "num_head: ${num_head}"
echo "d_tilde: ${d_tilde}"
echo "sandwich_ln: ${sandwich_ln}"
echo "max_lr: ${max_lr}"
echo "total_num_steps: ${total_num_steps}"
echo "warmup_num_steps: ${warmup_num_steps}"
echo "dropout: ${dropout}"
echo "attn_dropout: ${attn_dropout}"
echo "act_dropout: ${act_dropout}"
echo "weight_decay: ${weight_decay}"
echo "droppath_prob: ${droppath_prob}"
echo "atom_loss_coeff: ${atom_loss_coeff}"
echo "pos_loss_coeff: ${pos_loss_coeff}"
echo "no_2d: ${no_2d}"
echo "add_3d: ${add_3d}"
echo "data_path: ${data_path}"
echo "output_path: ${output_path}"
echo "dataset_name: ${dataset_name}"
echo "noise_scale: ${noise_scale}"
echo "mask_ratio: ${mask_ratio}"
echo "mode_prob: ${mode_prob}"
echo "noise_mode: ${noise_mode}"
echo "pipeline_model_parallel_size: ${pipeline_model_parallel_size}"

# export NCCL_ASYNC_ERROR_HADNLING=1
# export NCCL_DEBUG=INFO
# export NCCL_IB_PCI_RELAXED_ORDERING=1
# export NCCL_IB_DISABLE=1
export OMPI_COMM_WORLD_RANK=$OMPI_COMM_WORLD_RANK
export OMPI_COMM_WORLD_SIZE=$OMPI_COMM_WORLD_SIZE
# export NCCL_SOCKET_IFNAME=eth0
# export OMP_NUM_THREADS=1

wandb login --relogin --host=https://microsoft-research.wandb.io $wandb_key
export WANDB_API_KEY=$wandb_key

if [[ -z "${OMPI_COMM_WORLD_SIZE}" ]]
then
  DISTRIBUTED_ARGS=""
else
  if (( $OMPI_COMM_WORLD_SIZE == 1))
  then
    DISTRIBUTED_ARGS="--nproc_per_node $n_gpu \
                      --master_port $MASTER_PORT"
  else
    DISTRIBUTED_ARGS="--nproc_per_node $n_gpu \
                      --nnodes $OMPI_COMM_WORLD_SIZE \
                      --node_rank $OMPI_COMM_WORLD_RANK \
                      --master_addr $MASTER_ADDR"
  fi
fi

echo "DISTRIBUTED_ARGS: ${DISTRIBUTED_ARGS}"
#   num_attention_heads=$num_head \

torchrun $DISTRIBUTED_ARGS sfm/tasks/psm/pretrain_psm.py \
          --config-name=config_psm.yaml \
          backbone_config=graphormer \
          backbone=graphormer \
          encoder_attention_heads=$num_head \
          encoder_layers=$layers \
          encoder_ffn_embed_dim=$ffn_size \
          encoder_embed_dim=$hidden_size \
          droppath_prob=$droppath_prob \
          attn_dropout=$attn_dropout \
          act_dropout=$act_dropout \
          dropout=$dropout \
          weight_decay=$weight_decay \
          sandwich_ln=True \
          add_3d=True \
          data_path=$data_path \
          data_path_list=\"$data_path_list\" dataset_name_list=\"$dataset_name_list\" \
          dataset_split_raito=\"$dataset_split_raito\" \
          save_dir=$save_dir \
          seed=12345 \
          ifresume=True \
          mask_ratio=$mask_ratio \
          noise_scale=$noise_scale \
          num_pred_attn_layer=$num_pred_attn_layer \
          d_tilde=$d_tilde \
          strategy=$strategy \
          max_lr=$max_lr \
          mode_prob=\"$mode_prob\" noise_mode=$noise_mode\
          use_2d_atom_features=True use_2d_bond_features=True \
          total_num_steps=$total_num_steps \
          warmup_num_steps=$warmup_num_steps \
          train_batch_size=$train_batch_size val_batch_size=$val_batch_size max_length=$max_length \
          gradient_accumulation_steps=$gradient_accumulation_steps \
          save_epoch_interval=$save_epoch_interval total_num_epochs=$epochs \
          save_batch_interval=$save_batch_interval log_interval=$log_interval loadcheck_path=$loadcheck_path \
          equivar_vec_init=$equivar_vec_init pbc_use_local_attention=$pbc_use_local_attention \
          pbc_cutoff=$pbc_cutoff pbc_expanded_num_cell_per_direction=$pbc_expanded_num_cell_per_direction \
          pbc_expanded_token_cutoff=$pbc_expanded_token_cutoff pbc_multigraph_cutoff=$pbc_multigraph_cutoff \
          diffusion_noise_std=$diffusion_noise_std fp16=$fp16 \
          diff_init_lattice_size=$diff_init_lattice_size diffusion_sampling=$diffusion_sampling \
          num_timesteps=$num_timesteps ddpm_beta_start=$ddpm_beta_start \
          ddpm_beta_end=$ddpm_beta_end ddpm_schedule=$ddpm_schedule \
          dataset_micro_batch_size=\"$dataset_micro_batch_size\" equivar_use_linear_bias=$equivar_use_linear_bias \
          equivar_use_attention_bias=$equivar_use_attention_bias use_unified_batch_sampler=$use_unified_batch_sampler \
          clean_sample_ratio=$clean_sample_ratio \
          sample_in_validation=$sample_in_validation \
          sampled_structure_output_path=$sampled_structure_output_path \
          psm_validation_mode=$psm_validation_mode \
          num_sampling_time=$num_sampling_time \
          psm_finetune_mode=$psm_finetune_mode \
          psm_sample_structure_in_finetune=$psm_sample_structure_in_finetune \
          psm_finetune_reset_head=$psm_finetune_reset_head \
          rescale_loss_with_std=$rescale_loss_with_std \
          only_use_rotary_embedding_for_protein=$only_use_rotary_embedding_for_protein \
<<<<<<< HEAD
          use_dali_pipeline=True \
=======
          use_memory_efficient_attention=$use_memory_efficient_attention \
          decoder_ffn_dim=$decoder_ffn_dim \
>>>>>>> 26b08da1
          wandb=True wandb_group=$wandb_group wandb_team=$wandb_team wandb_project=$wandb_project


          # dynamic_loader --max_tokens=$max_tokens \
          # --use_2d_atom_features --use_2d_bond_features \
          # --dynamic_loader --max_tokens $max_tokens \<|MERGE_RESOLUTION|>--- conflicted
+++ resolved
@@ -238,12 +238,8 @@
           psm_finetune_reset_head=$psm_finetune_reset_head \
           rescale_loss_with_std=$rescale_loss_with_std \
           only_use_rotary_embedding_for_protein=$only_use_rotary_embedding_for_protein \
-<<<<<<< HEAD
-          use_dali_pipeline=True \
-=======
           use_memory_efficient_attention=$use_memory_efficient_attention \
           decoder_ffn_dim=$decoder_ffn_dim \
->>>>>>> 26b08da1
           wandb=True wandb_group=$wandb_group wandb_team=$wandb_team wandb_project=$wandb_project
 
 
