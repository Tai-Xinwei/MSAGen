--- conflicted
+++ resolved
@@ -857,12 +857,8 @@
         x = x.transpose(0, 1)
         x = self.layer_norm(x)
 
-<<<<<<< HEAD
         angle_output = self.angle_decoder(x)
         # self.bond_angle_decoder(x)
-=======
-        angle_output = self.angle_decoder(x)  # angle_output is not final
->>>>>>> 6e5522ee
 
         # apply ∆τ to ˆ C; predict δτ = sθ,G( ˆ C, t); update θ ← θ − α∇θ‖δτ − ∇∆τ pt|0(∆τ | 0)‖2; given in Algorithm 2 of
         # Training procedure of Torsional Diffusion for Molecular Conformer Generation
