--- conflicted
+++ resolved
@@ -107,12 +107,8 @@
             time_embedding = (
                 torch.zeros_like(x).to(x) + self.time_embedding(time)[:, None, :]
             )
-<<<<<<< HEAD
-            t0_emb = torch.zeros_like(x).to(x) + self.time_embedding(0)[:, None, :]
-=======
             t0 = torch.zeros_like(time).to(time)
             t0_emb = torch.zeros_like(x).to(x) + self.time_embedding(t0)[:, None, :]
->>>>>>> 3b56b09e
             time_embedding = torch.where(mask_pos.bool(), time_embedding, t0_emb)
 
             x = x + time_embedding
