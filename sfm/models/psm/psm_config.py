--- conflicted
+++ resolved
@@ -125,11 +125,8 @@
     use_smooth_equviariant_norm: bool = False
     no_rotary_embedding_for_vector: bool = False
     mlm_from_decoder_feature: bool = True
-<<<<<<< HEAD
     disable_data_aug: bool = False
-=======
     use_fp32_in_decoder: bool = False
->>>>>>> d8864bc7
 
     # for 2D information
     use_2d_atom_features: bool = False
