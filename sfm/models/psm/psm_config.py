# -*- coding: utf-8 -*-
from dataclasses import asdict, dataclass
from enum import Enum
from typing import Optional

from sfm.models.graphormer.graphormer_config import GraphormerConfig


class VecInitApproach(Enum):
    ZERO_CENTERED_POS: str = "ZERO_CENTERED_POS"
    RELATIVE_POS: str = "RELATIVE_POS"

    def __str__(self):
        return self.value


class DiffusionTrainingLoss(Enum):
    L1: str = "L1"
    MSE: str = "MSE"

    def __str__(self):
        return self.value


class ForceLoss(Enum):
    L1: str = "L1"
    MSE: str = "MSE"

    def __str__(self):
        return self.value


class DiffusionTimeStepEncoderType(Enum):
    DISCRETE_LEARNABLE: str = "DISCRETE_LEARNABLE"
    POSITIONAL: str = "POSITIONAL"

    def __str__(self):
        return self.value


@dataclass
class PSMConfig(GraphormerConfig):
    model_type: str = "psm"
    seq_masking_method: str = "transformerM"

    add_rope: bool = True
    num_residues: int = 32
    max_num_aa: int = 1024

    encoder_pair_embed_dim: int = 64
    decoder_ffn_dim: int = 1024

    task: str = "mae"
    sample_mode: bool = False

    train_data_path: str = ""
    valid_data_path: str = ""

    data_path_list: str = ""
    dataset_name_list: str = ""
    dataset_split_raito: str = ""
    dataset_micro_batch_size: str = ""

    lamb_pde: float = 0.01

    mode: str = "score"

    # for PBC
    pbc_expanded_token_cutoff: int = 512
    pbc_expanded_num_cell_per_direction: int = 5
    pbc_expanded_distance_cutoff: float = 20.0
    pbc_use_local_attention: bool = False
    pbc_multigraph_cutoff: float = 5.0
    diff_init_lattice_size: float = 4.0

    lattice_size: float = 4.0

    # for diffusion
    diffusion_sampling: str = "ddpm"
    diffusion_mode: str = "epsilon"
    diffusion_noise_std: float = 1.0
    ddim_eta: float = 0.0
    ddim_steps: int = 50
    clean_sample_ratio: float = 0.5
    mode_prob: str = "0.1,0.4,0.5"
    diffusion_training_loss: DiffusionTrainingLoss = DiffusionTrainingLoss.MSE
    diffusion_time_step_encoder_type: DiffusionTimeStepEncoderType = (
        DiffusionTimeStepEncoderType.POSITIONAL
    )
    force_loss_type: ForceLoss = ForceLoss.MSE
    align_x0_in_diffusion_loss: bool = True

    # for equivariant part
    equivar_vec_init: VecInitApproach = VecInitApproach.ZERO_CENTERED_POS
    equivar_use_linear_bias: bool = False
    equivar_use_attention_bias: bool = False

    # for 2D information
    use_2d_atom_features: bool = False
    use_2d_bond_features: bool = False
    preprocess_2d_bond_features_with_cuda: bool = True

    # memory efficient attention
    use_memory_efficient_attention: bool = False

    # loss computation options
    rescale_loss_with_std: bool = False
    energy_loss_ratio: float = 1.0
    force_loss_ratio: float = 1.0
    AutoGradForce: bool = False
    seq_only: bool = False
<<<<<<< HEAD
    hard_dist_loss_raito: float = 20.0
=======
    freeze_backbone: bool = False
    hard_dist_loss_raito: float = 10.0
>>>>>>> 55f6c4b5
    use_hard_dist_loss: bool = False
    if_total_energy: bool = False

    # used in force and noise heads
    num_force_and_noise_head_layers: int = 2

    # used for finetuning and diffusion sampling
    psm_validation_mode: bool = False
    sample_in_validation: bool = False
    num_sampling_time: int = 1
    sampled_structure_output_path: Optional[str] = None
    psm_finetune_mode: bool = False
    psm_sample_structure_in_finetune: bool = False
    psm_finetune_reset_head: bool = False
    psm_finetune_noise_mode: str = "diffusion"
    psm_finetune_valid_noise_mode: str = "diffusion"
    only_use_rotary_embedding_for_protein: bool = False
    psm_validate_for_train_set: bool = False

    # for matbench finetuning
    psm_matbench_task_name: str = ""
    psm_matbench_fold_id: int = 0

    # dali pipeline
    use_dali_pipeline: bool = False

    def __init__(
        self,
        args,
        **kwargs,
    ):
        super().__init__(args)
        for k, v in asdict(self).items():
            if hasattr(args, k):
                setattr(self, k, getattr(args, k))<|MERGE_RESOLUTION|>--- conflicted
+++ resolved
@@ -109,12 +109,8 @@
     force_loss_ratio: float = 1.0
     AutoGradForce: bool = False
     seq_only: bool = False
-<<<<<<< HEAD
+    freeze_backbone: bool = False
     hard_dist_loss_raito: float = 20.0
-=======
-    freeze_backbone: bool = False
-    hard_dist_loss_raito: float = 10.0
->>>>>>> 55f6c4b5
     use_hard_dist_loss: bool = False
     if_total_energy: bool = False
 
