# -*- coding: utf-8 -*-
from dataclasses import asdict, dataclass
from enum import Enum
from typing import Optional

from sfm.models.graphormer.graphormer_config import GraphormerConfig


class VecInitApproach(Enum):
    ZERO_CENTERED_POS: str = "ZERO_CENTERED_POS"
    RELATIVE_POS: str = "RELATIVE_POS"
    AUGMENTED_RELATIVE_POS: str = "AUGMENTED_RELATIVE_POS"
    RELATIVE_POS_VEC_BIAS: str = "RELATIVE_POS_VEC_BIAS"

    def __str__(self):
        return self.value


class DiffusionTrainingLoss(Enum):
    L1: str = "L1"
    MSE: str = "MSE"
    SmoothL1: str = "SmoothL1"

    def __str__(self):
        return self.value


class ForceLoss(Enum):
    L1: str = "L1"
    MSE: str = "MSE"
    SmoothL1: str = "SmoothL1"
    NoiseTolerentL1: str = "NoiseTolerentL1"

    def __str__(self):
        return self.value


class DiffusionTimeStepEncoderType(Enum):
    DISCRETE_LEARNABLE: str = "DISCRETE_LEARNABLE"
    POSITIONAL: str = "POSITIONAL"

    def __str__(self):
        return self.value


class ForceHeadType(Enum):
    LINEAR: str = "LINEAR"
    GATED_EQUIVARIANT: str = "GATED_EQUIVARIANT"
    MLP: str = "MLP"

    def __str__(self) -> str:
        return self.value


class GaussianFeatureNodeType(Enum):
    EXCHANGABLE: str = "EXCHANGABLE"
    NON_EXCHANGABLE: str = "NON_EXCHANGABLE"

    def __str__(self) -> str:
        return self.value


@dataclass
class PSMConfig(GraphormerConfig):
    model_type: str = "psm"
    seq_masking_method: str = "transformerM"

    add_rope: bool = True
    num_residues: int = 32
    max_num_aa: int = 1024

    encoder_pair_embed_dim: int = 64
    decoder_ffn_dim: int = 1024

    task: str = "mae"
    sample_mode: bool = False

    train_data_path: str = ""
    valid_data_path: str = ""

    data_path_list: str = ""
    dataset_name_list: str = ""
    dataset_split_raito: str = ""
    dataset_micro_batch_size: str = ""

    lamb_pde: float = 0.01

    # for PBC
    pbc_expanded_token_cutoff: int = 512
    pbc_expanded_num_cell_per_direction: int = 5
    pbc_expanded_distance_cutoff: float = 20.0
    pbc_use_local_attention: bool = False
    pbc_multigraph_cutoff: float = 5.0
    diff_init_lattice_size: float = 4.0
    add_unit_cell_virtual_node: bool = False
    lattice_size: float = 4.0

    # for protein and complex
    crop_radius: float = 50.0
    max_residue_num: int = 768  # max token number in complex and multi-chain protein
    mode_prob: str = "0.1,0.4,0.5"
<<<<<<< HEAD
    sample_ligand_only: bool = False
=======
    complex_mode_prob: str = "0.1,0.4,0.5"
>>>>>>> 3689a5ea

    # for molecule
    molecule_ref_energy_source: Optional[str] = None
    molecule_outlier_energy_atoms: str = "DEPRECATED_PM6_ATOM_ENERGY_OUTLIER_LIST"

    # for diffusion
    diffusion_sampling: str = "ddpm"
    num_timesteps_stepsize: int = -1
    diffusion_mode: str = "epsilon"
    diffusion_noise_std: float = 1.0
    ddim_eta: float = 0.0
    ddim_steps: int = 50
    clean_sample_ratio: float = 0.5
    diffusion_training_loss: DiffusionTrainingLoss = DiffusionTrainingLoss.MSE
    diffusion_time_step_encoder_type: DiffusionTimeStepEncoderType = (
        DiffusionTimeStepEncoderType.POSITIONAL
    )
    align_x0_in_diffusion_loss: bool = True

    # for force
    force_loss_type: ForceLoss = ForceLoss.L1
    force_head_type: ForceHeadType = ForceHeadType.GATED_EQUIVARIANT
    node_type_edge_method: GaussianFeatureNodeType = (
        GaussianFeatureNodeType.NON_EXCHANGABLE
    )

    # for equivariant part
    equivar_vec_init: VecInitApproach = VecInitApproach.ZERO_CENTERED_POS
    equivar_use_linear_bias: bool = False
    equivar_use_attention_bias: bool = False
    use_smooth_softmax: bool = False
    smooth_factor: float = 20.0
    use_smooth_equviariant_norm: bool = False
    no_rotary_embedding_for_vector: bool = False
    mlm_from_decoder_feature: bool = True
    disable_data_aug: bool = False
    use_fp32_in_decoder: bool = False

    # for 2D information
    use_2d_atom_features: bool = False
    use_2d_bond_features: bool = False
    preprocess_2d_bond_features_with_cuda: bool = True

    # memory efficient attention
    use_memory_efficient_attention: bool = False

    # loss computation options
    rescale_loss_with_std: bool = False
    material_force_loss_ratio: float = 1.0
    material_energy_loss_ratio: float = 1.0
    molecule_energy_loss_ratio: float = 1.0
    energy_per_atom_label_scale: float = 1.0
    molecule_energy_per_atom_std_override: float = 1.0
    decoder_feat4energy: bool = True
    AutoGradForce: bool = False
    NoisePredForce: bool = False
    seq_only: bool = False
    freeze_backbone: bool = False
    hard_dist_loss_raito: float = 20.0
    use_hard_dist_loss: bool = False
    if_total_energy: bool = False

    # used in force and noise heads
    num_force_and_noise_head_layers: int = 2

    # used for finetuning and diffusion sampling
    psm_validation_mode: bool = False
    sample_in_validation: bool = False
    num_sampling_time: int = 1
    sampled_structure_output_path: Optional[str] = None
    psm_finetune_mode: bool = False
    psm_sample_structure_in_finetune: bool = False
    psm_finetune_reset_head: bool = False
    psm_finetune_noise_mode: str = "diffusion"
    psm_finetune_valid_noise_mode: str = "diffusion"
    only_use_rotary_embedding_for_protein: bool = False
    psm_validate_for_train_set: bool = False

    # for matbench finetuning
    psm_matbench_task_name: str = ""
    psm_matbench_fold_id: int = 0

    # dali pipeline
    use_dali_pipeline: bool = False

    def __init__(
        self,
        args,
        **kwargs,
    ):
        super().__init__(args)
        for k, v in asdict(self).items():
            if hasattr(args, k):
                setattr(self, k, getattr(args, k))<|MERGE_RESOLUTION|>--- conflicted
+++ resolved
@@ -99,11 +99,8 @@
     crop_radius: float = 50.0
     max_residue_num: int = 768  # max token number in complex and multi-chain protein
     mode_prob: str = "0.1,0.4,0.5"
-<<<<<<< HEAD
+    complex_mode_prob: str = "0.1,0.4,0.5"
     sample_ligand_only: bool = False
-=======
-    complex_mode_prob: str = "0.1,0.4,0.5"
->>>>>>> 3689a5ea
 
     # for molecule
     molecule_ref_energy_source: Optional[str] = None
