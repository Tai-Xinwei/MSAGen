# -*- coding: utf-8 -*-
import math
import warnings
from typing import Dict, Optional

import e3nn
import torch
from e3nn import o3
from e3nn.math import normalize2mom
from e3nn.nn.models.v2106.gate_points_message_passing import tp_path_exists
from e3nn.util.jit import compile_mode

# for bessel radial basis
from fairchem.core.models.gemnet.layers.radial_basis import RadialBasis
from torch import logical_not, nn
from torch.nn.attention import SDPBackend, sdpa_kernel
from torch_cluster import radius_graph
from torch_scatter import scatter

from sfm.models.psm.equivariant.equiformer.gaussian_rbf import (
    GaussianRadialBasisLayer,
    GaussianSmearing,
)
from sfm.models.psm.equivariant.equiformer.graph_attention_transformer import (
    RadialProfile,
    irreps2gate,
    sort_irreps_even_first,
)
from sfm.models.psm.equivariant.equiformer_v2.drop import DropPath
from sfm.models.psm.equivariant.equiformer_v2.edge_rot_mat import init_edge_rot_mat
from sfm.models.psm.equivariant.equiformer_v2.equiformer_v2_oc20 import (
    CoefficientMappingModule,
    EdgeDegreeEmbedding,
)
from sfm.models.psm.equivariant.equiformer_v2.equiformer_v2_oc20 import (
    SO3_Rotation as eqv2_SO3_Rotation,
)

# from .e2former_att import *
from sfm.models.psm.equivariant.layer_norm import (  # ,\; EquivariantInstanceNorm,EquivariantGraphNorm; EquivariantRMSNormArraySphericalHarmonicsV2,
    EquivariantLayerNormV2,
    RMS_Norm_SH,
    get_norm_layer,
)
from sfm.models.psm.equivariant.maceblocks import (
    EquivariantProductBasisBlock,
    reshape_irreps,
)
from sfm.models.psm.equivariant.so2 import (
    SO2_Convolution,
    SO2_Convolution_sameorder,
    SO3_Rotation,
)
from sfm.models.psm.equivariant.tensor_product import Simple_TensorProduct
from sfm.models.psm.invariant.mixture_bias import GaussianLayer
from sfm.modules.rotary_embedding import RotaryEmbedding

# # QM9
# _MAX_ATOM_TYPE = 20
# # Statistics of QM9 with cutoff radius = 5
# _AVG_NUM_NODES = 18.03065905448718
_AVG_DEGREE = 15.57930850982666


_RESCALE = True
_USE_BIAS = True


class SmoothLeakyReLU(torch.nn.Module):
    def __init__(self, negative_slope=0.2):
        super().__init__()
        self.alpha = negative_slope

    def forward(self, x):
        ## x could be any dimension.
        return 0.8 * x * torch.sigmoid(x) + 0.2 * x

    def extra_repr(self):
        return "negative_slope={}".format(self.alpha)


class Irreps2Scalar(torch.nn.Module):
    def __init__(
        self,
        irreps_in,
        out_dim,
        hidden_dim=None,
        bias=True,
        act="smoothleakyrelu",
        rescale=_RESCALE,
    ):
        """
        1. from irreps to scalar output: [...,irreps] - > [...,out_dim]
        2. bias is used for l=0
        3. act is used for l=0
        4. rescale is default, e.g. irreps is c0*l0+c1*l1+c2*l2+c3*l3, rescale weight is 1/c0**0.5 1/c1**0.5 ...
        """
        super().__init__()
        self.irreps_in = (
            o3.Irreps(irreps_in) if isinstance(irreps_in, str) else irreps_in
        )
        if hidden_dim is not None:
            self.hidden_dim = hidden_dim
        else:
            self.hidden_dim = self.irreps_in[0][0]  # l=0 scalar_dim
        self.out_dim = out_dim
        self.act = act
        self.bias = bias
        self.rescale = rescale

        self.vec_proj_list = nn.ModuleList()
        # self.irreps_in_len = sum([mul*(ir.l*2+1) for mul, ir in self.irreps_in])
        # self.scalar_in_len = sum([mul for mul, ir in self.irreps_in])
        self.lirreps = len(self.irreps_in)
        self.output_mlp = nn.Sequential(
            SmoothLeakyReLU(0.2) if self.act == "smoothleakyrelu" else nn.Identity(),
            nn.Linear(self.hidden_dim, out_dim),  # NOTICE init
        )

        for idx in range(len(self.irreps_in)):
            l = self.irreps_in[idx][1].l
            in_feature = self.irreps_in[idx][0]
            if l == 0:
                vec_proj = nn.Linear(in_feature, self.hidden_dim)
                # bound = 1 / math.sqrt(in_feature)
                # torch.nn.init.uniform_(vec_proj.weight, -bound, bound)
                nn.init.xavier_uniform_(vec_proj.weight)
                vec_proj.bias.data.fill_(0)
            else:
                vec_proj = nn.Linear(in_feature, 2 * (self.hidden_dim), bias=False)
                # bound = 1 / math.sqrt(in_feature*(2*l+1))
                # torch.nn.init.uniform_(vec_proj.weight, -bound, bound)
                nn.init.xavier_uniform_(vec_proj.weight)
            self.vec_proj_list.append(vec_proj)

    def forward(self, input_embedding):
        """
        from e3nn import o3
        irreps_in = o3.Irreps("100x1e+40x2e+10x3e")
        irreps_out = o3.Irreps("20x1e+20x2e+20x3e")
        irrepslinear = IrrepsLinear(irreps_in, irreps_out)
        irreps2scalar = Irreps2Scalar(irreps_in, 128)
        node_embed = irreps_in.randn(200,30,5,-1)
        out_scalar = irreps2scalar(node_embed)
        out_irreps = irrepslinear(node_embed)
        """

        # if input_embedding.shape[-1]!=self.irreps_in_len:
        #     raise ValueError("input_embedding should have same length as irreps_in_len")

        shape = list(input_embedding.shape[:-1])
        num = input_embedding.shape[:-1].numel()
        input_embedding = input_embedding.reshape(num, -1)

        start_idx = 0
        scalars = 0
        for idx, (mul, ir) in enumerate(self.irreps_in):
            if idx == 0 and ir.l == 0:
                scalars = self.vec_proj_list[0](
                    input_embedding[..., : self.irreps_in[0][0]]
                )
                start_idx += mul * (2 * ir.l + 1)
                continue
            vec_proj = self.vec_proj_list[idx]
            vec = (
                input_embedding[:, start_idx : start_idx + mul * (2 * ir.l + 1)]
                .reshape(-1, mul, (2 * ir.l + 1))
                .permute(0, 2, 1)
            )  # [B, 2l+1, D]
            vec1, vec2 = torch.split(
                vec_proj(vec), self.hidden_dim, dim=-1
            )  # [B, 2l+1, D]
            vec_dot = (vec1 * vec2).sum(dim=1)  # [B, 2l+1, D]

            scalars = scalars + vec_dot  # TODO: concat
            start_idx += mul * (2 * ir.l + 1)

        output_embedding = self.output_mlp(scalars)
        output_embedding = output_embedding.reshape(shape + [self.out_dim])
        return output_embedding

    def __repr__(self):
        return f"{self.__class__.__name__}(in_features={self.irreps_in}, out_features={self.out_dim}"


# class IrrepsLinear(torch.nn.Module):
#     def __init__(
#         self,
#         irreps_in,
#         irreps_out,
#         hidden_dim=None,
#         bias=True,
#         act="smoothleakyrelu",
#         rescale=_RESCALE,
#     ):
#         """
#         1. from irreps to scalar output: [...,irreps] - > [...,out_dim]
#         2. bias is used for l=0
#         3. act is used for l=0
#         4. rescale is default, e.g. irreps is c0*l0+c1*l1+c2*l2+c3*l3, rescale weight is 1/c0**0.5 1/c1**0.5 ...
#         """
#         super().__init__()
#         self.irreps_in = o3.Irreps(irreps_in) if isinstance(irreps_in,str) else irreps_in
#         self.irreps_out = o3.Irreps(irreps_out) if isinstance(irreps_out,str) else irreps_out

#         self.irreps_in_len = sum([mul*(ir.l*2+1) for mul, ir in self.irreps_in])
#         self.irreps_out_len = sum([mul*(ir.l*2+1) for mul, ir in self.irreps_out])
#         if hidden_dim is not None:
#             self.hidden_dim = hidden_dim
#         else:
#             self.hidden_dim = self.irreps_in[0][0]  # l=0 scalar_dim
#         self.act = act
#         self.bias = bias
#         self.rescale = rescale

#         self.vec_proj_list = nn.ModuleList()
#         # self.irreps_in_len = sum([mul*(ir.l*2+1) for mul, ir in self.irreps_in])
#         # self.scalar_in_len = sum([mul for mul, ir in self.irreps_in])
#         self.output_mlp = nn.Sequential(
#             SmoothLeakyReLU(0.2) if self.act == "smoothleakyrelu" else nn.Identity(),
#             nn.Linear(self.hidden_dim, self.irreps_out[0][0]),
#         )
#         self.weight_list = nn.ParameterList()
#         for idx in range(len(self.irreps_in)):
#             l = self.irreps_in[idx][1].l
#             in_feature = self.irreps_in[idx][0]
#             if l == 0:
#                 vec_proj = nn.Linear(in_feature, self.hidden_dim)
#                 nn.init.xavier_uniform_(vec_proj.weight)
#                 vec_proj.bias.data.fill_(0)
#             else:
#                 vec_proj = nn.Linear(in_feature, 2 * self.hidden_dim, bias=False)
#                 nn.init.xavier_uniform_(vec_proj.weight)

#                 # weight for l>0
#                 out_feature = self.irreps_out[idx][0]
#                 weight = torch.nn.Parameter(
#                                 torch.randn( out_feature,in_feature)
#                             )
#                 bound = 1 / math.sqrt(in_feature) if self.rescale else 1
#                 torch.nn.init.uniform_(weight, -bound, bound)
#                 self.weight_list.append(weight)

#             self.vec_proj_list.append(vec_proj)


#     def forward(self, input_embedding):
#         """
#         from e3nn import o3
#         irreps_in = o3.Irreps("100x1e+40x2e+10x3e")
#         irreps_out = o3.Irreps("20x1e+20x2e+20x3e")
#         irrepslinear = IrrepsLinear(irreps_in, irreps_out)
#         irreps2scalar = Irreps2Scalar(irreps_in, 128)
#         node_embed = irreps_in.randn(200,30,5,-1)
#         out_scalar = irreps2scalar(node_embed)
#         out_irreps = irrepslinear(node_embed)
#         """

#         # if input_embedding.shape[-1]!=self.irreps_in_len:
#         #     raise ValueError("input_embedding should have same length as irreps_in_len")

#         shape = list(input_embedding.shape[:-1])
#         num = input_embedding.shape[:-1].numel()
#         input_embedding = input_embedding.reshape(num, -1)

#         start_idx = 0
#         scalars = self.vec_proj_list[0](input_embedding[..., : self.irreps_in[0][0]])
#         output_embedding = []
#         for idx, (mul, ir) in enumerate(self.irreps_in):
#             if idx == 0:
#                 start_idx += mul * (2 * ir.l + 1)
#                 continue
#             vec_proj = self.vec_proj_list[idx]
#             vec = (
#                 input_embedding[:, start_idx : start_idx + mul * (2 * ir.l + 1)]
#                 .reshape(-1, mul, (2 * ir.l + 1))
#             )  # [B, D, 2l+1]
#             vec1, vec2 = torch.split(
#                 vec_proj(vec.permute(0, 2, 1)), self.hidden_dim, dim=-1
#             )  # [B, 2l+1, D]
#             vec_dot = (vec1 * vec2).sum(dim=1)  # [B, 2l+1, D]

#             scalars = scalars + vec_dot # TODO: concat

#             # linear for l>0
#             weight = self.weight_list[idx-1]
#             out = torch.matmul(weight,vec).reshape(num,-1) # [B*L, -1]
#             output_embedding.append(out)

#             start_idx += mul * (2 * ir.l + 1)
#         try:
#             scalars = self.output_mlp(scalars)
#         except:
#             raise ValueError(f"scalars shape: {scalars.shape}")
#         output_embedding.insert(0, scalars)
#         output_embedding = torch.cat(output_embedding, dim=1)
#         output_embedding = output_embedding.reshape(shape + [self.irreps_out_len])
#         return output_embedding

#     def __repr__(self):
#         return f"{self.__class__.__name__}(in_features={self.irreps_in}, out_features={self.irreps_out}"


class IrrepsLinear(torch.nn.Module):
    def __init__(
        self, irreps_in, irreps_out, bias=True, act="smoothleakyrelu", rescale=_RESCALE
    ):
        """
        1. from irreps_in to irreps_out output: [...,irreps_in] - > [...,irreps_out]
        2. bias is used for l=0
        3. act is used for l=0
        4. rescale is default, e.g. irreps is c0*l0+c1*l1+c2*l2+c3*l3, rescale weight is 1/c0**0.5 1/c1**0.5 ...
        """
        super().__init__()
        self.irreps_in = (
            o3.Irreps(irreps_in) if isinstance(irreps_in, str) else irreps_in
        )
        self.irreps_out = (
            o3.Irreps(irreps_out) if isinstance(irreps_out, str) else irreps_out
        )

        self.act = act
        self.bias = bias
        self.rescale = rescale

        for idx2 in range(len(self.irreps_out)):
            if self.irreps_out[idx2][1] not in self.irreps_in:
                raise ValueError(
                    f"Error: each irrep of irreps_out {self.irreps_out} should be in irreps_in {self.irreps_in}. Please check your input and output "
                )

        self.weight_list = nn.ParameterList()
        self.bias_list = nn.ParameterList()
        self.act_list = nn.ModuleList()
        self.irreps_in_len = sum([mul * (ir.l * 2 + 1) for mul, ir in self.irreps_in])
        self.irreps_out_len = sum([mul * (ir.l * 2 + 1) for mul, ir in self.irreps_out])
        self.instructions = []
        start_idx = 0
        for idx1 in range(len(self.irreps_in)):
            l = self.irreps_in[idx1][1].l
            mul = self.irreps_in[idx1][0]
            for idx2 in range(len(self.irreps_out)):
                if self.irreps_in[idx1][1].l == self.irreps_out[idx2][1].l:
                    self.instructions.append(
                        [idx1, mul, l, start_idx, start_idx + (l * 2 + 1) * mul]
                    )
                    out_feature = self.irreps_out[idx2][0]

                    weight = torch.nn.Parameter(torch.randn(out_feature, mul))
                    bound = 1 / math.sqrt(mul) if self.rescale else 1
                    torch.nn.init.uniform_(weight, -bound, bound)
                    self.weight_list.append(weight)

                    bias = torch.nn.Parameter(
                        torch.randn(1, out_feature, 1)
                        if self.bias and l == 0
                        else torch.zeros(1, out_feature, 1)
                    )
                    self.bias_list.append(bias)

                    activation = (
                        nn.Sequential(SmoothLeakyReLU())
                        if self.act == "smoothleakyrelu" and l == 0
                        else nn.Sequential()
                    )
                    self.act_list.append(activation)

            start_idx += (l * 2 + 1) * mul

    def forward(self, input_embedding):
        """
        from e3nn import o3
        irreps_in = o3.Irreps("100x1e+40x2e+10x3e")
        irreps_out = o3.Irreps("20x1e+20x2e+20x3e")
        irrepslinear = IrrepsLinear(irreps_in, irreps_out)
        irreps2scalar = Irreps2Scalar(irreps_in, 128)
        node_embed = irreps_in.randn(200,30,5,-1)
        out_scalar = irreps2scalar(node_embed)
        out_irreps = irrepslinear(node_embed)
        """

        if input_embedding.shape[-1] != self.irreps_in_len:
            raise ValueError("input_embedding should have same length as irreps_in_len")

        shape = list(input_embedding.shape[:-1])
        num = input_embedding.shape[:-1].numel()
        input_embedding = input_embedding.reshape(num, -1)

        output_embedding = []
        for idx, (_, mul, l, start, end) in enumerate(self.instructions):
            weight = self.weight_list[idx]
            bias = self.bias_list[idx]
            activation = self.act_list[idx]

            out = (
                torch.matmul(
                    weight, input_embedding[:, start:end].reshape(-1, mul, (2 * l + 1))
                )
                + bias
            )
            out = activation(out).reshape(num, -1)
            output_embedding.append(out)

        output_embedding = torch.cat(output_embedding, dim=1)
        output_embedding = output_embedding.reshape(shape + [self.irreps_out_len])
        return output_embedding


class EquivariantAttention(torch.nn.Module):
    def __init__(self, irreps_in, attn_type="v0", num_attn_heads=8):
        """ """
        super().__init__()
        self.irreps_in = (
            o3.Irreps(irreps_in) if isinstance(irreps_in, str) else irreps_in
        )
        self.irreps_in_len = sum([mul * (ir.l * 2 + 1) for mul, ir in self.irreps_in])
        self.attn_type = attn_type
        self.instructions = []
        self.mul_sizes = []

        start_idx = 0
        self.alpha_dot_list = nn.ParameterList()

        for idx1 in range(len(self.irreps_in)):
            l = self.irreps_in[idx1][1].l
            mul = self.irreps_in[idx1][0]
            self.instructions.append(
                [idx1, mul, l, start_idx, start_idx + (l * 2 + 1) * mul]
            )

            start_idx += (l * 2 + 1) * mul
            self.mul_sizes.append(mul)
            if attn_type == "v1":
                alpha_dot = torch.nn.Parameter(torch.randn(num_attn_heads, mul))
                std = 1.0 / math.sqrt(mul)
                torch.nn.init.uniform_(alpha_dot, -std, std)
                self.alpha_dot_list.append(alpha_dot)

    def forward(self, Q, K):
        """
        Q, K: [B,L,heads,irreps_head]
        """
        B, L, H, _ = Q.shape
        # assert  input_embedding.shape[-1]==self.irreps_in_len, "input_embedding should have same length as irreps_in_len"
        # assert scalars.shape[-1]==sum(self.mul_sizes), f"scalars should have dim {sum(self.mul_sizes)} but got {scalars.shape[-1]}"

        # shape = list(input_embedding.shape[:-1])
        # num = input_embedding.shape[:-1].numel()
        # input_embedding = input_embedding.reshape(num,-1)
        alpha = 0.0
        if self.attn_type == "v0":
            for idx, (_, mul, l, start, end) in enumerate(self.instructions):
                if idx == 0:
                    vec_q = Q[..., start:end]  # (B, L, H, D)
                    vec_k = K[..., start:end]  # (B, L, H, D)
                    alpha_l = torch.einsum(
                        "bmhd,bnhd->bmnh", vec_q, vec_k
                    )  # (B, L, L, H)
                else:
                    vec_q = (
                        Q[..., start:end]
                        .reshape(B, L, H, mul, (2 * l + 1))
                        .permute(0, 1, 2, 4, 3)
                    )  # (B, L, H, 2*l+1, D)
                    vec_k = (
                        K[..., start:end]
                        .reshape(B, L, H, mul, (2 * l + 1))
                        .permute(0, 1, 2, 4, 3)
                    )  # (B, L, H, 2*l+1, D)
                    alpha_l = torch.einsum(
                        "bmhld,bnhld->bmnh", vec_q, vec_k
                    )  # (B, L, L, H, D)
                alpha += alpha_l
        elif self.attn_type == "v1":
            for idx, (_, mul, l, start, end) in enumerate(self.instructions):
                alpha_dot = self.alpha_dot_list[idx]
                if idx == 0:
                    vec_q = Q[..., start:end]  # (B, L, H, D)
                    vec_k = K[..., start:end]  # (B, L, H, D)
                    alpha_l = torch.einsum(
                        "bmhd,bnhd->bmnhd", vec_q, vec_k
                    )  # (B, L, L, H, D)
                    alpha_l = torch.einsum(
                        "bmnhd,hd ->bmnh", alpha_l, alpha_dot
                    )  # (B, L, L, H)
                else:
                    vec_q = (
                        Q[..., start:end]
                        .reshape(B, L, H, mul, (2 * l + 1))
                        .permute(0, 1, 2, 4, 3)
                    )  # (B, L, H, 2*l+1, D)
                    vec_k = (
                        K[..., start:end]
                        .reshape(B, L, H, mul, (2 * l + 1))
                        .permute(0, 1, 2, 4, 3)
                    )  # (B, L, H, 2*l+1, D)
                    alpha_l = torch.einsum(
                        "bmhld,bnhld->bmnhd", vec_q, vec_k
                    )  # (B, L, L, H, D)
                    alpha_l = torch.einsum(
                        "bmnhd,hd ->bmnh", alpha_l, alpha_dot
                    )  # (B, L, L, H) TODO: opt einsum
                alpha += alpha_l
        return alpha


@compile_mode("script")
class Vec2AttnHeads(torch.nn.Module):
    """
    Reshape vectors of shape [..., irreps_head] to vectors of shape
    [..., num_heads, irreps_head].
    """

    def __init__(self, irreps_head, num_heads):
        super().__init__()
        self.num_heads = num_heads
        self.irreps_head = irreps_head
        self.irreps_mid_in = []
        for mul, ir in irreps_head:
            self.irreps_mid_in.append((mul * num_heads, ir))
        self.irreps_mid_in = o3.Irreps(self.irreps_mid_in)
        self.mid_in_indices = []
        start_idx = 0
        for mul, ir in self.irreps_mid_in:
            self.mid_in_indices.append((start_idx, start_idx + mul * ir.dim))
            start_idx = start_idx + mul * ir.dim

    def forward(self, x):
        shape = list(x.shape[:-1])
        num = x.shape[:-1].numel()
        x = x.reshape(num, -1)

        N, _ = x.shape
        out = []
        for ir_idx, (start_idx, end_idx) in enumerate(self.mid_in_indices):
            temp = x.narrow(1, start_idx, end_idx - start_idx)
            temp = temp.reshape(N, self.num_heads, -1)
            out.append(temp)
        out = torch.cat(out, dim=2)
        out = out.reshape(shape + [self.num_heads, -1])
        return out

    def __repr__(self):
        return "{}(irreps_head={}, num_heads={})".format(
            self.__class__.__name__, self.irreps_head, self.num_heads
        )


@compile_mode("script")
class AttnHeads2Vec(torch.nn.Module):
    """
    Convert vectors of shape [..., num_heads, irreps_head] into
    vectors of shape [..., irreps_head * num_heads].
    """

    def __init__(self, irreps_head, num_heads=-1):
        super().__init__()
        self.irreps_head = irreps_head
        self.num_heads = num_heads
        self.head_indices = []
        start_idx = 0
        for mul, ir in self.irreps_head:
            self.head_indices.append((start_idx, start_idx + mul * ir.dim))
            start_idx = start_idx + mul * ir.dim

    def forward(self, x):
        head_cnt = x.shape[-2]
        shape = list(x.shape[:-2])
        num = x.shape[:-2].numel()
        x = x.reshape(num, head_cnt, -1)
        N, _, _ = x.shape
        out = []
        for ir_idx, (start_idx, end_idx) in enumerate(self.head_indices):
            temp = x.narrow(2, start_idx, end_idx - start_idx)
            temp = temp.reshape(N, -1)
            out.append(temp)
        out = torch.cat(out, dim=1)
        out = out.reshape(shape + [-1])
        return out

    def __repr__(self):
        return "{}(irreps_head={})".format(self.__class__.__name__, self.irreps_head)


class EquivariantDropout(nn.Module):
    def __init__(self, irreps, drop_prob):
        """
        equivariant for irreps: [..., irreps]
        """

        super(EquivariantDropout, self).__init__()
        self.irreps = irreps
        self.num_irreps = irreps.num_irreps
        self.drop_prob = drop_prob
        self.drop = torch.nn.Dropout(drop_prob, True)
        self.mul = o3.ElementwiseTensorProduct(
            irreps, o3.Irreps("{}x0e".format(self.num_irreps))
        )

    def forward(self, x):
        """
        x: [..., irreps]

        t1 = o3.Irreps("5x0e+4x1e+3x2e")
        func = EquivariantDropout(t1, 0.5)
        out = func(t1.randn(2,3,-1))
        """
        if not self.training or self.drop_prob == 0.0:
            return x

        shape = x.shape
        N = x.shape[:-1].numel()
        x = x.reshape(N, -1)
        mask = torch.ones((N, self.num_irreps), dtype=x.dtype, device=x.device)
        mask = self.drop(mask)

        out = self.mul(x, mask)

        return out.reshape(shape)


class TensorProductRescale(torch.nn.Module):
    def __init__(
        self,
        irreps_in1,
        irreps_in2,
        irreps_out,
        instructions,
        bias=True,
        rescale=True,
        internal_weights=None,
        shared_weights=None,
        normalization=None,
        mode="default",
    ):
        super().__init__()

        self.irreps_in1 = irreps_in1
        self.irreps_in2 = irreps_in2
        self.irreps_out = irreps_out
        self.rescale = rescale
        self.use_bias = bias

        # e3nn.__version__ == 0.4.4
        # Use `path_normalization` == 'none' to remove normalization factor
        if mode == "simple":
            self.tp = Simple_TensorProduct(
                irreps_in1=self.irreps_in1,
                irreps_in2=self.irreps_in2,
                irreps_out=self.irreps_out,
                instructions=instructions,
                # normalization=normalization,
                # internal_weights=internal_weights,
                # shared_weights=shared_weights,
                # path_normalization="none",
            )
        else:
            self.tp = o3.TensorProduct(
                irreps_in1=self.irreps_in1,
                irreps_in2=self.irreps_in2,
                irreps_out=self.irreps_out,
                instructions=instructions,
                normalization=normalization,
                internal_weights=internal_weights,
                shared_weights=shared_weights,
                path_normalization="none",
            )

        self.init_rescale_bias()

    def calculate_fan_in(self, ins):
        return {
            "uvw": (self.irreps_in1[ins.i_in1].mul * self.irreps_in2[ins.i_in2].mul),
            "uvu": self.irreps_in2[ins.i_in2].mul,
            "uvv": self.irreps_in1[ins.i_in1].mul,
            "uuw": self.irreps_in1[ins.i_in1].mul,
            "uuu": 1,
            "uvuv": 1,
            "uvu<v": 1,
            "u<vw": self.irreps_in1[ins.i_in1].mul
            * (self.irreps_in2[ins.i_in2].mul - 1)
            // 2,
        }[ins.connection_mode]

    def init_rescale_bias(self) -> None:
        irreps_out = self.irreps_out
        # For each zeroth order output irrep we need a bias
        # Determine the order for each output tensor and their dims
        self.irreps_out_orders = [
            int(irrep_str[-2]) for irrep_str in str(irreps_out).split("+")
        ]
        self.irreps_out_dims = [
            int(irrep_str.split("x")[0]) for irrep_str in str(irreps_out).split("+")
        ]
        self.irreps_out_slices = irreps_out.slices()

        # Store tuples of slices and corresponding biases in a list
        self.bias = None
        self.bias_slices = []
        self.bias_slice_idx = []
        self.irreps_bias = self.irreps_out.simplify()
        self.irreps_bias_orders = [
            int(irrep_str[-2]) for irrep_str in str(self.irreps_bias).split("+")
        ]
        self.irreps_bias_parity = [
            irrep_str[-1] for irrep_str in str(self.irreps_bias).split("+")
        ]
        self.irreps_bias_dims = [
            int(irrep_str.split("x")[0])
            for irrep_str in str(self.irreps_bias).split("+")
        ]
        if self.use_bias:
            self.bias = []
            for slice_idx in range(len(self.irreps_bias_orders)):
                if (
                    self.irreps_bias_orders[slice_idx] == 0
                    and self.irreps_bias_parity[slice_idx] == "e"
                ):
                    out_slice = self.irreps_bias.slices()[slice_idx]
                    out_bias = torch.nn.Parameter(
                        torch.zeros(
                            self.irreps_bias_dims[slice_idx], dtype=self.tp.weight.dtype
                        )
                    )
                    self.bias += [out_bias]
                    self.bias_slices += [out_slice]
                    self.bias_slice_idx += [slice_idx]
        self.bias = torch.nn.ParameterList(self.bias)

        self.slices_sqrt_k = {}
        with torch.no_grad():
            # Determine fan_in for each slice, it could be that each output slice is updated via several instructions
            slices_fan_in = {}  # fan_in per slice
            for instr in self.tp.instructions:
                slice_idx = instr[2]
                fan_in = self.calculate_fan_in(instr)
                slices_fan_in[slice_idx] = (
                    slices_fan_in[slice_idx] + fan_in
                    if slice_idx in slices_fan_in.keys()
                    else fan_in
                )
            for instr in self.tp.instructions:
                slice_idx = instr[2]
                if self.rescale:
                    sqrt_k = 1 / slices_fan_in[slice_idx] ** 0.5
                else:
                    sqrt_k = 1.0
                self.slices_sqrt_k[slice_idx] = (
                    self.irreps_out_slices[slice_idx],
                    sqrt_k,
                )

            # Re-initialize weights in each instruction
            if self.tp.internal_weights:
                for weight, instr in zip(self.tp.weight_views(), self.tp.instructions):
                    # The tensor product in e3nn already normalizes proportional to 1 / sqrt(fan_in), and the weights are by
                    # default initialized with unif(-1,1). However, we want to be consistent with torch.nn.Linear and
                    # initialize the weights with unif(-sqrt(k),sqrt(k)), with k = 1 / fan_in
                    slice_idx = instr[2]
                    if self.rescale:
                        sqrt_k = 1 / slices_fan_in[slice_idx] ** 0.5
                        weight.data.mul_(sqrt_k)
                    # else:
                    #    sqrt_k = 1.
                    #
                    # if self.rescale:
                    # weight.data.uniform_(-sqrt_k, sqrt_k)
                    #    weight.data.mul_(sqrt_k)
                    # self.slices_sqrt_k[slice_idx] = (self.irreps_out_slices[slice_idx], sqrt_k)

            # Initialize the biases
            # for (out_slice_idx, out_slice, out_bias) in zip(self.bias_slice_idx, self.bias_slices, self.bias):
            #    sqrt_k = 1 / slices_fan_in[out_slice_idx] ** 0.5
            #    out_bias.uniform_(-sqrt_k, sqrt_k)

    def forward_tp_rescale_bias(self, x, y, weight=None):
        out = self.tp(x, y, weight)
        # if self.rescale and self.tp.internal_weights:
        #    for (slice, slice_sqrt_k) in self.slices_sqrt_k.values():
        #        out[:, slice] /= slice_sqrt_k
        if self.use_bias:
            for _, slice, bias in zip(self.bias_slice_idx, self.bias_slices, self.bias):
                # out[:, slice] += bias
                out.narrow(-1, slice.start, slice.stop - slice.start).add_(bias)
        return out

    def forward(self, x, y, weight=None):
        out = self.forward_tp_rescale_bias(x, y, weight)
        return out


class SeparableFCTP(torch.nn.Module):
    def __init__(
        self,
        irreps_x,
        irreps_y,
        irreps_out,
        fc_neurons,
        use_activation=False,
        norm_layer="graph",
        internal_weights=False,
        mode="default",
    ):
        """
        Use separable FCTP for spatial convolution.
        [...,irreps_x] tp [...,irreps_y] - > [..., irreps_out]

        fc_neurons is not needed in e2former
        """

        super().__init__()
        self.irreps_node_input = o3.Irreps(irreps_x)
        self.irreps_edge_attr = o3.Irreps(irreps_y)
        self.irreps_node_output = o3.Irreps(irreps_out)
        norm = get_norm_layer(norm_layer)

        self.dtp = DepthwiseTensorProduct(
            self.irreps_node_input,
            self.irreps_edge_attr,
            self.irreps_node_output,
            bias=False,
            internal_weights=internal_weights,
            mode=mode,
        )

        self.dtp_rad = None
        self.fc_neurons = fc_neurons
        if fc_neurons is not None:
            warnings.warn("NOTICEL: fc_neurons is not needed in e2former")
            self.dtp_rad = RadialProfile(fc_neurons + [self.dtp.tp.weight_numel])
            for slice, slice_sqrt_k in self.dtp.slices_sqrt_k.values():
                self.dtp_rad.net[-1].weight.data[slice, :] *= slice_sqrt_k
                self.dtp_rad.offset.data[slice] *= slice_sqrt_k

        irreps_lin_output = self.irreps_node_output
        irreps_scalars, irreps_gates, irreps_gated = irreps2gate(
            self.irreps_node_output
        )
        if use_activation:
            irreps_lin_output = irreps_scalars + irreps_gates + irreps_gated
            irreps_lin_output = irreps_lin_output.simplify()
        self.lin = IrrepsLinear(
            self.dtp.irreps_out.simplify(), irreps_lin_output, bias=False, act=None
        )

        self.norm = None
        if norm_layer is not None:
            self.norm = norm(self.irreps_node_output)

        self.gate = None
        if use_activation:
            if irreps_gated.num_irreps == 0:
                gate = Activation(self.irreps_node_output, acts=[torch.nn.SiLU()])
            else:
                gate = Gate(
                    irreps_scalars,
                    [torch.nn.SiLU() for _, ir in irreps_scalars],  # scalar
                    irreps_gates,
                    [torch.sigmoid for _, ir in irreps_gates],  # gates (scalars)
                    irreps_gated,  # gated tensors
                )
            self.gate = gate

    def forward(self, irreps_x, irreps_y, xy_scalar_fea, batch=None, **kwargs):
        """
        x: [..., irreps]

        irreps_in = o3.Irreps("256x0e+64x1e+32x2e")
        sep_tp = SeparableFCTP(irreps_in,"1x1e",irreps_in,fc_neurons=None,
                            use_activation=False,norm_layer=None,
                            internal_weights=True)
        out = sep_tp(irreps_in.randn(100,10,-1),torch.randn(100,10,3),None)
        print(out.shape)
        """
        shape = irreps_x.shape[:-1]
        N = irreps_x.shape[:-1].numel()
        irreps_x = irreps_x.reshape(N, -1)
        irreps_y = irreps_y.reshape(N, -1)

        weight = None
        if self.dtp_rad is not None and xy_scalar_fea is not None:
            xy_scalar_fea = xy_scalar_fea.reshape(N, -1)
            weight = self.dtp_rad(xy_scalar_fea)
        out = self.dtp(irreps_x, irreps_y, weight)
        out = self.lin(out)
        if self.norm is not None:
            out = self.norm(out, batch=batch)
        if self.gate is not None:
            out = self.gate(out)
        return out.reshape(list(shape) + [-1])


def Body2TensorProduct(
    irreps_node_input,
    irreps_edge_attr,
    irreps_node_output,
    internal_weights=False,
    bias=True,
    mode="default",
):
    """
    The irreps of output is pre-determined.
    `irreps_node_output` is used to get certain types of vectors.
    """
    irreps_output = []
    instructions = []

    for i, (mul, ir_in) in enumerate(irreps_node_input):
        for j, (_, ir_edge) in enumerate(irreps_edge_attr):
            if i > j or i == 0:
                continue

            for ir_out in ir_in * ir_edge:
                if ir_out in irreps_node_output or ir_out == o3.Irrep(0, 1):
                    k = len(irreps_output)
                    irreps_output.append((mul, ir_out))
                    instructions.append((i, j, k, "uvu", True))

    irreps_output = o3.Irreps(irreps_output)
    irreps_output, p, _ = sort_irreps_even_first(irreps_output)  # irreps_output.sort()
    instructions = [
        (i_1, i_2, p[i_out], mode, train)
        for i_1, i_2, i_out, mode, train in instructions
    ]
    if mode != "default":
        if bias is True or internal_weights is False:
            raise ValueError("tp not support some parameter, please check your code.")
    tp = TensorProductRescale(
        irreps_node_input,
        irreps_edge_attr,
        irreps_output,
        instructions,
        internal_weights=internal_weights,
        shared_weights=internal_weights,
        bias=bias,
        rescale=_RESCALE,
        mode=mode,
    )
    return tp


class Body2_interaction(torch.nn.Module):
    def __init__(
        self,
        irreps_x,
        fc_neurons=None,
        use_activation=False,
        norm_layer="graph",
        internal_weights=False,
    ):
        """
        Use separable FCTP for spatial convolution.
        [...,irreps_x] tp [...,irreps_y] - > [..., irreps_out]

        fc_neurons is not needed in e2former
        """

        super().__init__()
        self.irreps_node_input = (
            o3.Irreps(irreps_x) if isinstance(irreps_x, str) else irreps_x
        )
        self.irreps_small = o3.Irreps("128x0e+128x1e+64x2e")
        self.irreps_small_fc_left = IrrepsLinear(
            self.irreps_node_input, self.irreps_small, bias=True, act=None
        )
        self.irreps_small_fc_right = IrrepsLinear(
            self.irreps_node_input, self.irreps_small, bias=True, act=None
        )
        self.dtp = Body2TensorProduct(
            self.irreps_small,
            self.irreps_small,
            self.irreps_small,
            bias=False,
            internal_weights=internal_weights,  # instruction is uvu
            mode="default",
        )

        self.lin = IrrepsLinear(
            self.dtp.irreps_out.simplify(), self.irreps_node_input, bias=True, act=None
        )

    def forward(self, irreps_x, **kwargs):
        """
        x: [..., irreps]

        irreps_in = o3.Irreps("256x0e+64x1e+32x2e")
        sep_tp = SeparableFCTP(irreps_in,"1x1e",irreps_in,fc_neurons=None,
                            use_activation=False,norm_layer=None,
                            internal_weights=True)
        out = sep_tp(irreps_in.randn(100,10,-1),torch.randn(100,10,3),None)
        print(out.shape)
        """
        shape = irreps_x.shape[:-1]
        N = irreps_x.shape[:-1].numel()
        irreps_x = irreps_x.reshape(N, -1)

        out = self.dtp(
            self.irreps_small_fc_left(irreps_x),
            self.irreps_small_fc_right(irreps_x),
            None,
        )
        # print(out.shape,self.dtp.irreps_out)
        out = self.lin(out)

        return out.reshape(list(shape) + [-1])


class Body3_interaction_MACE(torch.nn.Module):
    def __init__(
        self,
        irreps_x,
        fc_neurons=None,
        use_activation=False,
        norm_layer="graph",
        internal_weights=False,
    ):
        """
        Use separable FCTP for spatial convolution.
        [...,irreps_x] tp [...,irreps_y] - > [..., irreps_out]

        fc_neurons is not needed in e2former
        """

        super().__init__()
        self.irreps_node_input = (
            o3.Irreps(irreps_x) if isinstance(irreps_x, str) else irreps_x
        )
        self.irreps_small = o3.Irreps("256x0e+256x1e+256x2e")
        self.reshape_func = reshape_irreps(self.irreps_small)
        self.irreps_small_fc = IrrepsLinear(
            self.irreps_node_input, self.irreps_small, bias=True, act=None
        )

        self.num_elements = 300
        self.dtp = EquivariantProductBasisBlock(
            node_feats_irreps=self.irreps_small,
            target_irreps=self.irreps_small,
            correlation=3,
            num_elements=self.num_elements,
            use_sc=False,
        )

        self.lin = IrrepsLinear(
            self.irreps_small, self.irreps_node_input, bias=True, act=None
        )

    def forward(self, irreps_x, atomic_numbers, **kwargs):
        """
        x: [..., irreps]

        irreps_in = o3.Irreps("256x0e+64x1e+32x2e")
        sep_tp = SeparableFCTP(irreps_in,"1x1e",irreps_in,fc_neurons=None,
                            use_activation=False,norm_layer=None,
                            internal_weights=True)
        out = sep_tp(irreps_in.randn(100,10,-1),torch.randn(100,10,3),None)
        print(out.shape)
        """
        shape = irreps_x.shape[:-1]
        N = irreps_x.shape[:-1].numel()
        irreps_x = irreps_x.reshape(N, -1)
        irreps_x_small = self.reshape_func(self.irreps_small_fc(irreps_x))
        # print(irreps_x_small.shape,torch.max(atomic_numbers),torch.min(atomic_numbers))
        irreps_x_small = self.dtp(
            irreps_x_small,
            sc=None,
            node_attrs=torch.nn.functional.one_hot(
                atomic_numbers.reshape(-1).long(), num_classes=self.num_elements
            ).float(),
        )

        # print(out.shape,self.dtp.irreps_out)
        irreps_x_small = self.lin(irreps_x_small)

        return irreps_x_small.reshape(list(shape) + [-1])


@compile_mode("script")
class E2Attention(torch.nn.Module):
    """
    1. Message = Alpha * Value
    2. Two Linear to merge src and dst -> Separable FCTP -> 0e + (0e+1e+...)
    3. 0e -> Activation -> Inner Product -> (Alpha)
    4. (0e+1e+...) -> (Value)


    tp_type:
    v0: use irreps_node_input 0e
    v1: use sum of edge features
    v2: use sum of edge features and irreps_node_input 0e

    attn_type
    v0: initial implementation with attn_weight multiplication
    v1: GATv2 implementation without attn bias


    """

    def __init__(
        self,
        irreps_node_input="256x0e+64x1e+32x2e",
        attn_weight_input_dim: int = 32,  # e.g. rbf(|r_ij|) or relative pos in sequence
        num_attn_heads: int = 8,
        attn_scalar_head: int = 32,
        irreps_head="32x0e+8x1e+4x2e",
        rescale_degree=False,
        nonlinear_message=False,
        alpha_drop=0.1,
        proj_drop=0.1,
        tp_type="v1",
        attn_type="v2",
        add_rope=True,
        **kwargs,
    ):
        super().__init__()

        self.irreps_node_input = (
            o3.Irreps(irreps_node_input)
            if isinstance(irreps_node_input, str)
            else irreps_node_input
        )
        self.scalar_dim = self.irreps_node_input[0][0]  # scalar_dim x 0e
        self.num_attention_heads = num_attn_heads
        self.attn_scalar_head = attn_scalar_head
        self.attn_weight_input_dim = attn_weight_input_dim
        self.irreps_head = (
            o3.Irreps(irreps_head) if isinstance(irreps_head, str) else irreps_head
        )
        # irreps_node_output,  attention will not change the input shape/embeding length
        self.irreps_node_output = self.irreps_node_input
        # new params
        self.tp_type = tp_type
        self.attn_type = attn_type

        self.gbf_attn = GaussianLayer(
            self.attn_weight_input_dim
        )  # default output_dim = 128
        self.node_embedding = nn.Embedding(256, 32)
        nn.init.uniform_(self.node_embedding.weight.data, -0.001, 0.001)

        if self.attn_type == "w2head3":
            self.attn_weight2heads = nn.Sequential(
                nn.Linear(attn_weight_input_dim, attn_weight_input_dim),
                nn.LayerNorm(attn_weight_input_dim),
                torch.nn.SiLU(),
                nn.Linear(attn_weight_input_dim, attn_weight_input_dim),
                nn.LayerNorm(attn_weight_input_dim),
                torch.nn.SiLU(),
                nn.Linear(attn_weight_input_dim, 2 * num_attn_heads),
            )
        else:
            self.attn_weight2heads = nn.Sequential(
                nn.Linear(attn_weight_input_dim, 2 * num_attn_heads),
            )
        # self.attn_weight2heads = nn.Sequential(
        #     nn.Linear(attn_weight_input_dim, 2*num_attn_heads),
        #     # torch.nn.SiLU(),
        #     # nn.Linear(attn_weight_input_dim, 2 * num_attn_heads),
        # )

        self.multiheadatten_irreps = (
            (self.irreps_head * num_attn_heads).sort().irreps.simplify()
        )

        self.q_ir2scalar = Irreps2Scalar(
            self.irreps_node_input,
            num_attn_heads * attn_scalar_head,
            bias=True,
            act="smoothleakyrelu",
        )
        self.k_ir2scalar = Irreps2Scalar(
            self.irreps_node_input,
            num_attn_heads * attn_scalar_head,
            bias=True,
            act="smoothleakyrelu",
        )

        self.v_irlinear = IrrepsLinear(
            self.irreps_node_input,
            self.multiheadatten_irreps,
            bias=True,
            act="smoothleakyrelu",
        )  # B*L*irreps

        self.vec2heads = Vec2AttnHeads(
            self.irreps_head,
            num_attn_heads,
        )
        self.heads2vec = AttnHeads2Vec(irreps_head=self.irreps_head)

        # alpha_dot, used for scalar to num_heads dimension
        # self.alpha_dot = torch.nn.Parameter(torch.randn(1, num_heads, mul_alpha_head))
        self.alpha_act = SmoothLeakyReLU(0.2)  # used for attention_ij
        self.alpha_dropout = None
        if alpha_drop != 0.0:
            self.alpha_dropout = torch.nn.Dropout(alpha_drop)
        self.rescale_degree = rescale_degree
        self.nonlinear_message = nonlinear_message

        self.sep_tp = None
        if self.nonlinear_message or self.rescale_degree:
            raise ValueError(
                "sorry, rescale_degree or non linear message passing is not supported in tp transformer"
            )

        else:
            if self.tp_type is None or self.tp_type == "None":
                self.sep_tp = SeparableFCTP(
                    self.multiheadatten_irreps,
                    "1x1e",
                    self.multiheadatten_irreps,
                    fc_neurons=None,
                    use_activation=False,
                    norm_layer=None,
                    internal_weights=True,
                    mode="default",
                )
            else:
                self.sep_tp = SeparableFCTP(
                    self.multiheadatten_irreps,
                    "1x1e",
                    self.multiheadatten_irreps,
                    fc_neurons=[self.scalar_dim, self.scalar_dim, self.scalar_dim],
                    use_activation=False,
                    norm_layer=None,
                    internal_weights=False,
                    mode="default",
                )

                if self.tp_type == "v2":
                    self.gbf = GaussianLayer(
                        self.attn_weight_input_dim
                    )  # default output_dim = 128
                    self.pos_embedding_proj = nn.Linear(
                        self.attn_weight_input_dim, self.scalar_dim
                    )
                    self.node_scalar_proj = nn.Linear(self.scalar_dim, self.scalar_dim)
                else:
                    raise ValueError(
                        f"attn_type should be None or v0 or v1 or v2 but got {self.attn_type}"
                    )

        self.proj = IrrepsLinear(
            (self.irreps_head * num_attn_heads).sort().irreps.simplify(),
            self.irreps_node_input,
            bias=True,
            act="smoothleakyrelu",
        )  # B*L*irrep
        self.proj_drop = None
        if proj_drop != 0.0:
            self.proj_drop = EquivariantDropout()
        self.add_rope = add_rope
        if add_rope:
            self.rot_emb = RotaryEmbedding(dim=self.attn_scalar_head)

    def forward(
        self,
        node_pos,
        node_irreps_input,
        edge_dis,
        attn_weight,  # e.g. rbf(|r_ij|) or relative pos in sequence
        atomic_numbers,
        attn_mask=None,  # non-adj is True
        batch=None,
        batched_data=None,
        **kwargs,
    ):
        """
        irreps_in = o3.Irreps("256x0e+64x1e+32x2e")
        B,L = 4,20
        node_pos = torch.randn(B,L,3)
        node_dis = torch.sqrt(torch.sum((node_pos.view(B,L,1,3)-node_pos.view(B,1,L,3))**2,dim = -1))

        attn_scalar_head = 32
        func = GraphAttention(
            irreps_node_input = irreps_in,
            attn_weight_input_dim = 32, # e.g. rbf(|r_ij|) or relative pos in sequence
            num_attn_heads = 8,
            attn_scalar_head = attn_scalar_head,
            irreps_head = "32x0e+8x1e+4x2e",
            rescale_degree=False,
            nonlinear_message=False,
            alpha_drop=0.1,
            proj_drop=0.1,
        )
        out = func(node_pos,
            irreps_in.randn(B,L,-1),
            node_dis,
            torch.randn(B,L,L,attn_scalar_head))
        print(out.shape)
        """

        # attn_weight f(|r_ij|): B*L*L*heads
        # edge_dis: B*L*L
        # node_input: B*L*irreps (irreps e.g. 128x0e+64x1e+32x2e)
        # ir2scalar: B*L*irreps -> N*L*hidden (hidden e.g. head*32)
        # attn_weight: B*L*L*rbf_dim
        B, L, _ = node_irreps_input.shape
        query = self.q_ir2scalar(node_irreps_input)
        key = self.k_ir2scalar(node_irreps_input)
        value = self.v_irlinear(node_irreps_input)  # B*L*irreps
        # embed = self.node_embedding(atomic_numbers)
        # if self.attn_type.startswith('v3'):
        # attn_weight = self.gbf_attn(edge_dis, batched_data["node_type_edge"].long()) # B*L*L*-1
        # torch.cat(
        #     [
        #         attn_weight,
        #         embed.reshape(B, L, 1, -1)
        #         .repeat(1, 1, L, 1),
        #         embed.reshape(B, 1, L, -1)
        #         .repeat(1, L, 1, 1),
        #     ],
        #     dim=-1,
        # ))

        if batched_data["mol_type"] == 1:  # mol_type 0 mol, 1 material, 2 protein
            outcell_index = batched_data["outcell_index"]  # B*(L2-L1)
            outcell_index_0 = batched_data["outcell_index_0"]
            key = torch.cat([key, key[outcell_index_0, outcell_index]], dim=1)
            value = torch.cat([value, value[outcell_index_0, outcell_index]], dim=1)
            node_pos = torch.cat([node_pos, batched_data["expand_pos"].float()], dim=1)

        elif self.add_rope and batched_data["mol_type"] == 2:
            query = query.reshape(B, L, self.num_attention_heads, self.attn_scalar_head)
            key = key.reshape(B, -1, self.num_attention_heads, self.attn_scalar_head)
            query, key = self.rot_emb(
                query.transpose(1, 2).reshape(
                    B * self.num_attention_heads, L, self.attn_scalar_head
                ),
                key.transpose(1, 2).reshape(
                    B * self.num_attention_heads, L, self.attn_scalar_head
                ),
            )
            query = query.reshape(
                B, self.num_attention_heads, L, self.attn_scalar_head
            ).transpose(1, 2)
            key = key.reshape(
                B, self.num_attention_heads, L, self.attn_scalar_head
            ).transpose(1, 2)

        query = query.reshape(B, L, self.num_attention_heads, self.attn_scalar_head)
        key = key.reshape(B, -1, self.num_attention_heads, self.attn_scalar_head)

        # attn_weight: RBF(|r_ij|)
        if "nb" in self.attn_type:
            alpha = torch.einsum("bmhs,bnhs->bmnh", query, key)
        else:
            attn_weight = self.attn_weight2heads(attn_weight)
            alpha = attn_weight[..., : self.num_attention_heads] * torch.einsum(
                "bmhs,bnhs->bmnh", query, key
            )

        alpha = self.alpha_act(alpha)

        # if attn_mask is not None:
        #     # alpha = alpha.masked_fill(attn_mask, float('-inf'))
        alpha = alpha.masked_fill(attn_mask, -1e7)
        alpha = torch.nn.functional.softmax(alpha, dim=2)
        alpha = self.alpha_dropout(alpha)
        # alpha = alpha / (edge_dis.unsqueeze(dim=-1) + 1e-8)  # B*L*L*head
        if "nb" not in self.attn_type:
            alpha = (
                alpha * attn_weight[..., self.num_attention_heads :]
            )  # add attn weight in messages
            # alpha = alpha.masked_fill(attn_mask, 0)

        if self.tp_type is None or self.tp_type == "None":
            node_scalars = None
        elif self.tp_type == "v2":
            edge_feature = self.gbf(
                edge_dis, batched_data["node_type_edge"].long()
            )  # B*L*L*-1
            edge_feature = edge_feature.sum(dim=-2)  # B*L*-1
            node_scalars = self.pos_embedding_proj(
                edge_feature
            ) + self.node_scalar_proj(node_irreps_input[..., : self.scalar_dim])
            if batched_data["mol_type"] == 1:  # mol_type 0 mol, 1 material, 2 protein
                outcell_index = batched_data["outcell_index"]  # B*(L2-L1)
                outcell_index_0 = batched_data["outcell_index_0"]
                node_scalars = torch.cat(
                    [node_scalars, node_scalars[outcell_index_0, outcell_index]], dim=1
                )
        else:
            raise ValueError(f"tp_type should be v0 or v1 or v2 but got {self.tp_type}")

        node_pos_abs = torch.sqrt(torch.sum(node_pos**2, dim=-1, keepdim=True) + 1e-8)
        node_pos = node_pos / node_pos_abs
        value_1 = self.sep_tp(
            value, node_pos, node_scalars
        )  # B*N*irreps, B*N*3 uvw - > B*N*irreps
        value_1 = self.vec2heads(value_1)  # B*L*heads*irreps_head
        value_1 = -torch.einsum(
            "bmlh,blhi->bmhi",
            alpha
            * (node_pos_abs.unsqueeze(dim=1) / (edge_dis.unsqueeze(dim=-1) + 1e-8)),
            value_1,
        )
        value_1 = self.heads2vec(value_1)
        # alpha = alpha / (edge_dis.unsqueeze(dim=-1) + 1e-8)  # B*L*L*head

        value = self.vec2heads(value)  # B*L*heads*irreps_head
        value = torch.einsum(
            "bmlh,blhi->bmhi",
            alpha
            * (
                node_pos_abs[:, :L].unsqueeze(dim=2)
                / (edge_dis.unsqueeze(dim=-1) + 1e-8)
            ),
            value,
        )
        value = self.heads2vec(value)
        value_0 = self.sep_tp(
            value[:, :L],
            node_pos[:, :L],
            None if node_scalars is None else node_scalars[:, :L],
        )  # TODO: different scalars?

        node_output = value_0 + value_1 + value
        node_output = self.proj(node_output)

        if self.proj_drop is not None:
            node_output = self.proj_drop(node_output)

        return node_output

        # B*L*L*head

    def extra_repr(self):
        output_str = "rescale_degree={}, ".format(self.rescale_degree)
        return output_str


@compile_mode("script")
class E2Attention_headatt(torch.nn.Module):
    """
    1. Message = Alpha * Value
    2. Two Linear to merge src and dst -> Separable FCTP -> 0e + (0e+1e+...)
    3. 0e -> Activation -> Inner Product -> (Alpha)
    4. (0e+1e+...) -> (Value)


    tp_type:
    v0: use irreps_node_input 0e
    v1: use sum of edge features
    v2: use sum of edge features and irreps_node_input 0e

    attn_type
    v0: initial implementation with attn_weight multiplication
    v1: GATv2 implementation without attn bias


    """

    def __init__(
        self,
        irreps_node_input="256x0e+64x1e+32x2e",
        attn_weight_input_dim: int = 32,  # e.g. rbf(|r_ij|) or relative pos in sequence
        num_attn_heads: int = 8,
        attn_scalar_head: int = 32,
        irreps_head="32x0e+8x1e+4x2e",
        rescale_degree=False,
        nonlinear_message=False,
        alpha_drop=0.1,
        proj_drop=0.1,
        tp_type="v1",
        attn_type="v2",
        add_rope=True,
        layer_id=None,
        **kwargs,
    ):
        super().__init__()
        self.layer_id = layer_id
        self.irreps_node_input = (
            o3.Irreps(irreps_node_input)
            if isinstance(irreps_node_input, str)
            else irreps_node_input
        )
        self.scalar_dim = self.irreps_node_input[0][0]  # scalar_dim x 0e
        self.num_attention_heads = num_attn_heads
        self.attn_scalar_head = attn_scalar_head
        self.attn_weight_input_dim = attn_weight_input_dim
        self.irreps_head = (
            o3.Irreps(irreps_head) if isinstance(irreps_head, str) else irreps_head
        )
        # irreps_node_output,  attention will not change the input shape/embeding length
        self.irreps_node_output = self.irreps_node_input
        # new params
        self.tp_type = tp_type
        self.attn_type = attn_type

        self.gbf_attn = GaussianLayer(
            self.attn_weight_input_dim
        )  # default output_dim = 128
        self.node_embedding = nn.Embedding(256, 32)
        nn.init.uniform_(self.node_embedding.weight.data, -0.001, 0.001)

        self.attn_weight2heads = nn.Sequential(
            nn.Linear(attn_weight_input_dim, attn_weight_input_dim),
            nn.LayerNorm(attn_weight_input_dim),
            torch.nn.SiLU(),
            nn.Linear(attn_weight_input_dim, attn_weight_input_dim),
            nn.LayerNorm(attn_weight_input_dim),
            torch.nn.SiLU(),
            nn.Linear(attn_weight_input_dim, 2 * num_attn_heads),
        )

        # self.attn_weight2heads = nn.Sequential(
        #     nn.Linear(attn_weight_input_dim, 2*num_attn_heads),
        #     # torch.nn.SiLU(),
        #     # nn.Linear(attn_weight_input_dim, 2 * num_attn_heads),
        # )

        self.multiheadatten_irreps = (
            (self.irreps_head * num_attn_heads).sort().irreps.simplify()
        )

        self.q_ir2scalar = Irreps2Scalar(
            self.irreps_node_input,
            num_attn_heads * attn_scalar_head,
            bias=True,
            act="smoothleakyrelu",
        )
        self.k_ir2scalar = Irreps2Scalar(
            self.irreps_node_input,
            num_attn_heads * attn_scalar_head,
            bias=True,
            act="smoothleakyrelu",
        )

        self.v_irlinear = IrrepsLinear(
            self.irreps_node_input,
            self.multiheadatten_irreps,
            bias=True,
            act="smoothleakyrelu",
        )  # B*L*irreps

        self.vec2heads = Vec2AttnHeads(
            self.irreps_head,
            num_attn_heads,
        )
        self.heads2vec = AttnHeads2Vec(irreps_head=self.irreps_head)

        # alpha_dot, used for scalar to num_heads dimension
        # self.alpha_dot = torch.nn.Parameter(torch.randn(1, num_heads, mul_alpha_head))
        self.alpha_act = SmoothLeakyReLU(0.2)  # used for attention_ij
        self.alpha_dropout = None
        if alpha_drop != 0.0:
            self.alpha_dropout = torch.nn.Dropout(alpha_drop)
        self.rescale_degree = rescale_degree
        self.nonlinear_message = nonlinear_message

        self.sep_tp = None
        if self.nonlinear_message or self.rescale_degree:
            raise ValueError(
                "sorry, rescale_degree or non linear message passing is not supported in tp transformer"
            )

        else:
            if self.tp_type is None or self.tp_type == "None":
                self.sep_tp = SeparableFCTP(
                    self.multiheadatten_irreps,
                    "1x1e",
                    self.multiheadatten_irreps,
                    fc_neurons=None,
                    use_activation=False,
                    norm_layer=None,
                    internal_weights=True,
                    mode="default",
                )
            else:
                self.sep_tp = SeparableFCTP(
                    self.multiheadatten_irreps,
                    "1x1e",
                    self.multiheadatten_irreps,
                    fc_neurons=[self.scalar_dim, self.scalar_dim, self.scalar_dim],
                    use_activation=False,
                    norm_layer=None,
                    internal_weights=False,
                    mode="default",
                )

                if self.tp_type == "v2":
                    self.gbf = GaussianLayer(
                        self.attn_weight_input_dim
                    )  # default output_dim = 128
                    self.pos_embedding_proj = nn.Linear(
                        self.attn_weight_input_dim, self.scalar_dim
                    )
                    self.node_scalar_proj = nn.Linear(self.scalar_dim, self.scalar_dim)
                else:
                    raise ValueError(
                        f"attn_type should be None or v0 or v1 or v2 but got {self.attn_type}"
                    )

        self.proj = IrrepsLinear(
            (self.irreps_head * num_attn_heads).sort().irreps.simplify(),
            self.irreps_node_input,
            bias=True,
            act="smoothleakyrelu",
        )  # B*L*irrep

        self.q_ir2scalar2 = Irreps2Scalar(
            self.irreps_node_input,
            num_attn_heads * attn_scalar_head,
            bias=True,
            act="smoothleakyrelu",
        )
        self.k_ir2scalar2 = Irreps2Scalar(
            self.irreps_node_input,
            num_attn_heads * attn_scalar_head,
            bias=True,
            act="smoothleakyrelu",
        )

        self.v_irlinear2 = IrrepsLinear(
            self.irreps_node_input,
            self.multiheadatten_irreps,
            bias=True,
            act="smoothleakyrelu",
        )  # B*L*irreps

        self.attn_weight2heads2 = nn.Sequential(
            nn.Linear(attn_weight_input_dim + 32 + 32, attn_weight_input_dim),
            nn.LayerNorm(attn_weight_input_dim),
            torch.nn.SiLU(),
            nn.Linear(attn_weight_input_dim, attn_weight_input_dim),
            nn.LayerNorm(attn_weight_input_dim),
            torch.nn.SiLU(),
            nn.Linear(attn_weight_input_dim, num_attn_heads + 1),
        )

        self.proj2 = IrrepsLinear(
            self.irreps_head,
            self.irreps_node_input,
            bias=True,
            act="smoothleakyrelu",
        )  # B*L*irrep

        self.proj_drop = None
        if proj_drop != 0.0:
            self.proj_drop = EquivariantDropout()
        self.add_rope = add_rope
        if add_rope:
            self.rot_emb = RotaryEmbedding(dim=self.attn_scalar_head)

    def forward(
        self,
        node_pos,
        node_irreps_input,
        edge_dis,
        attn_weight,  # e.g. rbf(|r_ij|) or relative pos in sequence
        atomic_numbers,
        attn_mask=None,  # non-adj is True
        batch=None,
        batched_data=None,
        **kwargs,
    ):
        """
        irreps_in = o3.Irreps("256x0e+64x1e+32x2e")
        B,L = 4,20
        node_pos = torch.randn(B,L,3)
        node_dis = torch.sqrt(torch.sum((node_pos.view(B,L,1,3)-node_pos.view(B,1,L,3))**2,dim = -1))

        attn_scalar_head = 32
        func = GraphAttention(
            irreps_node_input = irreps_in,
            attn_weight_input_dim = 32, # e.g. rbf(|r_ij|) or relative pos in sequence
            num_attn_heads = 8,
            attn_scalar_head = attn_scalar_head,
            irreps_head = "32x0e+8x1e+4x2e",
            rescale_degree=False,
            nonlinear_message=False,
            alpha_drop=0.1,
            proj_drop=0.1,
        )
        out = func(node_pos,
            irreps_in.randn(B,L,-1),
            node_dis,
            torch.randn(B,L,L,attn_scalar_head))
        print(out.shape)
        """

        # attn_weight f(|r_ij|): B*L*L*heads
        # edge_dis: B*L*L
        # node_input: B*L*irreps (irreps e.g. 128x0e+64x1e+32x2e)
        # ir2scalar: B*L*irreps -> N*L*hidden (hidden e.g. head*32)
        # attn_weight: B*L*L*rbf_dim
        B, L, _ = node_irreps_input.shape
        query = self.q_ir2scalar(node_irreps_input)
        key = self.k_ir2scalar(node_irreps_input)
        value = self.v_irlinear(node_irreps_input)  # B*L*irreps
        # embed = self.node_embedding(atomic_numbers)
        # if self.attn_type.startswith('v3'):
        # attn_weight = self.gbf_attn(edge_dis, batched_data["node_type_edge"].long()) # B*L*L*-1
        # torch.cat(
        #     [
        #         attn_weight,
        #         embed.reshape(B, L, 1, -1)
        #         .repeat(1, 1, L, 1),
        #         embed.reshape(B, 1, L, -1)
        #         .repeat(1, L, 1, 1),
        #     ],
        #     dim=-1,
        # ))

        if batched_data["mol_type"] == 1:  # mol_type 0 mol, 1 material, 2 protein
            outcell_index = batched_data["outcell_index"]  # B*(L2-L1)
            outcell_index_0 = batched_data["outcell_index_0"]
            key = torch.cat([key, key[outcell_index_0, outcell_index]], dim=1)
            value = torch.cat([value, value[outcell_index_0, outcell_index]], dim=1)
            node_pos = torch.cat([node_pos, batched_data["expand_pos"].float()], dim=1)

        elif self.add_rope and batched_data["mol_type"] == 2:
            query = query.reshape(B, L, self.num_attention_heads, self.attn_scalar_head)
            key = key.reshape(B, -1, self.num_attention_heads, self.attn_scalar_head)
            query, key = self.rot_emb(
                query.transpose(1, 2).reshape(
                    B * self.num_attention_heads, L, self.attn_scalar_head
                ),
                key.transpose(1, 2).reshape(
                    B * self.num_attention_heads, L, self.attn_scalar_head
                ),
            )
            query = query.reshape(
                B, self.num_attention_heads, L, self.attn_scalar_head
            ).transpose(1, 2)
            key = key.reshape(
                B, self.num_attention_heads, L, self.attn_scalar_head
            ).transpose(1, 2)

        query = query.reshape(B, L, self.num_attention_heads, self.attn_scalar_head)
        key = key.reshape(B, -1, self.num_attention_heads, self.attn_scalar_head)

        attn_weight_new = self.attn_weight2heads(attn_weight)
        alpha = attn_weight_new[..., : self.num_attention_heads] * torch.einsum(
            "bmhs,bnhs->bmnh", query, key
        )

        alpha = self.alpha_act(alpha)

        # if attn_mask is not None:
        #     # alpha = alpha.masked_fill(attn_mask, float('-inf'))
        alpha = alpha.masked_fill(attn_mask, -1e7)
        alpha = torch.nn.functional.softmax(alpha, dim=2)
        alpha = self.alpha_dropout(alpha)
        # alpha = alpha / (edge_dis.unsqueeze(dim=-1) + 1e-8)  # B*L*L*head
        alpha = alpha * attn_weight_new[..., self.num_attention_heads :]
        # add attn weight in messages
        # alpha = alpha.masked_fill(attn_mask, 0)

        if self.tp_type is None or self.tp_type == "None":
            node_scalars = None
        elif self.tp_type == "v2":
            edge_feature = self.gbf(
                edge_dis, batched_data["node_type_edge"].long()
            )  # B*L*L*-1
            edge_feature = edge_feature.sum(dim=-2)  # B*L*-1
            node_scalars = self.pos_embedding_proj(
                edge_feature
            ) + self.node_scalar_proj(node_irreps_input[..., : self.scalar_dim])
            if batched_data["mol_type"] == 1:  # mol_type 0 mol, 1 material, 2 protein
                outcell_index = batched_data["outcell_index"]  # B*(L2-L1)
                outcell_index_0 = batched_data["outcell_index_0"]
                node_scalars = torch.cat(
                    [node_scalars, node_scalars[outcell_index_0, outcell_index]], dim=1
                )
        else:
            raise ValueError(f"tp_type should be v0 or v1 or v2 but got {self.tp_type}")

        node_pos_abs = torch.sqrt(torch.sum(node_pos**2, dim=-1, keepdim=True) + 1e-8)
        node_pos = node_pos / node_pos_abs
        value_1 = self.sep_tp(
            value, node_pos, node_scalars
        )  # B*N*irreps, B*N*3 uvw - > B*N*irreps
        value_1 = self.vec2heads(value_1)  # B*L*heads*irreps_head
        value_1 = -torch.einsum(
            "bmlh,blhi->bmhi",
            alpha
            * (node_pos_abs.unsqueeze(dim=1) / (edge_dis.unsqueeze(dim=-1) + 1e-8)),
            value_1,
        )
        value_1 = self.heads2vec(value_1)
        # alpha = alpha / (edge_dis.unsqueeze(dim=-1) + 1e-8)  # B*L*L*head

        value = self.vec2heads(value)  # B*L*heads*irreps_head
        value = torch.einsum(
            "bmlh,blhi->bmhi",
            alpha
            * (
                node_pos_abs[:, :L].unsqueeze(dim=2)
                / (edge_dis.unsqueeze(dim=-1) + 1e-8)
            ),
            value,
        )
        value = self.heads2vec(value)
        value_0 = self.sep_tp(
            value[:, :L],
            node_pos[:, :L],
            None if node_scalars is None else node_scalars[:, :L],
        )  # TODO: different scalars?

        node_output = value_0 + value_1  # + value
        node_output = self.proj(node_output)

        if self.proj_drop is not None:
            node_output = self.proj_drop(node_output)

        query2 = self.q_ir2scalar(node_irreps_input)
        key2 = self.k_ir2scalar(node_irreps_input)
        value2 = self.v_irlinear(node_irreps_input)  # B*L*irreps
        query2 = query2.reshape(B, L, self.num_attention_heads, self.attn_scalar_head)
        key2 = key2.reshape(B, -1, self.num_attention_heads, self.attn_scalar_head)

        embed = self.node_embedding(atomic_numbers)
        attn_weight2 = torch.cat(
            [
                attn_weight,
                embed.reshape(B, L, 1, -1).repeat(1, 1, L, 1),
                embed.reshape(B, 1, L, -1).repeat(1, L, 1, 1),
            ],
            dim=-1,
        )
        attn_weight2 = self.attn_weight2heads2(attn_weight2)
        alpha2 = attn_weight2[..., : self.num_attention_heads] * torch.einsum(
            "bmhs,bnhs->bmnh", query2, key2
        )

        alpha2 = torch.nn.functional.sigmoid(
            attn_weight2[..., self.num_attention_heads :]
        ) * torch.nn.functional.softmax(alpha2, dim=3)

        alpha2 = alpha2.masked_fill(attn_mask, 0)
        value2 = self.vec2heads(value2)  # B*L*heads*irreps_head
        value2 = torch.einsum(
            "bmlh,blhi->bmi",
            alpha2,
            value2,
        )
        if self.layer_id is not None:
            if self.layer_id % 3 == 0:
                return node_output
            elif self.layer_id % 3 == 1:
                return self.proj2(value2)
            elif self.layer_id % 3 == 2:
                return node_output + self.proj2(value2)
        return node_output + self.proj2(value2)

        # B*L*L*head

    def extra_repr(self):
        output_str = "rescale_degree={}, ".format(self.rescale_degree)
        return output_str


@compile_mode("script")
class E2Attention_headatt2(torch.nn.Module):
    """
    1. Message = Alpha * Value
    2. Two Linear to merge src and dst -> Separable FCTP -> 0e + (0e+1e+...)
    3. 0e -> Activation -> Inner Product -> (Alpha)
    4. (0e+1e+...) -> (Value)


    tp_type:
    v0: use irreps_node_input 0e
    v1: use sum of edge features
    v2: use sum of edge features and irreps_node_input 0e

    attn_type
    v0: initial implementation with attn_weight multiplication
    v1: GATv2 implementation without attn bias


    """

    def __init__(
        self,
        irreps_node_input="256x0e+64x1e+32x2e",
        attn_weight_input_dim: int = 32,  # e.g. rbf(|r_ij|) or relative pos in sequence
        num_attn_heads: int = 8,
        attn_scalar_head: int = 32,
        irreps_head="32x0e+8x1e+4x2e",
        rescale_degree=False,
        nonlinear_message=False,
        alpha_drop=0.1,
        proj_drop=0.1,
        tp_type="v1",
        attn_type="v2",
        add_rope=True,
        **kwargs,
    ):
        super().__init__()

        self.irreps_node_input = (
            o3.Irreps(irreps_node_input)
            if isinstance(irreps_node_input, str)
            else irreps_node_input
        )
        self.scalar_dim = self.irreps_node_input[0][0]  # scalar_dim x 0e
        self.num_attention_heads = num_attn_heads
        self.attn_scalar_head = attn_scalar_head
        self.attn_weight_input_dim = attn_weight_input_dim
        self.irreps_head = (
            o3.Irreps(irreps_head) if isinstance(irreps_head, str) else irreps_head
        )
        # irreps_node_output,  attention will not change the input shape/embeding length
        self.irreps_node_output = self.irreps_node_input
        # new params
        self.tp_type = tp_type
        self.attn_type = attn_type

        self.gbf_attn = GaussianLayer(
            self.attn_weight_input_dim
        )  # default output_dim = 128
        self.node_embedding = nn.Embedding(256, 32)
        nn.init.uniform_(self.node_embedding.weight.data, -0.001, 0.001)

        self.attn_weight2heads = nn.Sequential(
            nn.Linear(attn_weight_input_dim, attn_weight_input_dim),
            nn.LayerNorm(attn_weight_input_dim),
            torch.nn.SiLU(),
            nn.Linear(attn_weight_input_dim, attn_weight_input_dim),
            nn.LayerNorm(attn_weight_input_dim),
            torch.nn.SiLU(),
            nn.Linear(attn_weight_input_dim, 2 * num_attn_heads),
        )

        # self.attn_weight2heads = nn.Sequential(
        #     nn.Linear(attn_weight_input_dim, 2*num_attn_heads),
        #     # torch.nn.SiLU(),
        #     # nn.Linear(attn_weight_input_dim, 2 * num_attn_heads),
        # )

        self.multiheadatten_irreps = (
            (self.irreps_head * num_attn_heads).sort().irreps.simplify()
        )

        self.q_ir2scalar = Irreps2Scalar(
            self.irreps_node_input,
            num_attn_heads * attn_scalar_head,
            bias=True,
            act="smoothleakyrelu",
        )
        self.k_ir2scalar = Irreps2Scalar(
            self.irreps_node_input,
            num_attn_heads * attn_scalar_head,
            bias=True,
            act="smoothleakyrelu",
        )

        self.v_irlinear = IrrepsLinear(
            self.irreps_node_input,
            self.multiheadatten_irreps,
            bias=True,
            act="smoothleakyrelu",
        )  # B*L*irreps

        self.vec2heads = Vec2AttnHeads(
            self.irreps_head,
            num_attn_heads,
        )
        self.heads2vec = AttnHeads2Vec(irreps_head=self.irreps_head)

        # alpha_dot, used for scalar to num_heads dimension
        # self.alpha_dot = torch.nn.Parameter(torch.randn(1, num_heads, mul_alpha_head))
        self.alpha_act = SmoothLeakyReLU(0.2)  # used for attention_ij
        self.alpha_dropout = None
        if alpha_drop != 0.0:
            self.alpha_dropout = torch.nn.Dropout(alpha_drop)
        self.rescale_degree = rescale_degree
        self.nonlinear_message = nonlinear_message

        self.sep_tp = None
        if self.nonlinear_message or self.rescale_degree:
            raise ValueError(
                "sorry, rescale_degree or non linear message passing is not supported in tp transformer"
            )

        else:
            if self.tp_type is None or self.tp_type == "None":
                self.sep_tp = SeparableFCTP(
                    self.multiheadatten_irreps,
                    "1x1e",
                    self.multiheadatten_irreps,
                    fc_neurons=None,
                    use_activation=False,
                    norm_layer=None,
                    internal_weights=True,
                    mode="default",
                )
            else:
                self.sep_tp = SeparableFCTP(
                    self.multiheadatten_irreps,
                    "1x1e",
                    self.multiheadatten_irreps,
                    fc_neurons=[self.scalar_dim, self.scalar_dim, self.scalar_dim],
                    use_activation=False,
                    norm_layer=None,
                    internal_weights=False,
                    mode="default",
                )

                if self.tp_type == "v2":
                    self.gbf = GaussianLayer(
                        self.attn_weight_input_dim
                    )  # default output_dim = 128
                    self.pos_embedding_proj = nn.Linear(
                        self.attn_weight_input_dim, self.scalar_dim
                    )
                    self.node_scalar_proj = nn.Linear(self.scalar_dim, self.scalar_dim)
                else:
                    raise ValueError(
                        f"attn_type should be None or v0 or v1 or v2 but got {self.attn_type}"
                    )

        self.proj = IrrepsLinear(
            (self.irreps_head * num_attn_heads).sort().irreps.simplify(),
            self.irreps_node_input,
            bias=True,
            act="smoothleakyrelu",
        )  # B*L*irrep

        self.q_ir2scalar2 = Irreps2Scalar(
            self.irreps_node_input,
            num_attn_heads * attn_scalar_head,
            bias=True,
            act="smoothleakyrelu",
        )
        self.k_ir2scalar2 = Irreps2Scalar(
            self.irreps_node_input,
            num_attn_heads * attn_scalar_head,
            bias=True,
            act="smoothleakyrelu",
        )

        self.v_irlinear2 = IrrepsLinear(
            self.irreps_node_input,
            self.multiheadatten_irreps,
            bias=True,
            act="smoothleakyrelu",
        )  # B*L*irreps

        self.attn_weight2heads2 = nn.Sequential(
            nn.Linear(attn_weight_input_dim + 32 + 32, attn_weight_input_dim),
            nn.LayerNorm(attn_weight_input_dim),
            torch.nn.SiLU(),
            nn.Linear(attn_weight_input_dim, attn_weight_input_dim),
            nn.LayerNorm(attn_weight_input_dim),
            torch.nn.SiLU(),
            nn.Linear(attn_weight_input_dim, num_attn_heads),
        )

        self.proj2 = IrrepsLinear(
            (self.irreps_head * num_attn_heads).sort().irreps.simplify(),
            self.irreps_node_input,
            bias=True,
            act="smoothleakyrelu",
        )  # B*L*irrep

        self.proj_drop = None
        if proj_drop != 0.0:
            self.proj_drop = EquivariantDropout()
        self.add_rope = add_rope
        if add_rope:
            self.rot_emb = RotaryEmbedding(dim=self.attn_scalar_head)

    def forward(
        self,
        node_pos,
        node_irreps_input,
        edge_dis,
        attn_weight,  # e.g. rbf(|r_ij|) or relative pos in sequence
        atomic_numbers,
        attn_mask=None,  # non-adj is True
        batch=None,
        batched_data=None,
        **kwargs,
    ):
        """
        irreps_in = o3.Irreps("256x0e+64x1e+32x2e")
        B,L = 4,20
        node_pos = torch.randn(B,L,3)
        node_dis = torch.sqrt(torch.sum((node_pos.view(B,L,1,3)-node_pos.view(B,1,L,3))**2,dim = -1))

        attn_scalar_head = 32
        func = GraphAttention(
            irreps_node_input = irreps_in,
            attn_weight_input_dim = 32, # e.g. rbf(|r_ij|) or relative pos in sequence
            num_attn_heads = 8,
            attn_scalar_head = attn_scalar_head,
            irreps_head = "32x0e+8x1e+4x2e",
            rescale_degree=False,
            nonlinear_message=False,
            alpha_drop=0.1,
            proj_drop=0.1,
        )
        out = func(node_pos,
            irreps_in.randn(B,L,-1),
            node_dis,
            torch.randn(B,L,L,attn_scalar_head))
        print(out.shape)
        """

        # attn_weight f(|r_ij|): B*L*L*heads
        # edge_dis: B*L*L
        # node_input: B*L*irreps (irreps e.g. 128x0e+64x1e+32x2e)
        # ir2scalar: B*L*irreps -> N*L*hidden (hidden e.g. head*32)
        # attn_weight: B*L*L*rbf_dim
        B, L, _ = node_irreps_input.shape
        query = self.q_ir2scalar(node_irreps_input)
        key = self.k_ir2scalar(node_irreps_input)
        value = self.v_irlinear(node_irreps_input)  # B*L*irreps
        # embed = self.node_embedding(atomic_numbers)
        # if self.attn_type.startswith('v3'):
        # attn_weight = self.gbf_attn(edge_dis, batched_data["node_type_edge"].long()) # B*L*L*-1
        # torch.cat(
        #     [
        #         attn_weight,
        #         embed.reshape(B, L, 1, -1)
        #         .repeat(1, 1, L, 1),
        #         embed.reshape(B, 1, L, -1)
        #         .repeat(1, L, 1, 1),
        #     ],
        #     dim=-1,
        # ))

        if batched_data["mol_type"] == 1:  # mol_type 0 mol, 1 material, 2 protein
            outcell_index = batched_data["outcell_index"]  # B*(L2-L1)
            outcell_index_0 = batched_data["outcell_index_0"]
            key = torch.cat([key, key[outcell_index_0, outcell_index]], dim=1)
            value = torch.cat([value, value[outcell_index_0, outcell_index]], dim=1)
            node_pos = torch.cat([node_pos, batched_data["expand_pos"].float()], dim=1)

        elif self.add_rope and batched_data["mol_type"] == 2:
            query = query.reshape(B, L, self.num_attention_heads, self.attn_scalar_head)
            key = key.reshape(B, -1, self.num_attention_heads, self.attn_scalar_head)
            query, key = self.rot_emb(
                query.transpose(1, 2).reshape(
                    B * self.num_attention_heads, L, self.attn_scalar_head
                ),
                key.transpose(1, 2).reshape(
                    B * self.num_attention_heads, L, self.attn_scalar_head
                ),
            )
            query = query.reshape(
                B, self.num_attention_heads, L, self.attn_scalar_head
            ).transpose(1, 2)
            key = key.reshape(
                B, self.num_attention_heads, L, self.attn_scalar_head
            ).transpose(1, 2)

        query = query.reshape(B, L, self.num_attention_heads, self.attn_scalar_head)
        key = key.reshape(B, -1, self.num_attention_heads, self.attn_scalar_head)

        attn_weight_new = self.attn_weight2heads(attn_weight)
        alpha = attn_weight_new[..., : self.num_attention_heads] * torch.einsum(
            "bmhs,bnhs->bmnh", query, key
        )

        alpha = self.alpha_act(alpha)

        # if attn_mask is not None:
        #     # alpha = alpha.masked_fill(attn_mask, float('-inf'))
        alpha = alpha.masked_fill(attn_mask, -1e7)
        alpha = torch.nn.functional.softmax(alpha, dim=2)
        alpha = self.alpha_dropout(alpha)
        # alpha = alpha / (edge_dis.unsqueeze(dim=-1) + 1e-8)  # B*L*L*head
        alpha = alpha * attn_weight_new[..., self.num_attention_heads :]
        # add attn weight in messages
        # alpha = alpha.masked_fill(attn_mask, 0)

        if self.tp_type is None or self.tp_type == "None":
            node_scalars = None
        elif self.tp_type == "v2":
            edge_feature = self.gbf(
                edge_dis, batched_data["node_type_edge"].long()
            )  # B*L*L*-1
            edge_feature = edge_feature.sum(dim=-2)  # B*L*-1
            node_scalars = self.pos_embedding_proj(
                edge_feature
            ) + self.node_scalar_proj(node_irreps_input[..., : self.scalar_dim])
            if batched_data["mol_type"] == 1:  # mol_type 0 mol, 1 material, 2 protein
                outcell_index = batched_data["outcell_index"]  # B*(L2-L1)
                outcell_index_0 = batched_data["outcell_index_0"]
                node_scalars = torch.cat(
                    [node_scalars, node_scalars[outcell_index_0, outcell_index]], dim=1
                )
        else:
            raise ValueError(f"tp_type should be v0 or v1 or v2 but got {self.tp_type}")

        node_pos_abs = torch.sqrt(torch.sum(node_pos**2, dim=-1, keepdim=True) + 1e-8)
        node_pos = node_pos / node_pos_abs
        value_1 = self.sep_tp(
            value, node_pos, node_scalars
        )  # B*N*irreps, B*N*3 uvw - > B*N*irreps
        value_1 = self.vec2heads(value_1)  # B*L*heads*irreps_head
        value_1 = -torch.einsum(
            "bmlh,blhi->bmhi",
            alpha
            * (node_pos_abs.unsqueeze(dim=1) / (edge_dis.unsqueeze(dim=-1) + 1e-8)),
            value_1,
        )
        value_1 = self.heads2vec(value_1)
        # alpha = alpha / (edge_dis.unsqueeze(dim=-1) + 1e-8)  # B*L*L*head

        value = self.vec2heads(value)  # B*L*heads*irreps_head
        value = torch.einsum(
            "bmlh,blhi->bmhi",
            alpha
            * (
                node_pos_abs[:, :L].unsqueeze(dim=2)
                / (edge_dis.unsqueeze(dim=-1) + 1e-8)
            ),
            value,
        )
        value = self.heads2vec(value)
        value_0 = self.sep_tp(
            value[:, :L],
            node_pos[:, :L],
            None if node_scalars is None else node_scalars[:, :L],
        )  # TODO: different scalars?

        node_output = value_0 + value_1  # + value
        node_output = self.proj(node_output)

        if self.proj_drop is not None:
            node_output = self.proj_drop(node_output)

        node_output_res = node_output

        query2 = self.q_ir2scalar(node_output)
        key2 = self.k_ir2scalar(node_output)
        value2 = self.v_irlinear(node_output)  # B*L*irreps
        query2 = query2.reshape(B, L, self.num_attention_heads, self.attn_scalar_head)
        key2 = key2.reshape(B, -1, self.num_attention_heads, self.attn_scalar_head)

        embed = self.node_embedding(atomic_numbers)
        attn_weight2 = torch.cat(
            [
                attn_weight,
                embed.reshape(B, L, 1, -1).repeat(1, 1, L, 1),
                embed.reshape(B, 1, L, -1).repeat(1, L, 1, 1),
            ],
            dim=-1,
        )
        attn_weight2 = self.attn_weight2heads2(attn_weight2)
        alpha2 = attn_weight2[..., : self.num_attention_heads] * torch.einsum(
            "bmhs,bnhs->bmnh", query2, key2
        )
        alpha2 = torch.nn.functional.softmax(alpha2, dim=3)
        alpha2 = alpha2.masked_fill(attn_mask, 0)
        value2 = self.vec2heads(value2)  # B*L*heads*irreps_head
        value2 = torch.einsum(
            "bmlh,blhi->bmhi",
            alpha2,
            value2,
        )
        value2 = self.heads2vec(value2)

        node_output = self.proj2(value2)
        return node_output + node_output_res

        # B*L*L*head

    def extra_repr(self):
        output_str = "rescale_degree={}, ".format(self.rescale_degree)
        return output_str


@compile_mode("script")
class E2AttentionSO2(torch.nn.Module):
    """
    1. Message = Alpha * Value
    2. Two Linear to merge src and dst -> Separable FCTP -> 0e + (0e+1e+...)
    3. 0e -> Activation -> Inner Product -> (Alpha)
    4. (0e+1e+...) -> (Value)


    tp_type:
    v0: use irreps_node_input 0e
    v1: use sum of edge features
    v2: use sum of edge features and irreps_node_input 0e

    attn_type
    v0: initial implementation with attn_weight multiplication
    v1: GATv2 implementation without attn bias


    """

    def __init__(
        self,
        irreps_node_input="256x0e+64x1e+32x2e",
        attn_weight_input_dim: int = 32,  # e.g. rbf(|r_ij|) or relative pos in sequence
        num_attn_heads: int = 8,
        attn_scalar_head: int = 32,
        irreps_head="32x0e+8x1e+4x2e",
        rescale_degree=False,
        nonlinear_message=False,
        alpha_drop=0.1,
        proj_drop=0.1,
        tp_type="v1",
        attn_type="v2",
        add_rope=True,
        **kwargs,
    ):
        super().__init__()

        self.irreps_node_input = (
            o3.Irreps(irreps_node_input)
            if isinstance(irreps_node_input, str)
            else irreps_node_input
        )
        self.scalar_dim = self.irreps_node_input[0][0]  # scalar_dim x 0e
        self.num_attention_heads = num_attn_heads
        self.attn_scalar_head = attn_scalar_head
        self.attn_weight_input_dim = attn_weight_input_dim
        self.irreps_head = (
            o3.Irreps(irreps_head) if isinstance(irreps_head, str) else irreps_head
        )
        # irreps_node_output,  attention will not change the input shape/embeding length
        self.irreps_node_output = self.irreps_node_input
        # new params
        self.tp_type = tp_type
        self.attn_type = attn_type

        self.gbf_attn = GaussianLayer(
            self.attn_weight_input_dim
        )  # default output_dim = 128
        self.node_embedding = nn.Embedding(256, 32)
        nn.init.uniform_(self.node_embedding.weight.data, -0.001, 0.001)

        self.attn_weight2heads = nn.Sequential(
            # nn.Linear(attn_weight_input_dim, attn_weight_input_dim),
            # nn.LayerNorm(attn_weight_input_dim),
            # torch.nn.SiLU(),
            # nn.Linear(attn_weight_input_dim, attn_weight_input_dim),
            # nn.LayerNorm(attn_weight_input_dim),
            # torch.nn.SiLU(),
            nn.Linear(attn_weight_input_dim, 2 * num_attn_heads),
        )
        # self.attn_weight2heads = nn.Sequential(
        #     nn.Linear(attn_weight_input_dim, 2*num_attn_heads),
        #     # torch.nn.SiLU(),
        #     # nn.Linear(attn_weight_input_dim, 2 * num_attn_heads),
        # )

        self.multiheadatten_irreps = (
            (self.irreps_head * num_attn_heads).sort().irreps.simplify()
        )

        self.q_ir2scalar = Irreps2Scalar(
            self.irreps_node_input,
            num_attn_heads * attn_scalar_head,
            bias=True,
            act="smoothleakyrelu",
        )
        self.k_ir2scalar = Irreps2Scalar(
            self.irreps_node_input,
            num_attn_heads * attn_scalar_head,
            bias=True,
            act="smoothleakyrelu",
        )

        self.v_irlinear = IrrepsLinear(
            self.irreps_node_input,
            self.multiheadatten_irreps,
            bias=True,
            act="smoothleakyrelu",
        )  # B*L*irreps

        self.vec2heads = Vec2AttnHeads(
            self.irreps_head,
            num_attn_heads,
        )
        self.heads2vec = AttnHeads2Vec(irreps_head=self.irreps_head)

        # alpha_dot, used for scalar to num_heads dimension
        # self.alpha_dot = torch.nn.Parameter(torch.randn(1, num_heads, mul_alpha_head))
        self.alpha_act = SmoothLeakyReLU(0.2)  # used for attention_ij
        self.alpha_dropout = None
        if alpha_drop != 0.0:
            self.alpha_dropout = torch.nn.Dropout(alpha_drop)
        self.rescale_degree = rescale_degree
        self.nonlinear_message = nonlinear_message

        self.sep_tp = None
        if self.nonlinear_message or self.rescale_degree:
            raise ValueError(
                "sorry, rescale_degree or non linear message passing is not supported in tp transformer"
            )

        else:
            self.rot_func = SO3_Rotation(
                lmax=max([i[1].l for i in self.multiheadatten_irreps]),
                irreps=self.multiheadatten_irreps,
            )
            self.so2_tp = SO2_Convolution(irreps_in=self.multiheadatten_irreps)

        self.proj = IrrepsLinear(
            (self.irreps_head * num_attn_heads).sort().irreps.simplify(),
            self.irreps_node_input,
            bias=True,
            act="smoothleakyrelu",
        )  # B*L*irrep
        self.proj_drop = None
        if proj_drop != 0.0:
            self.proj_drop = EquivariantDropout()
        self.add_rope = add_rope
        if add_rope:
            self.rot_emb = RotaryEmbedding(dim=self.attn_scalar_head)

    def forward(
        self,
        node_pos,
        node_irreps_input,
        edge_dis,
        attn_weight,  # e.g. rbf(|r_ij|) or relative pos in sequence
        atomic_numbers,
        attn_mask=None,  # non-adj is True
        batch=None,
        batched_data=None,
        **kwargs,
    ):
        """
        irreps_in = o3.Irreps("256x0e+64x1e+32x2e")
        B,L = 4,20
        node_pos = torch.randn(B,L,3)
        node_dis = torch.sqrt(torch.sum((node_pos.view(B,L,1,3)-node_pos.view(B,1,L,3))**2,dim = -1))

        attn_scalar_head = 32
        func = GraphAttention(
            irreps_node_input = irreps_in,
            attn_weight_input_dim = 32, # e.g. rbf(|r_ij|) or relative pos in sequence
            num_attn_heads = 8,
            attn_scalar_head = attn_scalar_head,
            irreps_head = "32x0e+8x1e+4x2e",
            rescale_degree=False,
            nonlinear_message=False,
            alpha_drop=0.1,
            proj_drop=0.1,
        )
        out = func(node_pos,
            irreps_in.randn(B,L,-1),
            node_dis,
            torch.randn(B,L,L,attn_scalar_head))
        print(out.shape)
        """

        # attn_weight f(|r_ij|): B*L*L*heads
        # edge_dis: B*L*L
        # node_input: B*L*irreps (irreps e.g. 128x0e+64x1e+32x2e)
        # ir2scalar: B*L*irreps -> N*L*hidden (hidden e.g. head*32)
        # attn_weight: B*L*L*rbf_dim
        B, L, _ = node_irreps_input.shape
        query = self.q_ir2scalar(node_irreps_input)
        key = self.k_ir2scalar(node_irreps_input)
        value = self.v_irlinear(node_irreps_input)  # B*L*irreps

        if batched_data["mol_type"] == 1:  # mol_type 0 mol, 1 material, 2 protein
            outcell_index = batched_data["outcell_index"]  # B*(L2-L1)
            outcell_index_0 = batched_data["outcell_index_0"]
            key = torch.cat([key, key[outcell_index_0, outcell_index]], dim=1)
            value = torch.cat([value, value[outcell_index_0, outcell_index]], dim=1)
            node_pos = torch.cat([node_pos, batched_data["expand_pos"].float()], dim=1)

        elif self.add_rope and batched_data["mol_type"] == 2:
            query = query.reshape(B, L, self.num_attention_heads, self.attn_scalar_head)
            key = key.reshape(B, -1, self.num_attention_heads, self.attn_scalar_head)
            query, key = self.rot_emb(
                query.transpose(1, 2).reshape(
                    B * self.num_attention_heads, L, self.attn_scalar_head
                ),
                key.transpose(1, 2).reshape(
                    B * self.num_attention_heads, L, self.attn_scalar_head
                ),
            )
            query = query.reshape(
                B, self.num_attention_heads, L, self.attn_scalar_head
            ).transpose(1, 2)
            key = key.reshape(
                B, self.num_attention_heads, L, self.attn_scalar_head
            ).transpose(1, 2)

        self.rot_func.set_wigner(
            self.rot_func.init_edge_rot_mat(node_pos.reshape(-1, 3))
        )

        query = query.reshape(B, L, self.num_attention_heads, self.attn_scalar_head)
        key = key.reshape(B, -1, self.num_attention_heads, self.attn_scalar_head)

        # attn_weight: RBF(|r_ij|)
        if self.attn_type == "nb":
            alpha = torch.einsum("bmhs,bnhs->bmnh", query, key)
        else:
            attn_weight = self.attn_weight2heads(attn_weight)
            alpha = attn_weight[..., : self.num_attention_heads] * torch.einsum(
                "bmhs,bnhs->bmnh", query, key
            )

        alpha = self.alpha_act(alpha)

        # if attn_mask is not None:
        #     # alpha = alpha.masked_fill(attn_mask, float('-inf'))
        alpha = alpha.masked_fill(attn_mask, -1e7)
        alpha = torch.nn.functional.softmax(alpha, dim=2)
        alpha = self.alpha_dropout(alpha)
        # alpha = alpha / (edge_dis.unsqueeze(dim=-1) + 1e-8)  # B*L*L*head
        if self.attn_type != "nb":
            alpha = (
                alpha * attn_weight[..., self.num_attention_heads :]
            )  # add attn weight in messages
            # alpha = alpha.masked_fill(attn_mask, 0)

        node_pos_abs = torch.sqrt(torch.sum(node_pos**2, dim=-1, keepdim=True) + 1e-8)
        node_pos = node_pos / node_pos_abs
        value_1_rot = self.rot_func.rotate(value)
        value_1_rot = self.so2_tp(value_1_rot)
        value_1 = self.rot_func.rotate_inv(value_1_rot)

        value_1 = self.vec2heads(value_1)  # B*L*heads*irreps_head
        value_1 = -torch.einsum(
            "bmlh,blhi->bmhi",
            alpha
            * (node_pos_abs.unsqueeze(dim=1) / (edge_dis.unsqueeze(dim=-1) + 1e-8)),
            value_1,
        )
        value_1 = self.heads2vec(value_1)
        # alpha = alpha / (edge_dis.unsqueeze(dim=-1) + 1e-8)  # B*L*L*head

        value = self.vec2heads(value)  # B*L*heads*irreps_head
        value = torch.einsum(
            "bmlh,blhi->bmhi",
            alpha
            * (
                node_pos_abs[:, :L].unsqueeze(dim=2)
                / (edge_dis.unsqueeze(dim=-1) + 1e-8)
            ),
            value,
        )
        value = self.heads2vec(value)

        value_0_rot = self.rot_func.rotate(value)
        value_0_rot = self.so2_tp(value_0_rot)
        value_0 = self.rot_func.rotate_inv(value_0_rot)

        node_output = value_0 + value_1 + value
        node_output = self.proj(node_output)

        if self.proj_drop is not None:
            node_output = self.proj_drop(node_output)

        return node_output

        # B*L*L*head

    def extra_repr(self):
        output_str = "rescale_degree={}, ".format(self.rescale_degree)
        return output_str


@compile_mode("script")
class E2AttentionOrigin(torch.nn.Module):
    """
    1. Message = Alpha * Value
    2. Two Linear to merge src and dst -> Separable FCTP -> 0e + (0e+1e+...)
    3. 0e -> Activation -> Inner Product -> (Alpha)
    4. (0e+1e+...) -> (Value)


    tp_type:
    v0: use irreps_node_input 0e
    v1: use sum of edge features
    v2: use sum of edge features and irreps_node_input 0e

    attn_type
    v0: initial implementation with attn_weight multiplication
    v1: GATv2 implementation without attn bias


    """

    def __init__(
        self,
        irreps_node_input="256x0e+64x1e+32x2e",
        attn_weight_input_dim: int = 32,  # e.g. rbf(|r_ij|) or relative pos in sequence
        num_attn_heads: int = 8,
        attn_scalar_head: int = 32,
        irreps_head="32x0e+8x1e+4x2e",
        rescale_degree=False,
        nonlinear_message=False,
        alpha_drop=0.1,
        proj_drop=0.1,
        tp_type="v1",
        attn_type="v2",
        add_rope=True,
        irreps_origin="1x0e+1x1e+1x2e",
        neighbor_weight=None,
        **kwargs,
    ):
        super().__init__()
        self.neighbor_weight = neighbor_weight
        self.irreps_node_input = (
            o3.Irreps(irreps_node_input)
            if isinstance(irreps_node_input, str)
            else irreps_node_input
        )
        self.irreps_origin = (
            o3.Irreps(irreps_origin)
            if isinstance(irreps_origin, str)
            else irreps_origin
        )
        self.scalar_dim = self.irreps_node_input[0][0]  # scalar_dim x 0e
        self.num_attention_heads = num_attn_heads
        self.attn_scalar_head = attn_scalar_head
        self.attn_weight_input_dim = attn_weight_input_dim
        self.irreps_head = (
            o3.Irreps(irreps_head) if isinstance(irreps_head, str) else irreps_head
        )
        # irreps_node_output,  attention will not change the input shape/embeding length
        self.irreps_node_output = self.irreps_node_input
        # new params
        self.tp_type = tp_type
        self.attn_type = attn_type
        self.neighbor_weight = neighbor_weight
        if self.neighbor_weight is None:
            self.origin_tp = SeparableFCTP(
                self.irreps_node_input,
                self.irreps_origin,
                self.irreps_node_input,
                fc_neurons=[self.scalar_dim, self.scalar_dim, self.scalar_dim],
                use_activation=True,
                norm_layer=None,
                internal_weights=False,
            )
            self.origin_rbf = GaussianRadialBasisLayer(self.scalar_dim, cutoff=1.0)
        self.input_proj = IrrepsLinear(
            self.irreps_node_input,
            self.irreps_node_input,
            bias=True,
            act="smoothleakyrelu",
        )  # B*L*irrep
        self.message_proj1 = IrrepsLinear(
            self.irreps_node_input,
            self.irreps_node_input,
            bias=True,
            act="smoothleakyrelu",
        )  # B*L*irrep
        self.message_proj2 = IrrepsLinear(
            self.irreps_node_input,
            self.irreps_node_input,
            bias=True,
            act="smoothleakyrelu",
        )  # B*L*irrep
        # irreps_scalars, irreps_gates, irreps_gated = irreps2gate(self.irreps_node_input)
        # self.gate = Gate(
        #         irreps_scalars,
        #         [torch.nn.functional.silu for _, ir in irreps_scalars],  # scalar
        #         irreps_gates,
        #         [torch.sigmoid for _, ir in irreps_gates],  # gates (scalars)
        #         irreps_gated,  # gated tensors
        #     )

        self.gbf_attn = GaussianLayer(
            self.attn_weight_input_dim
        )  # default output_dim = 128
        self.node_embedding = nn.Embedding(256, 32)
        nn.init.uniform_(self.node_embedding.weight.data, -0.001, 0.001)
        self.attn_weight2weight = nn.Sequential(
            nn.Linear(attn_weight_input_dim, attn_weight_input_dim),
            nn.LayerNorm(attn_weight_input_dim),
            torch.nn.SiLU(),
            nn.Linear(attn_weight_input_dim, attn_weight_input_dim),
            nn.LayerNorm(attn_weight_input_dim),
            torch.nn.SiLU(),
            nn.Linear(attn_weight_input_dim, 2),
        )

        self.attn_weight2heads = nn.Sequential(
            nn.Linear(attn_weight_input_dim, attn_weight_input_dim),
            nn.LayerNorm(attn_weight_input_dim),
            torch.nn.SiLU(),
            nn.Linear(attn_weight_input_dim, attn_weight_input_dim),
            nn.LayerNorm(attn_weight_input_dim),
            torch.nn.SiLU(),
            nn.Linear(attn_weight_input_dim, 2 * num_attn_heads),
        )

        self.multiheadatten_irreps = (
            (self.irreps_head * num_attn_heads).sort().irreps.simplify()
        )

        self.q_ir2scalar = Irreps2Scalar(
            self.irreps_node_input,
            num_attn_heads * attn_scalar_head,
            bias=True,
            act="smoothleakyrelu",
        )
        self.k_ir2scalar = Irreps2Scalar(
            self.irreps_node_input,
            num_attn_heads * attn_scalar_head,
            bias=True,
            act="smoothleakyrelu",
        )

        self.v_irlinear = IrrepsLinear(
            self.irreps_node_input,
            self.multiheadatten_irreps,
            bias=True,
            act="smoothleakyrelu",
        )  # B*L*irreps

        self.vec2heads = Vec2AttnHeads(
            self.irreps_head,
            num_attn_heads,
        )
        self.heads2vec = AttnHeads2Vec(irreps_head=self.irreps_head)

        # alpha_dot, used for scalar to num_heads dimension
        # self.alpha_dot = torch.nn.Parameter(torch.randn(1, num_heads, mul_alpha_head))
        self.alpha_act = SmoothLeakyReLU(0.2)  # used for attention_ij
        self.alpha_dropout = None
        if alpha_drop != 0.0:
            self.alpha_dropout = torch.nn.Dropout(alpha_drop)

        self.rescale_degree = rescale_degree
        self.nonlinear_message = nonlinear_message

        self.sep_tp = None
        if self.nonlinear_message or self.rescale_degree:
            raise ValueError(
                "sorry, rescale_degree or non linear message passing is not supported in tp transformer"
            )

        else:
            if self.tp_type is None or self.tp_type == "None":
                self.sep_tp = SeparableFCTP(
                    self.multiheadatten_irreps,
                    "1x1e",
                    self.multiheadatten_irreps,
                    fc_neurons=None,
                    use_activation=False,
                    norm_layer=None,
                    internal_weights=True,
                )
            else:
                self.sep_tp = SeparableFCTP(
                    self.multiheadatten_irreps,
                    "1x1e",
                    self.multiheadatten_irreps,
                    fc_neurons=[self.scalar_dim, self.scalar_dim, self.scalar_dim],
                    use_activation=False,
                    norm_layer=None,
                    internal_weights=False,
                )

                if self.tp_type == "v2":
                    self.gbf = GaussianLayer(
                        self.attn_weight_input_dim
                    )  # default output_dim = 128
                    self.pos_embedding_proj = nn.Linear(
                        self.attn_weight_input_dim, self.scalar_dim
                    )
                    self.node_scalar_proj = nn.Linear(self.scalar_dim, self.scalar_dim)
                else:
                    raise ValueError(
                        f"attn_type should be None or v0 or v1 or v2 but got {self.attn_type}"
                    )

        self.proj = IrrepsLinear(
            (self.irreps_head * num_attn_heads).sort().irreps.simplify(),
            self.irreps_node_input,
            bias=True,
            act="smoothleakyrelu",
        )  # B*L*irrep
        self.proj_drop = None
        if proj_drop != 0.0:
            self.proj_drop = EquivariantDropout()
        self.add_rope = add_rope
        if add_rope:
            self.rot_emb = RotaryEmbedding(dim=self.attn_scalar_head)

    def forward(
        self,
        node_pos,
        node_irreps_input,
        edge_dis,
        attn_weight,  # e.g. rbf(|r_ij|) or relative pos in sequence
        atomic_numbers,
        attn_mask=None,  # non-adj is True
        batch=None,
        batched_data=None,
        **kwargs,
    ):
        """
        irreps_in = o3.Irreps("256x0e+64x1e+32x2e")
        B,L = 4,20
        node_pos = torch.randn(B,L,3)
        node_dis = torch.sqrt(torch.sum((node_pos.view(B,L,1,3)-node_pos.view(B,1,L,3))**2,dim = -1))

        attn_scalar_head = 32
        func = GraphAttention(
            irreps_node_input = irreps_in,
            attn_weight_input_dim = 32, # e.g. rbf(|r_ij|) or relative pos in sequence
            num_attn_heads = 8,
            attn_scalar_head = attn_scalar_head,
            irreps_head = "32x0e+8x1e+4x2e",
            rescale_degree=False,
            nonlinear_message=False,
            alpha_drop=0.1,
            proj_drop=0.1,
        )
        out = func(node_pos,
            irreps_in.randn(B,L,-1),
            node_dis,
            torch.randn(B,L,L,attn_scalar_head))
        print(out.shape)
        """

        # attn_weight f(|r_ij|): B*L*L*heads
        # edge_dis: B*L*L
        # node_input: B*L*irreps (irreps e.g. 128x0e+64x1e+32x2e)
        # ir2scalar: B*L*irreps -> N*L*hidden (hidden e.g. head*32)
        # attn_weight: B*L*L*rbf_dim
        B, L, _ = node_irreps_input.shape
        # # origin self tp
        if self.neighbor_weight is None:
            origin_scalars = self.origin_rbf(node_pos.norm(dim=-1).reshape(-1)).reshape(
                B, L, -1
            )
            origin_sh = o3.spherical_harmonics(
                l=self.irreps_origin,
                x=node_pos,  # [:, [1, 2, 0]],
                normalize=True,
                normalization="component",
            )
            node_irreps_input = self.origin_tp(
                node_irreps_input, origin_sh, origin_scalars
            )
        else:
            # neighbor convolution
            if self.neighbor_weight == "identity":
                alpha = torch.ones_like(edge_dis)
                alpha = alpha.masked_fill(attn_mask.squeeze(-1), 0.0)
                alpha = alpha / torch.sum(alpha, 2, keepdim=True)  # B*L*L*head
            elif self.neighbor_weight == "distance":
                alpha = edge_dis.masked_fill(attn_mask.squeeze(-1), -1e6)
                alpha = torch.softmax(alpha, 2)  # B*L*L*head
                alpha = self.alpha_dropout(alpha)
            elif self.neighbor_weight == "attention0":
                dist_weight = self.attn_weight2weight(attn_weight)
                alpha = dist_weight[..., 0]
                alpha = alpha.masked_fill(attn_mask.squeeze(-1), -1e6)
                alpha = torch.softmax(alpha, 2)
                alpha = self.alpha_dropout(alpha)
            elif self.neighbor_weight == "attention1":
                dist_weight = self.attn_weight2weight(attn_weight)
                alpha = dist_weight[..., 0]
                alpha = alpha.masked_fill(attn_mask.squeeze(-1), -1e6)
                alpha = torch.softmax(alpha, 2)
                alpha = self.alpha_dropout(alpha)
                alpha = alpha * attn_weight[..., 1]
            else:
                raise ValueError(
                    f"neighbor_weight should be identity or distance but got {self.neighbor_weight}"
                )
            message = self.message_proj1(node_irreps_input)  # B*L*irreps
            message = torch.einsum("bmn,bnd->bmd", alpha, message)
            node_irreps_input = self.input_proj(node_irreps_input) + self.message_proj2(
                message
            )

        query = self.q_ir2scalar(node_irreps_input)
        key = self.k_ir2scalar(node_irreps_input)
        value = self.v_irlinear(node_irreps_input)  # B*L*irreps
        # embed = self.node_embedding(atomic_numbers)
        # if self.attn_type.startswith('v3'):
        # attn_weight = self.gbf_attn(edge_dis, batched_data["node_type_edge"].long()) # B*L*L*-1
        attn_weight = self.attn_weight2heads(attn_weight)
        # torch.cat(
        #     [
        #         attn_weight,
        #         embed.reshape(B, L, 1, -1)
        #         .repeat(1, 1, L, 1),
        #         embed.reshape(B, 1, L, -1)
        #         .repeat(1, L, 1, 1),
        #     ],
        #     dim=-1,
        # ))

        if batched_data["mol_type"] == 1:  # mol_type 0 mol, 1 material, 2 protein
            outcell_index = batched_data["outcell_index"]  # B*(L2-L1)
            outcell_index_0 = batched_data["outcell_index_0"]
            key = torch.cat([key, key[outcell_index_0, outcell_index]], dim=1)
            value = torch.cat([value, value[outcell_index_0, outcell_index]], dim=1)
            node_pos = torch.cat([node_pos, batched_data["expand_pos"].float()], dim=1)

        elif self.add_rope and batched_data["mol_type"] == 2:
            query = query.reshape(B, L, self.num_attention_heads, self.attn_scalar_head)
            key = key.reshape(B, -1, self.num_attention_heads, self.attn_scalar_head)
            query, key = self.rot_emb(
                query.transpose(1, 2).reshape(
                    B * self.num_attention_heads, L, self.attn_scalar_head
                ),
                key.transpose(1, 2).reshape(
                    B * self.num_attention_heads, L, self.attn_scalar_head
                ),
            )
            query = query.reshape(
                B, self.num_attention_heads, L, self.attn_scalar_head
            ).transpose(1, 2)
            key = key.reshape(
                B, self.num_attention_heads, L, self.attn_scalar_head
            ).transpose(1, 2)

        query = query.reshape(B, L, self.num_attention_heads, self.attn_scalar_head)
        key = key.reshape(B, -1, self.num_attention_heads, self.attn_scalar_head)

        head_dim = key.size(-1)  # or query.size(-1), since they should be the same
        scaling_factor = math.sqrt(head_dim)  # sqrt(d_k)
        # scaling_factor = 1.0
        # attn_weight: RBF(|r_ij|)
        alpha = (
            attn_weight[..., : self.num_attention_heads]
            * torch.einsum("bmhs,bnhs->bmnh", query, key)
            / scaling_factor
        )
        alpha = self.alpha_act(alpha)

        # if attn_mask is not None:
        #     # alpha = alpha.masked_fill(attn_mask, float('-inf'))
        alpha = alpha.masked_fill(attn_mask, -1e6)
        alpha = torch.nn.functional.softmax(alpha, dim=2)
        alpha = self.alpha_dropout(alpha)
        alpha = alpha / (edge_dis.unsqueeze(dim=-1) + 1e-8)  # B*L*L*head
        alpha = (
            alpha * attn_weight[..., self.num_attention_heads :]
        )  # add attn weight in messages
        # alpha = alpha.masked_fill(attn_mask, 0)

        if self.tp_type is None or self.tp_type == "None":
            node_scalars = None
        elif self.tp_type == "v2":
            edge_feature = self.gbf(
                edge_dis, batched_data["node_type_edge"].long()
            )  # B*L*L*-1
            edge_feature = edge_feature.sum(dim=-2)  # B*L*-1
            node_scalars = self.pos_embedding_proj(
                edge_feature
            ) + self.node_scalar_proj(node_irreps_input[..., : self.scalar_dim])
            if batched_data["mol_type"] == 1:  # mol_type 0 mol, 1 material, 2 protein
                outcell_index = batched_data["outcell_index"]  # B*(L2-L1)
                outcell_index_0 = batched_data["outcell_index_0"]
                node_scalars = torch.cat(
                    [node_scalars, node_scalars[outcell_index_0, outcell_index]], dim=1
                )
        else:
            raise ValueError(f"tp_type should be v0 or v1 or v2 but got {self.tp_type}")

        value_1 = self.sep_tp(
            value, node_pos, node_scalars
        )  # B*N*irreps, B*N*3 uvw - > B*N*irreps
        value_1 = self.vec2heads(value_1)  # B*L*heads*irreps_head
        value_1 = -torch.einsum("bmlh,blhi->bmhi", alpha, value_1)
        value_1 = self.heads2vec(value_1)

        # value_0 = self.vec2heads(value) # B*L*heads*irreps_head
        # value_0 = torch.einsum("bmlh,blhi->bmhi",alpha,value_0)
        # value_0 = self.heads2vec(value_0)
        # value_0 = self.sep_tp(value_0,node_pos,node_scalars) # TODO: different scalars?
        value = self.vec2heads(value)  # B*L*heads*irreps_head
        value = torch.einsum("bmlh,blhi->bmhi", alpha, value)
        value = self.heads2vec(value)
        value_0 = self.sep_tp(
            value[:, :L],
            node_pos[:, :L],
            None if node_scalars is None else node_scalars[:, :L],
        )  # TODO: different scalars?

        node_output = value_0 + value_1 + value
        # if self.rescale_degree:
        #     degree = torch_geometric.utils.degree(
        #         edge_dst, num_nodes=node_input.shape[0], dtype=node_input.dtype
        #     )
        #     degree = degree.view(-1, 1)
        #     node_output = node_output * degree
        node_output = self.proj(node_output)

        if self.proj_drop is not None:
            node_output = self.proj_drop(node_output)

        return node_output

        # B*L*L*head

    def extra_repr(self):
        output_str = super(E2AttentionOrigin, self).extra_repr()
        output_str = output_str + "rescale_degree={}, ".format(self.rescale_degree)
        return output_str


@compile_mode("script")
class E2AttentionTriple(torch.nn.Module):
    """
    1. Message = Alpha * Value
    2. Two Linear to merge src and dst -> Separable FCTP -> 0e + (0e+1e+...)
    3. 0e -> Activation -> Inner Product -> (Alpha)
    4. (0e+1e+...) -> (Value)


    tp_type:
    v0: use irreps_node_input 0e
    v1: use sum of edge features
    v2: use sum of edge features and irreps_node_input 0e

    attn_type
    v0: initial implementation with attn_weight multiplication
    v1: GATv2 implementation without attn bias


    """

    def __init__(
        self,
        irreps_node_input="256x0e+64x1e+32x2e",
        attn_weight_input_dim: int = 32,  # e.g. rbf(|r_ij|) or relative pos in sequence
        num_attn_heads: int = 8,
        attn_scalar_head: int = 32,
        irreps_head="32x0e+8x1e+4x2e",
        rescale_degree=False,
        nonlinear_message=False,
        alpha_drop=0.1,
        proj_drop=0.1,
        tp_type="v1",
        attn_type="v2",
        add_rope=True,
        irreps_origin="1x0e+1x1e+1x2e",
        neighbor_weight=None,
        **kwargs,
    ):
        super().__init__()
        self.neighbor_weight = neighbor_weight
        self.irreps_node_input = (
            o3.Irreps(irreps_node_input)
            if isinstance(irreps_node_input, str)
            else irreps_node_input
        )
        self.irreps_origin = (
            o3.Irreps(irreps_origin)
            if isinstance(irreps_origin, str)
            else irreps_origin
        )
        self.scalar_dim = self.irreps_node_input[0][0]  # scalar_dim x 0e
        self.num_attention_heads = num_attn_heads
        self.attn_scalar_head = attn_scalar_head
        self.attn_weight_input_dim = attn_weight_input_dim
        self.irreps_head = (
            o3.Irreps(irreps_head) if isinstance(irreps_head, str) else irreps_head
        )
        # irreps_node_output,  attention will not change the input shape/embeding length
        self.irreps_node_output = self.irreps_node_input
        # new params
        self.tp_type = tp_type
        self.attn_type = attn_type
        self.neighbor_weight = neighbor_weight
        if self.neighbor_weight is None:
            self.origin_tp = SeparableFCTP(
                self.irreps_node_input,
                self.irreps_origin,
                self.irreps_node_input,
                fc_neurons=[self.scalar_dim, self.scalar_dim, self.scalar_dim],
                use_activation=True,
                norm_layer=None,
                internal_weights=False,
            )
            self.origin_rbf = GaussianRadialBasisLayer(self.scalar_dim, cutoff=1.0)
        self.input_proj = IrrepsLinear(
            self.irreps_node_input,
            self.irreps_node_input,
            bias=True,
            act="smoothleakyrelu",
        )  # B*L*irrep
        self.message_proj1 = IrrepsLinear(
            self.irreps_node_input,
            self.irreps_node_input,
            bias=True,
            act="smoothleakyrelu",
        )  # B*L*irrep
        self.message_proj2 = IrrepsLinear(
            self.irreps_node_input,
            self.irreps_node_input,
            bias=True,
            act="smoothleakyrelu",
        )  # B*L*irrep
        # irreps_scalars, irreps_gates, irreps_gated = irreps2gate(self.irreps_node_input)
        # self.gate = Gate(
        #         irreps_scalars,
        #         [torch.nn.functional.silu for _, ir in irreps_scalars],  # scalar
        #         irreps_gates,
        #         [torch.sigmoid for _, ir in irreps_gates],  # gates (scalars)
        #         irreps_gated,  # gated tensors
        #     )

        self.gbf_attn = GaussianLayer(
            self.attn_weight_input_dim
        )  # default output_dim = 128
        self.node_embedding = nn.Embedding(256, 32)
        nn.init.uniform_(self.node_embedding.weight.data, -0.001, 0.001)
        self.attn_weight2weight = nn.Sequential(
            nn.Linear(attn_weight_input_dim, attn_weight_input_dim),
            nn.LayerNorm(attn_weight_input_dim),
            torch.nn.SiLU(),
            nn.Linear(attn_weight_input_dim, attn_weight_input_dim),
            nn.LayerNorm(attn_weight_input_dim),
            torch.nn.SiLU(),
            nn.Linear(attn_weight_input_dim, 2),
        )

        self.attn_weight2heads = nn.Sequential(
            nn.Linear(attn_weight_input_dim, attn_weight_input_dim),
            nn.LayerNorm(attn_weight_input_dim),
            torch.nn.SiLU(),
            nn.Linear(attn_weight_input_dim, attn_weight_input_dim),
            nn.LayerNorm(attn_weight_input_dim),
            torch.nn.SiLU(),
            nn.Linear(attn_weight_input_dim, 2 * num_attn_heads),
        )

        self.multiheadatten_irreps = (
            (self.irreps_head * num_attn_heads).sort().irreps.simplify()
        )

        self.q_ir2scalar = Irreps2Scalar(
            self.irreps_node_input,
            num_attn_heads * attn_scalar_head,
            bias=True,
            act="smoothleakyrelu",
        )
        self.k_ir2scalar = Irreps2Scalar(
            self.irreps_node_input,
            num_attn_heads * attn_scalar_head,
            bias=True,
            act="smoothleakyrelu",
        )

        self.v_irlinear = IrrepsLinear(
            self.irreps_node_input,
            self.multiheadatten_irreps,
            bias=True,
            act="smoothleakyrelu",
        )  # B*L*irreps

        self.vec2heads = Vec2AttnHeads(
            self.irreps_head,
            num_attn_heads,
        )
        self.heads2vec = AttnHeads2Vec(irreps_head=self.irreps_head)

        # alpha_dot, used for scalar to num_heads dimension
        # self.alpha_dot = torch.nn.Parameter(torch.randn(1, num_heads, mul_alpha_head))
        self.alpha_act = SmoothLeakyReLU(0.2)  # used for attention_ij
        self.alpha_dropout = None
        if alpha_drop != 0.0:
            self.alpha_dropout = torch.nn.Dropout(alpha_drop)

        self.rescale_degree = rescale_degree
        self.nonlinear_message = nonlinear_message

        self.sep_tp = None
        if self.nonlinear_message or self.rescale_degree:
            raise ValueError(
                "sorry, rescale_degree or non linear message passing is not supported in tp transformer"
            )

        else:
            if self.tp_type is None or self.tp_type == "None":
                self.sep_tp = SeparableFCTP(
                    self.multiheadatten_irreps,
                    "1x1e",
                    self.multiheadatten_irreps,
                    fc_neurons=None,
                    use_activation=False,
                    norm_layer=None,
                    internal_weights=True,
                )
            else:
                self.sep_tp0 = SeparableFCTP(
                    self.multiheadatten_irreps,
                    self.irreps_origin,
                    self.multiheadatten_irreps,
                    fc_neurons=[self.scalar_dim, self.scalar_dim, self.scalar_dim],
                    use_activation=False,
                    norm_layer=None,
                    internal_weights=False,
                )
                self.sep_tp1 = SeparableFCTP(
                    self.multiheadatten_irreps,
                    self.irreps_origin,
                    self.multiheadatten_irreps,
                    fc_neurons=[self.scalar_dim, self.scalar_dim, self.scalar_dim],
                    use_activation=False,
                    norm_layer=None,
                    internal_weights=False,
                )
                self.sep_tp2 = SeparableFCTP(
                    self.multiheadatten_irreps,
                    "1x1e",
                    self.multiheadatten_irreps,
                    fc_neurons=None,
                    use_activation=False,
                    norm_layer=None,
                    internal_weights=True,
                )
                if self.tp_type == "v2":
                    self.gbf = GaussianLayer(
                        self.attn_weight_input_dim
                    )  # default output_dim = 128
                    self.pos_embedding_proj = nn.Linear(
                        self.attn_weight_input_dim, self.scalar_dim
                    )
                    self.node_scalar_proj = nn.Linear(self.scalar_dim, self.scalar_dim)
                else:
                    raise ValueError(
                        f"attn_type should be None or v0 or v1 or v2 but got {self.attn_type}"
                    )
        self.proj0 = IrrepsLinear(
            (self.irreps_head * num_attn_heads).sort().irreps.simplify(),
            self.irreps_node_input,
            bias=True,
            act="identity",
        )  # B*L*irrep
        self.proj1 = IrrepsLinear(
            (self.irreps_head * num_attn_heads).sort().irreps.simplify(),
            self.irreps_node_input,
            bias=True,
            act="identity",
        )  # B*L*irrep
        self.proj2 = IrrepsLinear(
            (self.irreps_head * num_attn_heads).sort().irreps.simplify(),
            self.irreps_node_input,
            bias=True,
            act="identity",
        )  # B*L*irrep
        self.proj = IrrepsLinear(
            # self.irreps_node_input,
            (self.irreps_head * num_attn_heads).sort().irreps.simplify(),
            self.irreps_node_input,
            bias=True,
            act="identity",
        )  # B*L*irrep   for value

        self.proj_out = IrrepsLinear(
            self.irreps_node_input,
            self.irreps_node_input,
            bias=True,
            act="smoothleakyrelu",
        )  # B*L*irrep
        self.proj_drop = None
        if proj_drop != 0.0:
            self.proj_drop = EquivariantDropout()
        self.add_rope = add_rope
        if add_rope:
            self.rot_emb = RotaryEmbedding(dim=self.attn_scalar_head)

    def forward(
        self,
        node_pos,
        node_irreps_input,
        edge_dis,
        attn_weight,  # e.g. rbf(|r_ij|) or relative pos in sequence
        atomic_numbers,
        attn_mask=None,  # non-adj is True
        batch=None,
        batched_data=None,
        **kwargs,
    ):
        """
        irreps_in = o3.Irreps("256x0e+64x1e+32x2e")
        B,L = 4,20
        node_pos = torch.randn(B,L,3)
        node_dis = torch.sqrt(torch.sum((node_pos.view(B,L,1,3)-node_pos.view(B,1,L,3))**2,dim = -1))

        attn_scalar_head = 32
        func = GraphAttention(
            irreps_node_input = irreps_in,
            attn_weight_input_dim = 32, # e.g. rbf(|r_ij|) or relative pos in sequence
            num_attn_heads = 8,
            attn_scalar_head = attn_scalar_head,
            irreps_head = "32x0e+8x1e+4x2e",
            rescale_degree=False,
            nonlinear_message=False,
            alpha_drop=0.1,
            proj_drop=0.1,
        )
        out = func(node_pos,
            irreps_in.randn(B,L,-1),
            node_dis,
            torch.randn(B,L,L,attn_scalar_head))
        print(out.shape)
        """

        # attn_weight f(|r_ij|): B*L*L*heads
        # edge_dis: B*L*L
        # node_input: B*L*irreps (irreps e.g. 128x0e+64x1e+32x2e)
        # ir2scalar: B*L*irreps -> N*L*hidden (hidden e.g. head*32)
        # attn_weight: B*L*L*rbf_dim
        B, L, _ = node_irreps_input.shape
        # # origin self tp
        # if self.neighbor_weight is None:
        #     origin_scalars = self.origin_rbf(node_pos.norm(dim=-1).reshape(-1)).reshape(B, L, -1)
        #     origin_sh = o3.spherical_harmonics(
        #         l=self.irreps_origin,
        #         x=node_pos,  # [:, [1, 2, 0]],
        #         normalize=True,
        #         normalization="component",
        #     )
        #     node_irreps_input = self.origin_tp(node_irreps_input, origin_sh, origin_scalars)
        # else:
        #     # neighbor convolution
        #     if  self.neighbor_weight=="identity":
        #         alpha = torch.ones_like(edge_dis)
        #         alpha = alpha.masked_fill(attn_mask.squeeze(-1), 0.0)
        #         alpha = alpha / torch.sum(alpha, 2, keepdim=True) # B*L*L*head
        #     elif self.neighbor_weight == "distance":
        #         alpha = edge_dis.masked_fill(attn_mask.squeeze(-1), -1e6)
        #         alpha = torch.softmax(alpha, 2) # B*L*L*head
        #         alpha = self.alpha_dropout(alpha)
        #     elif self.neighbor_weight == "attention0":
        #         dist_weight = self.attn_weight2weight(attn_weight)
        #         alpha = dist_weight[..., 0]
        #         alpha = alpha.masked_fill(attn_mask.squeeze(-1), -1e6)
        #         alpha = torch.softmax(alpha, 2)
        #         alpha = self.alpha_dropout(alpha)
        #     elif self.neighbor_weight == "attention1":
        #         dist_weight = self.attn_weight2weight(attn_weight)
        #         alpha = dist_weight[..., 0]
        #         alpha = alpha.masked_fill(attn_mask.squeeze(-1), -1e6)
        #         alpha = torch.softmax(alpha, 2)
        #         alpha = self.alpha_dropout(alpha)
        #         alpha = alpha * attn_weight[..., 1]
        #     else:
        #         raise ValueError(f"neighbor_weight should be identity or distance but got {self.neighbor_weight}")
        #     message = self.message_proj1(node_irreps_input) # B*L*irreps
        #     message = torch.einsum("bmn,bnd->bmd", alpha, message)
        #     node_irreps_input = self.input_proj(node_irreps_input) + self.message_proj2(message)

        node_sh = o3.spherical_harmonics(
            l=self.irreps_origin,
            x=node_pos,  # [:, [1, 2, 0]],
            normalize=True,
            normalization="component",
        )

        query = self.q_ir2scalar(node_irreps_input)
        key = self.k_ir2scalar(node_irreps_input)
        value = self.v_irlinear(node_irreps_input)  # B*L*irreps
        # embed = self.node_embedding(atomic_numbers)
        # if self.attn_type.startswith('v3'):
        # attn_weight = self.gbf_attn(edge_dis, batched_data["node_type_edge"].long()) # B*L*L*-1
        attn_weight = self.attn_weight2heads(attn_weight)
        # torch.cat(
        #     [
        #         attn_weight,
        #         embed.reshape(B, L, 1, -1)
        #         .repeat(1, 1, L, 1),
        #         embed.reshape(B, 1, L, -1)
        #         .repeat(1, L, 1, 1),
        #     ],
        #     dim=-1,
        # ))

        if batched_data["mol_type"] == 1:  # mol_type 0 mol, 1 material, 2 protein
            outcell_index = batched_data["outcell_index"]  # B*(L2-L1)
            outcell_index_0 = batched_data["outcell_index_0"]
            key = torch.cat([key, key[outcell_index_0, outcell_index]], dim=1)
            value = torch.cat([value, value[outcell_index_0, outcell_index]], dim=1)
            node_pos = torch.cat([node_pos, batched_data["expand_pos"].float()], dim=1)

        elif self.add_rope and batched_data["mol_type"] == 2:
            query = query.reshape(B, L, self.num_attention_heads, self.attn_scalar_head)
            key = key.reshape(B, -1, self.num_attention_heads, self.attn_scalar_head)
            query, key = self.rot_emb(
                query.transpose(1, 2).reshape(
                    B * self.num_attention_heads, L, self.attn_scalar_head
                ),
                key.transpose(1, 2).reshape(
                    B * self.num_attention_heads, L, self.attn_scalar_head
                ),
            )
            query = query.reshape(
                B, self.num_attention_heads, L, self.attn_scalar_head
            ).transpose(1, 2)
            key = key.reshape(
                B, self.num_attention_heads, L, self.attn_scalar_head
            ).transpose(1, 2)

        query = query.reshape(B, L, self.num_attention_heads, self.attn_scalar_head)
        key = key.reshape(B, -1, self.num_attention_heads, self.attn_scalar_head)

        head_dim = key.size(-1)  # or query.size(-1), since they should be the same
        scaling_factor = math.sqrt(head_dim)  # sqrt(d_k)
        # scaling_factor = 1.0
        # attn_weight: RBF(|r_ij|)
        alpha = (
            attn_weight[..., : self.num_attention_heads]
            * torch.einsum("bmhs,bnhs->bmnh", query, key)
            / scaling_factor
        )
        alpha = self.alpha_act(alpha)

        # if attn_mask is not None:
        #     # alpha = alpha.masked_fill(attn_mask, float('-inf'))
        alpha = alpha.masked_fill(attn_mask, -1e6)
        alpha = torch.nn.functional.softmax(alpha, dim=2)
        alpha = self.alpha_dropout(alpha)
        alpha = alpha / (edge_dis.unsqueeze(dim=-1) + 1e-8)  # B*L*L*head
        alpha = (
            alpha * attn_weight[..., self.num_attention_heads :]
        )  # add attn weight in messages
        # alpha = alpha.masked_fill(attn_mask, 0)

        if self.tp_type is None or self.tp_type == "None":
            node_scalars = None
        elif self.tp_type == "v2":
            edge_feature = self.gbf(
                edge_dis, batched_data["node_type_edge"].long()
            )  # B*L*L*-1
            edge_feature = edge_feature.sum(dim=-2)  # B*L*-1
            node_scalars = self.pos_embedding_proj(
                edge_feature
            ) + self.node_scalar_proj(node_irreps_input[..., : self.scalar_dim])
            if batched_data["mol_type"] == 1:  # mol_type 0 mol, 1 material, 2 protein
                outcell_index = batched_data["outcell_index"]  # B*(L2-L1)
                outcell_index_0 = batched_data["outcell_index_0"]
                node_scalars = torch.cat(
                    [node_scalars, node_scalars[outcell_index_0, outcell_index]], dim=1
                )
        else:
            raise ValueError(f"tp_type should be v0 or v1 or v2 but got {self.tp_type}")

        value_1 = self.sep_tp1(
            value, node_sh, node_scalars
        )  # B*N*irreps, B*N*3 uvw - > B*N*irreps
        value_1 = self.vec2heads(value_1)  # B*L*heads*irreps_head
        value_1 = torch.einsum("bmlh,blhi->bmhi", alpha, value_1)
        value_1 = self.heads2vec(value_1)

        value_21 = self.sep_tp2(
            value, node_pos, None
        )  # B*N*irreps, B*N*3 uvw - > B*N*irreps
        value_21 = self.vec2heads(value_21)  # B*L*heads*irreps_head
        value_21 = -torch.einsum("bmlh,blhi->bmhi", alpha, value_21)
        value_21 = self.heads2vec(value_21)

        value = self.vec2heads(value)  # B*L*heads*irreps_head
        value = torch.einsum("bmlh,blhi->bmhi", alpha, value)
        value = self.heads2vec(value)
        value_0 = self.sep_tp0(
            value[:, :L],
            node_sh[:, :L],
            None if node_scalars is None else node_scalars[:, :L],
        )  # TODO: different scalars?

        value_20 = self.sep_tp2(
            value[:, :L], node_pos[:, :L], None
        )  # TODO: different scalars?

        # node_output = self.proj0(value_0) + self.proj1(value_1)+ self.proj2(value_20 + value_21)  + value # v0
        # node_output = self.proj0(value_0) + self.proj1(value_1) + value  # v1
        # node_output = value_0 + value_1 + value  # v1.1
        # node_output = self.proj0(value_0) + self.proj1(value_1) + self.proj(value)  # v1.2
        # node_output = self.proj0(value_0) + self.proj(value)  # v1.3
        # node_output = self.proj1(value_1) + self.proj(value)  # v1.4
        # node_output = self.proj2(value_20 + value_21)  + value  # v2
        # node_output = value_20 + value_21  + value  # v2.1
        # node_output = self.proj2(value_20 + value_21) + self.proj(value)  # v2.2
        # node_output = value_0 + value_1+ self.proj2(value_20 + value_21)  + value # v3
        # node_output = value_0 + value_1+ value_20 + value_21  + value # v3.1
        node_output = (
            self.proj0(value_0)
            + self.proj1(value_1)
            + self.proj2(value_20 + value_21)
            + self.proj(value)
        )  # v3.2 (Current SOTA)
        # if self.rescale_degree:
        #     degree = torch_geometric.utils.degree(
        #         edge_dst, num_nodes=node_input.shape[0], dtype=node_input.dtype
        #     )
        #     degree = degree.view(-1, 1)
        #     node_output = node_output * degree
        node_output = self.proj_out(node_output)

        if self.proj_drop is not None:
            node_output = self.proj_drop(node_output)

        return node_output

        # B*L*L*head

    def extra_repr(self):
        output_str = super(E2AttentionTriple, self).extra_repr()
        output_str = output_str + "rescale_degree={}, ".format(self.rescale_degree)
        return output_str


class CosineCutoff(torch.nn.Module):
    r"""Appies a cosine cutoff to the input distances.

    .. math::
        \text{cutoffs} =
        \begin{cases}
        0.5 * (\cos(\frac{\text{distances} * \pi}{\text{cutoff}}) + 1.0),
        & \text{if } \text{distances} < \text{cutoff} \\
        0, & \text{otherwise}
        \end{cases}

    Args:
        cutoff (float): A scalar that determines the point at which the cutoff
            is applied.
    """

    def __init__(self, cutoff: float) -> None:
        super().__init__()
        self.cutoff = cutoff

    def forward(self, distances):
        r"""Applies a cosine cutoff to the input distances.

        Args:
            distances (torch.Tensor): A tensor of distances.

        Returns:
            cutoffs (torch.Tensor): A tensor where the cosine function
                has been applied to the distances,
                but any values that exceed the cutoff are set to 0.
        """
        cutoffs = 0.5 * ((distances * math.pi / self.cutoff).cos() + 1.0)
        cutoffs = cutoffs * (distances < self.cutoff).float()
        return cutoffs


class E2AttentionLinear(torch.nn.Module):
    """
    Use IrrepsLinear with external weights W(|r_i|)


    """

    def __init__(
        self,
        irreps_node_input="256x0e+64x1e+32x2e",
        attn_weight_input_dim: int = 32,  # e.g. rbf(|r_ij|) or relative pos in sequence
        num_attn_heads: int = 8,
        attn_scalar_head: int = 32,
        irreps_head="32x0e+8x1e+4x2e",
        rescale_degree=False,
        nonlinear_message=False,
        alpha_drop=0.1,
        proj_drop=0.1,
        tp_type="v1",
        attn_type="v2",
        add_rope=True,
        irreps_origin="1x0e+1x1e+1x2e",
        neighbor_weight=None,
        atom_type_cnt=256,
        **kwargs,
    ):
        super().__init__()
        self.atom_type_cnt = atom_type_cnt
        self.neighbor_weight = neighbor_weight
        self.irreps_node_input = (
            o3.Irreps(irreps_node_input)
            if isinstance(irreps_node_input, str)
            else irreps_node_input
        )
        self.irreps_origin = (
            o3.Irreps(irreps_origin)
            if isinstance(irreps_origin, str)
            else irreps_origin
        )
        self.scalar_dim = self.irreps_node_input[0][0]  # scalar_dim x 0e
        self.num_attention_heads = num_attn_heads
        self.attn_scalar_head = attn_scalar_head
        self.attn_weight_input_dim = attn_weight_input_dim
        self.irreps_head = (
            o3.Irreps(irreps_head) if isinstance(irreps_head, str) else irreps_head
        )
        # irreps_node_output,  attention will not change the input shape/embeding length
        self.irreps_node_output = self.irreps_node_input
        # new params
        self.tp_type = tp_type
        self.attn_type = attn_type
        self.neighbor_weight = neighbor_weight
        # if self.neighbor_weight is None:
        #     self.origin_tp = SeparableFCTP(self.irreps_node_input,
        #                                 self.irreps_origin,
        #                                 self.irreps_node_input,
        #                                 fc_neurons=[self.scalar_dim,self.scalar_dim,self.scalar_dim],
        #                                 use_activation=True,
        #                                 norm_layer=None,
        #                                 internal_weights=False)
        #     self.origin_rbf =  GaussianRadialBasisLayer(self.scalar_dim, cutoff=1.0)
        # self.input_proj = IrrepsLinear(
        #     self.irreps_node_input,
        #     self.irreps_node_input,
        #     bias=True,
        #     act="smoothleakyrelu",
        # )  # B*L*irrep
        # self.message_proj1 = IrrepsLinear(
        #     self.irreps_node_input,
        #     self.irreps_node_input,
        #     bias=True,
        #     act="smoothleakyrelu",
        # )  # B*L*irrep
        # self.message_proj2 = IrrepsLinear(
        #     self.irreps_node_input,
        #     self.irreps_node_input,
        #     bias=True,
        #     act="smoothleakyrelu",
        # )  # B*L*irrep
        # irreps_scalars, irreps_gates, irreps_gated = irreps2gate(self.irreps_node_input)
        # self.gate = Gate(
        #         irreps_scalars,
        #         [torch.nn.functional.silu for _, ir in irreps_scalars],  # scalar
        #         irreps_gates,
        #         [torch.sigmoid for _, ir in irreps_gates],  # gates (scalars)
        #         irreps_gated,  # gated tensors
        #     )

        self.gbf_attn = GaussianLayer(
            self.attn_weight_input_dim
        )  # default output_dim = 128
        self.node_embedding = nn.Embedding(256, 32)
        nn.init.uniform_(self.node_embedding.weight.data, -0.001, 0.001)
        self.attn_weight2weight = nn.Sequential(
            nn.Linear(attn_weight_input_dim, attn_weight_input_dim),
            nn.LayerNorm(attn_weight_input_dim),
            torch.nn.SiLU(),
            nn.Linear(attn_weight_input_dim, attn_weight_input_dim),
            nn.LayerNorm(attn_weight_input_dim),
            torch.nn.SiLU(),
            nn.Linear(attn_weight_input_dim, 2),
        )

        self.attn_weight2heads = nn.Sequential(
            nn.Linear(attn_weight_input_dim, attn_weight_input_dim),
            nn.LayerNorm(attn_weight_input_dim),
            torch.nn.SiLU(),
            nn.Linear(attn_weight_input_dim, attn_weight_input_dim),
            nn.LayerNorm(attn_weight_input_dim),
            torch.nn.SiLU(),
            nn.Linear(attn_weight_input_dim, 2 * num_attn_heads),
        )

        self.multiheadatten_irreps = (
            (self.irreps_head * num_attn_heads).sort().irreps.simplify()
        )

        self.q_ir2scalar = Irreps2Scalar(
            self.irreps_node_input,
            num_attn_heads * attn_scalar_head,
            bias=True,
            act="smoothleakyrelu",
        )
        self.k_ir2scalar = Irreps2Scalar(
            self.irreps_node_input,
            num_attn_heads * attn_scalar_head,
            bias=True,
            act="smoothleakyrelu",
        )

        # self.v_irlinear = IrrepsLinear(
        #     self.irreps_node_input,
        #     self.multiheadatten_irreps,
        #     bias=True,
        #     act="smoothleakyrelu",
        # )  # B*L*irreps v0

        self.vec2heads = Vec2AttnHeads(
            self.irreps_head,
            num_attn_heads,
        )
        self.heads2vec = AttnHeads2Vec(irreps_head=self.irreps_head)

        # alpha_dot, used for scalar to num_heads dimension
        # self.alpha_dot = torch.nn.Parameter(torch.randn(1, num_heads, mul_alpha_head))
        self.alpha_act = SmoothLeakyReLU(0.2)  # used for attention_ij
        self.alpha_dropout = None
        if alpha_drop != 0.0:
            self.alpha_dropout = torch.nn.Dropout(alpha_drop)

        self.rescale_degree = rescale_degree
        self.nonlinear_message = nonlinear_message

        self.sep_tp = None
        if self.nonlinear_message or self.rescale_degree:
            raise ValueError(
                "sorry, rescale_degree or non linear message passing is not supported in tp transformer"
            )

        else:
            if self.tp_type is None or self.tp_type == "None":
                self.sep_tp = SeparableFCTP(
                    self.multiheadatten_irreps,
                    "1x1e",
                    self.multiheadatten_irreps,
                    fc_neurons=None,
                    use_activation=False,
                    norm_layer=None,
                    internal_weights=True,
                )
            else:
                self.sep_tp2 = SeparableFCTP(
                    self.multiheadatten_irreps,
                    "1x1e",
                    self.multiheadatten_irreps,
                    fc_neurons=None,
                    use_activation=False,
                    norm_layer=None,
                    internal_weights=True,
                )
                self.tp_linear = SeparableFCTP(
                    #    self.multiheadatten_irreps,
                    self.irreps_node_input,  # v0.1
                    o3.Irreps("1x0e"),
                    self.multiheadatten_irreps,
                    fc_neurons=[
                        self.attn_weight_input_dim,
                        self.scalar_dim,
                        self.scalar_dim,
                    ]
                    if self.tp_type.startswith("v3")
                    else [self.scalar_dim, self.scalar_dim, self.scalar_dim],
                    use_activation=True,
                    norm_layer=None,
                    internal_weights=False,
                )  # v1.0

                self.gbf = GaussianLayer(
                    self.attn_weight_input_dim
                )  # default output_dim = 128
                if self.tp_type.startswith("v2"):
                    self.pos_embedding_proj = nn.Linear(
                        self.attn_weight_input_dim, self.scalar_dim
                    )
                    self.node_scalar_proj = nn.Linear(self.scalar_dim, self.scalar_dim)
        self.proj2 = IrrepsLinear(
            # self.irreps_node_input,
            (self.irreps_head * num_attn_heads).sort().irreps.simplify(),
            self.irreps_node_input,
            bias=True,
            act="identity",
        )  # B*L*irrep   for value
        self.proj = IrrepsLinear(
            # self.irreps_node_input,
            (self.irreps_head * num_attn_heads).sort().irreps.simplify(),
            self.irreps_node_input,
            bias=True,
            act="identity",
        )  # B*L*irrep   for value

        self.proj_out = IrrepsLinear(
            self.irreps_node_input,
            self.irreps_node_input,
            bias=True,
            act="smoothleakyrelu",
        )  # B*L*irrep
        self.proj_drop = None
        if proj_drop != 0.0:
            self.proj_drop = EquivariantDropout()
        self.add_rope = add_rope
        if add_rope:
            self.rot_emb = RotaryEmbedding(dim=self.attn_scalar_head)

    def forward(
        self,
        node_pos,
        node_irreps_input,
        edge_dis,
        attn_weight,  # e.g. rbf(|r_ij|) or relative pos in sequence
        atomic_numbers,
        attn_mask=None,  # non-adj is True
        batch=None,
        batched_data=None,
        **kwargs,
    ):
        """
        irreps_in = o3.Irreps("256x0e+64x1e+32x2e")
        B,L = 4,20
        node_pos = torch.randn(B,L,3)
        node_dis = torch.sqrt(torch.sum((node_pos.view(B,L,1,3)-node_pos.view(B,1,L,3))**2,dim = -1))

        attn_scalar_head = 32
        func = GraphAttention(
            irreps_node_input = irreps_in,
            attn_weight_input_dim = 32, # e.g. rbf(|r_ij|) or relative pos in sequence
            num_attn_heads = 8,
            attn_scalar_head = attn_scalar_head,
            irreps_head = "32x0e+8x1e+4x2e",
            rescale_degree=False,
            nonlinear_message=False,
            alpha_drop=0.1,
            proj_drop=0.1,
        )
        out = func(node_pos,
            irreps_in.randn(B,L,-1),
            node_dis,
            torch.randn(B,L,L,attn_scalar_head))
        print(out.shape)
        """

        # attn_weight f(|r_ij|): B*L*L*heads
        # edge_dis: B*L*L
        # node_input: B*L*irreps (irreps e.g. 128x0e+64x1e+32x2e)
        # ir2scalar: B*L*irreps -> N*L*hidden (hidden e.g. head*32)
        # attn_weight: B*L*L*rbf_dim
        B, L, _ = node_irreps_input.shape
        # # origin self tp
        # if self.neighbor_weight is None:
        #     origin_scalars = self.origin_rbf(node_pos.norm(dim=-1).reshape(-1)).reshape(B, L, -1)
        #     origin_sh = o3.spherical_harmonics(
        #         l=self.irreps_origin,
        #         x=node_pos,  # [:, [1, 2, 0]],
        #         normalize=True,
        #         normalization="component",
        #     )
        #     node_irreps_input = self.origin_tp(node_irreps_input, origin_sh, origin_scalars)
        # else:
        #     # neighbor convolution
        #     if  self.neighbor_weight=="identity":
        #         alpha = torch.ones_like(edge_dis)
        #         alpha = alpha.masked_fill(attn_mask.squeeze(-1), 0.0)
        #         alpha = alpha / torch.sum(alpha, 2, keepdim=True) # B*L*L*head
        #     elif self.neighbor_weight == "distance":
        #         alpha = edge_dis.masked_fill(attn_mask.squeeze(-1), -1e6)
        #         alpha = torch.softmax(alpha, 2) # B*L*L*head
        #         alpha = self.alpha_dropout(alpha)
        #     elif self.neighbor_weight == "attention0":
        #         dist_weight = self.attn_weight2weight(attn_weight)
        #         alpha = dist_weight[..., 0]
        #         alpha = alpha.masked_fill(attn_mask.squeeze(-1), -1e6)
        #         alpha = torch.softmax(alpha, 2)
        #         alpha = self.alpha_dropout(alpha)
        #     elif self.neighbor_weight == "attention1":
        #         dist_weight = self.attn_weight2weight(attn_weight)
        #         alpha = dist_weight[..., 0]
        #         alpha = alpha.masked_fill(attn_mask.squeeze(-1), -1e6)
        #         alpha = torch.softmax(alpha, 2)
        #         alpha = self.alpha_dropout(alpha)
        #         alpha = alpha * attn_weight[..., 1]
        #     else:
        #         raise ValueError(f"neighbor_weight should be identity or distance but got {self.neighbor_weight}")
        #     message = self.message_proj1(node_irreps_input) # B*L*irreps
        #     message = torch.einsum("bmn,bnd->bmd", alpha, message)
        #     node_irreps_input = self.input_proj(node_irreps_input) + self.message_proj2(message)

        o3.spherical_harmonics(
            l=self.irreps_origin,
            x=node_pos,  # [:, [1, 2, 0]],
            normalize=True,
            normalization="component",
        )

        query = self.q_ir2scalar(node_irreps_input)
        key = self.k_ir2scalar(node_irreps_input)
        # value = self.v_irlinear(node_irreps_input)  # B*L*irreps
        # embed = self.node_embedding(atomic_numbers)
        # if self.attn_type.startswith('v3'):
        # attn_weight = self.gbf_attn(edge_dis, batched_data["node_type_edge"].long()) # B*L*L*-1
        attn_weight = self.attn_weight2heads(attn_weight)
        # torch.cat(
        #     [
        #         attn_weight,
        #         embed.reshape(B, L, 1, -1)
        #         .repeat(1, 1, L, 1),
        #         embed.reshape(B, 1, L, -1)
        #         .repeat(1, L, 1, 1),
        #     ],
        #     dim=-1,
        # ))

        if self.tp_type is None or self.tp_type == "None":
            node_scalars = None
        elif self.tp_type == "v2":  # sum pool edge_feature => node_scalar
            edge_feature = self.gbf(
                edge_dis, batched_data["node_type_edge"].long()
            )  # B*L*L*-1
            edge_feature = edge_feature.sum(dim=-2)  # B*L*-1
            node_scalars = self.pos_embedding_proj(
                edge_feature
            ) + self.node_scalar_proj(node_irreps_input[..., : self.scalar_dim])
            # TODO: nonlinear
            if batched_data["mol_type"] == 1:  # mol_type 0 mol, 1 material, 2 protein
                outcell_index = batched_data["outcell_index"]  # B*(L2-L1)
                outcell_index_0 = batched_data["outcell_index_0"]
                node_scalars = torch.cat(
                    [node_scalars, node_scalars[outcell_index_0, outcell_index]], dim=1
                )
        elif self.tp_type == "v2.1":  # mean pool edge_feature => node_scalar
            edge_feature = self.gbf(
                edge_dis, batched_data["node_type_edge"].long()
            )  # B*L*L*-1
            edge_feature = edge_feature.mean(dim=-2)  # B*L*-1
            node_scalars = self.pos_embedding_proj(
                edge_feature
            ) + self.node_scalar_proj(node_irreps_input[..., : self.scalar_dim])
            if batched_data["mol_type"] == 1:  # mol_type 0 mol, 1 material, 2 protein
                outcell_index = batched_data["outcell_index"]  # B*(L2-L1)
                outcell_index_0 = batched_data["outcell_index_0"]
                node_scalars = torch.cat(
                    [node_scalars, node_scalars[outcell_index_0, outcell_index]], dim=1
                )
        elif self.tp_type == "v3":
            edge_feature = self.gbf(
                edge_dis, batched_data["node_type_edge"].long()
            )  # B*L*L*-1
            node_scalars = edge_feature.mean(dim=-2)  # B*L*-1
        else:
            raise ValueError(f"tp_type should be v0 or v1 or v2 but got {self.tp_type}")

        # value = self.tp_linear(value, torch.ones_like(value.narrow(-1, 0, 1)), node_scalars) # v0 linear with external weights
        value = self.tp_linear(
            node_irreps_input,
            torch.ones_like(node_irreps_input.narrow(-1, 0, 1)),
            node_scalars,
        )  # v0.1, 0.2, 1.0

        if batched_data["mol_type"] == 1:  # mol_type 0 mol, 1 material, 2 protein
            outcell_index = batched_data["outcell_index"]  # B*(L2-L1)
            outcell_index_0 = batched_data["outcell_index_0"]
            key = torch.cat([key, key[outcell_index_0, outcell_index]], dim=1)
            value = torch.cat([value, value[outcell_index_0, outcell_index]], dim=1)
            node_pos = torch.cat([node_pos, batched_data["expand_pos"].float()], dim=1)

        elif self.add_rope and batched_data["mol_type"] == 2:
            query = query.reshape(B, L, self.num_attention_heads, self.attn_scalar_head)
            key = key.reshape(B, -1, self.num_attention_heads, self.attn_scalar_head)
            query, key = self.rot_emb(
                query.transpose(1, 2).reshape(
                    B * self.num_attention_heads, L, self.attn_scalar_head
                ),
                key.transpose(1, 2).reshape(
                    B * self.num_attention_heads, L, self.attn_scalar_head
                ),
            )
            query = query.reshape(
                B, self.num_attention_heads, L, self.attn_scalar_head
            ).transpose(1, 2)
            key = key.reshape(
                B, self.num_attention_heads, L, self.attn_scalar_head
            ).transpose(1, 2)

        query = query.reshape(B, L, self.num_attention_heads, self.attn_scalar_head)
        key = key.reshape(B, -1, self.num_attention_heads, self.attn_scalar_head)

        head_dim = key.size(-1)  # or query.size(-1), since they should be the same
        scaling_factor = math.sqrt(head_dim)  # sqrt(d_k)
        # scaling_factor = 1.0
        # attn_weight: RBF(|r_ij|)
        alpha = (
            attn_weight[..., : self.num_attention_heads]
            * torch.einsum("bmhs,bnhs->bmnh", query, key)
            / scaling_factor
        )
        alpha = self.alpha_act(alpha)

        # if attn_mask is not None:
        #     # alpha = alpha.masked_fill(attn_mask, float('-inf'))
        alpha = alpha.masked_fill(attn_mask, -1e6)
        alpha = torch.nn.functional.softmax(alpha, dim=2)
        alpha = self.alpha_dropout(alpha)
        alpha = alpha / (edge_dis.unsqueeze(dim=-1) + 1e-8)  # B*L*L*head
        alpha = (
            alpha * attn_weight[..., self.num_attention_heads :]
        )  # add attn weight in messages
        # alpha = alpha.masked_fill(attn_mask, 0)

        value_21 = self.sep_tp2(
            value, node_pos, None
        )  # B*N*irreps, B*N*3 uvw - > B*N*irreps
        value_21 = self.vec2heads(value_21)  # B*L*heads*irreps_head
        value_21 = -torch.einsum("bmlh,blhi->bmhi", alpha, value_21)
        value_21 = self.heads2vec(value_21)

        value = self.vec2heads(value)  # B*L*heads*irreps_head
        value = torch.einsum("bmlh,blhi->bmhi", alpha, value)
        value = self.heads2vec(value)

        value_20 = self.sep_tp2(
            value[:, :L], node_pos[:, :L], None
        )  # TODO: different scalars?

        node_output = self.proj2(value_20 + value_21) + self.proj(value)  # v0, v0.1
        # node_output = value_20 + value_21  + value # v0.2
        # if self.rescale_degree:
        #     degree = torch_geometric.utils.degree(
        #         edge_dst, num_nodes=node_input.shape[0], dtype=node_input.dtype
        #     )
        #     degree = degree.view(-1, 1)
        #     node_output = node_output * degree
        node_output = self.proj_out(node_output)

        if self.proj_drop is not None:
            node_output = self.proj_drop(node_output)

        return node_output

        # B*L*L*head

    def extra_repr(self):
        output_str = super(E2AttentionLinear, self).extra_repr()
        output_str = output_str + "rescale_degree={}, ".format(self.rescale_degree)
        return output_str


@compile_mode("script")
class E2Attention_pbias(torch.nn.Module):
    """
    1. Message = Alpha * Value
    2. Two Linear to merge src and dst -> Separable FCTP -> 0e + (0e+1e+...)
    3. 0e -> Activation -> Inner Product -> (Alpha)
    4. (0e+1e+...) -> (Value)


    tp_type:
    v0: use irreps_node_input 0e
    v1: use sum of edge features
    v2: use sum of edge features and irreps_node_input 0e

    attn_type
    v0: initial implementation with attn_weight multiplication
    v1: GATv2 implementation without attn bias


    """

    def __init__(
        self,
        irreps_node_input="256x0e+64x1e+32x2e",
        attn_weight_input_dim: int = 32,  # e.g. rbf(|r_ij|) or relative pos in sequence
        num_attn_heads: int = 8,
        attn_scalar_head: int = 32,
        irreps_head="32x0e+8x1e+4x2e",
        rescale_degree=False,
        nonlinear_message=False,
        alpha_drop=0.1,
        proj_drop=0.1,
        tp_type="v1",
        attn_type="v2",
        add_rope=True,
        **kwargs,
    ):
        super().__init__()

        self.irreps_node_input = (
            o3.Irreps(irreps_node_input)
            if isinstance(irreps_node_input, str)
            else irreps_node_input
        )
        self.scalar_dim = self.irreps_node_input[0][0]  # scalar_dim x 0e
        self.num_attention_heads = num_attn_heads
        self.attn_scalar_head = attn_scalar_head
        self.attn_weight_input_dim = attn_weight_input_dim
        self.irreps_head = (
            o3.Irreps(irreps_head) if isinstance(irreps_head, str) else irreps_head
        )
        # irreps_node_output,  attention will not change the input shape/embeding length
        self.irreps_node_output = self.irreps_node_input
        # new params
        self.tp_type = tp_type
        self.attn_type = attn_type

        self.gbf_attn = GaussianLayer(
            self.attn_weight_input_dim
        )  # default output_dim = 128
        self.node_embedding = nn.Embedding(256, 32)
        nn.init.uniform_(self.node_embedding.weight.data, -0.001, 0.001)

        # self.attn_weight2heads = nn.Sequential(
        #     nn.Linear(attn_weight_input_dim, attn_weight_input_dim),
        #     nn.LayerNorm(attn_weight_input_dim),
        #     torch.nn.SiLU(),
        #     # nn.Linear(attn_weight_input_dim, attn_weight_input_dim),
        #     # nn.LayerNorm(attn_weight_input_dim),
        #     # torch.nn.SiLU(),
        #     nn.Linear(attn_weight_input_dim, 2 * num_attn_heads),
        # )
        # self.attn_weight2heads = nn.Sequential(
        #     nn.Linear(attn_weight_input_dim, 2*num_attn_heads),
        #     # torch.nn.SiLU(),
        #     # nn.Linear(attn_weight_input_dim, 2 * num_attn_heads),
        # )

        self.multiheadatten_irreps = (
            (self.irreps_head * num_attn_heads).sort().irreps.simplify()
        )

        self.q_ir2scalar = Irreps2Scalar(
            self.irreps_node_input,
            num_attn_heads * attn_scalar_head,
            bias=True,
            act="smoothleakyrelu",
        )
        self.k_ir2scalar = Irreps2Scalar(
            self.irreps_node_input,
            num_attn_heads * attn_scalar_head,
            bias=True,
            act="smoothleakyrelu",
        )

        self.v_irlinear = IrrepsLinear(
            self.irreps_node_input,
            self.multiheadatten_irreps,
            bias=True,
            act="smoothleakyrelu",
        )  # B*L*irreps

        self.vec2heads = Vec2AttnHeads(
            self.irreps_head,
            num_attn_heads,
        )
        self.heads2vec = AttnHeads2Vec(irreps_head=self.irreps_head)

        # alpha_dot, used for scalar to num_heads dimension
        # self.alpha_dot = torch.nn.Parameter(torch.randn(1, num_heads, mul_alpha_head))
        # self.alpha_act = SmoothLeakyReLU(0.2)  # used for attention_ij
        # self.alpha_dropout = None
        # if alpha_drop != 0.0:
        #     self.alpha_dropout = torch.nn.Dropout(alpha_drop)

        self.rescale_degree = rescale_degree
        self.nonlinear_message = nonlinear_message

        self.sep_tp = None
        if self.nonlinear_message or self.rescale_degree:
            raise ValueError(
                "sorry, rescale_degree or non linear message passing is not supported in tp transformer"
            )

        else:
            if self.tp_type is None or self.tp_type == "None":
                self.sep_tp = SeparableFCTP(
                    self.multiheadatten_irreps,
                    "1x1e",
                    self.multiheadatten_irreps,
                    fc_neurons=None,
                    use_activation=False,
                    norm_layer=None,
                    internal_weights=True,
                )
            else:
                self.sep_tp = SeparableFCTP(
                    self.multiheadatten_irreps,
                    "1x1e",
                    self.multiheadatten_irreps,
                    fc_neurons=[self.scalar_dim, self.scalar_dim, self.scalar_dim],
                    use_activation=False,
                    norm_layer=None,
                    internal_weights=False,
                )

                if self.tp_type == "v2":
                    self.gbf = GaussianLayer(
                        self.attn_weight_input_dim
                    )  # default output_dim = 128
                    self.pos_embedding_proj = nn.Linear(
                        self.attn_weight_input_dim, self.scalar_dim
                    )
                    self.node_scalar_proj = nn.Linear(self.scalar_dim, self.scalar_dim)
                else:
                    raise ValueError(
                        f"attn_type should be None or v0 or v1 or v2 but got {self.attn_type}"
                    )

        self.proj = IrrepsLinear(
            (self.irreps_head * num_attn_heads).sort().irreps.simplify(),
            self.irreps_node_input,
            bias=True,
            act="smoothleakyrelu",
        )  # B*L*irrep
        self.proj_drop = None
        if proj_drop != 0.0:
            self.proj_drop = EquivariantDropout()
        self.add_rope = add_rope
        if add_rope:
            self.rot_emb = RotaryEmbedding(dim=self.attn_scalar_head)

    def forward(
        self,
        node_pos,
        node_irreps_input,
        edge_dis,
        attn_weight,  # e.g. rbf(|r_ij|) or relative pos in sequence
        atomic_numbers,
        attn_mask=None,  # non-adj is True
        batch=None,
        batched_data=None,
        **kwargs,
    ):
        """
        irreps_in = o3.Irreps("256x0e+64x1e+32x2e")
        B,L = 4,20
        node_pos = torch.randn(B,L,3)
        node_dis = torch.sqrt(torch.sum((node_pos.view(B,L,1,3)-node_pos.view(B,1,L,3))**2,dim = -1))

        attn_scalar_head = 32
        func = GraphAttention(
            irreps_node_input = irreps_in,
            attn_weight_input_dim = 32, # e.g. rbf(|r_ij|) or relative pos in sequence
            num_attn_heads = 8,
            attn_scalar_head = attn_scalar_head,
            irreps_head = "32x0e+8x1e+4x2e",
            rescale_degree=False,
            nonlinear_message=False,
            alpha_drop=0.1,
            proj_drop=0.1,
        )
        out = func(node_pos,
            irreps_in.randn(B,L,-1),
            node_dis,
            torch.randn(B,L,L,attn_scalar_head))
        print(out.shape)
        """

        # attn_weight f(|r_ij|): B*L*L*heads
        # edge_dis: B*L*L
        # node_input: B*L*irreps (irreps e.g. 128x0e+64x1e+32x2e)
        # ir2scalar: B*L*irreps -> N*L*hidden (hidden e.g. head*32)
        # attn_weight: B*L*L*rbf_dim
        B, L, _ = node_irreps_input.shape
        query = self.q_ir2scalar(node_irreps_input)
        key = self.k_ir2scalar(node_irreps_input)
        value = self.v_irlinear(node_irreps_input)  # B*L*irreps

        if batched_data["mol_type"] == 1:  # mol_type 0 mol, 1 material, 2 protein
            outcell_index = batched_data["outcell_index"]  # B*(L2-L1)
            outcell_index_0 = batched_data["outcell_index_0"]
            key = torch.cat([key, key[outcell_index_0, outcell_index]], dim=1)
            value = torch.cat([value, value[outcell_index_0, outcell_index]], dim=1)
            node_pos = torch.cat([node_pos, batched_data["expand_pos"].float()], dim=1)

            query = query.reshape(
                B, -1, self.num_attention_heads, self.attn_scalar_head
            ).transpose(1, 2)
            key = key.reshape(
                B, -1, self.num_attention_heads, self.attn_scalar_head
            ).transpose(1, 2)

        elif self.add_rope and batched_data["mol_type"] == 2:
            query = query.reshape(
                B, -1, self.num_attention_heads, self.attn_scalar_head
            ).transpose(1, 2)
            key = key.reshape(
                B, -1, self.num_attention_heads, self.attn_scalar_head
            ).transpose(1, 2)
            query, key = self.rot_emb(
                query.reshape(B * self.num_attention_heads, L, self.attn_scalar_head),
                key.reshape(B * self.num_attention_heads, L, self.attn_scalar_head),
            )
            query = query.reshape(B, self.num_attention_heads, L, self.attn_scalar_head)
            key = key.reshape(B, self.num_attention_heads, L, self.attn_scalar_head)

        else:
            query = query.reshape(
                B, -1, self.num_attention_heads, self.attn_scalar_head
            ).transpose(1, 2)
            key = key.reshape(
                B, -1, self.num_attention_heads, self.attn_scalar_head
            ).transpose(1, 2)

        attn_mask = attn_mask.squeeze(-1).unsqueeze(
            1
        )  # [batch_size, 1, seq_len, seq_len]
        attn_mask = attn_mask.expand(
            -1, query.size(1), -1, -1
        )  # [batch_size, num_heads, seq_len, seq_len]
        attn_mask = attn_weight.permute(0, 3, 1, 2).masked_fill(attn_mask, -1e6)

        if self.tp_type is None or self.tp_type == "None":
            node_scalars = None
        elif self.tp_type == "v2":
            edge_feature = self.gbf(
                edge_dis, batched_data["node_type_edge"].long()
            )  # B*L*L*-1
            edge_feature = edge_feature.sum(dim=-2)  # B*L*-1
            node_scalars = self.pos_embedding_proj(
                edge_feature
            ) + self.node_scalar_proj(node_irreps_input[..., : self.scalar_dim])
            if batched_data["mol_type"] == 1:  # mol_type 0 mol, 1 material, 2 protein
                outcell_index = batched_data["outcell_index"]  # B*(L2-L1)
                outcell_index_0 = batched_data["outcell_index_0"]
                node_scalars = torch.cat(
                    [node_scalars, node_scalars[outcell_index_0, outcell_index]], dim=1
                )
        else:
            raise ValueError(f"tp_type should be v0 or v1 or v2 but got {self.tp_type}")

        node_pos_abs = torch.sqrt(torch.sum(node_pos**2, dim=-1, keepdim=True) + 1e-8)
        node_pos = node_pos / node_pos_abs
        value_0 = self.sep_tp(
            value, node_pos, node_scalars
        )  # B*N*irreps, B*N*3 uvw - > B*N*irreps
        value_0 = self.vec2heads(value_0).transpose(1, 2)  # B*L*heads*irreps_head
        with sdpa_kernel([SDPBackend.FLASH_ATTENTION, SDPBackend.EFFICIENT_ATTENTION]):
            if attn_mask is not None:
                attn_mask = attn_mask.to(dtype=query.dtype)
            value_0 = torch.nn.functional.scaled_dot_product_attention(
                query,
                key,
                value_0,
                dropout_p=0.1,
                attn_mask=attn_mask,
                is_causal=False,
            )
        value_0 = self.heads2vec(value_0.transpose(1, 2))

        value = self.vec2heads(value).transpose(1, 2)  # B*L*heads*irreps_head
        with sdpa_kernel([SDPBackend.FLASH_ATTENTION, SDPBackend.EFFICIENT_ATTENTION]):
            if attn_mask is not None:
                attn_mask = attn_mask.to(dtype=query.dtype)
            value = torch.nn.functional.scaled_dot_product_attention(
                query,
                key,
                value,
                dropout_p=0.1,
                attn_mask=attn_mask,
                is_causal=False,
            )
        value = self.heads2vec(value.transpose(1, 2))
        value_1 = self.sep_tp(
            value[:, :L],
            node_pos[:, :L],
            None if node_scalars is None else node_scalars[:, :L],
        )  # TODO: different scalars?

        node_output = value_0 + value_1 + value

        node_output = self.proj(node_output)

        if self.proj_drop is not None:
            node_output = self.proj_drop(node_output)

        return node_output

        # B*L*L*head

    def extra_repr(self):
        output_str = "rescale_degree={}, ".format(self.rescale_degree)
        return output_str


def get_mul_0(irreps):
    mul_0 = 0
    for mul, ir in irreps:
        if ir.l == 0 and ir.p == 1:
            mul_0 += mul
    return mul_0


def DepthwiseTensorProduct(
    irreps_node_input,
    irreps_edge_attr,
    irreps_node_output,
    internal_weights=False,
    bias=True,
    mode="default",
):
    """
    The irreps of output is pre-determined.
    `irreps_node_output` is used to get certain types of vectors.
    """
    irreps_output = []
    instructions = []

    for i, (mul, ir_in) in enumerate(irreps_node_input):
        for j, (_, ir_edge) in enumerate(irreps_edge_attr):
            for ir_out in ir_in * ir_edge:
                if ir_out in irreps_node_output or ir_out == o3.Irrep(0, 1):
                    k = len(irreps_output)
                    irreps_output.append((mul, ir_out))
                    instructions.append((i, j, k, "uvu", True))

    irreps_output = o3.Irreps(irreps_output)
    irreps_output, p, _ = sort_irreps_even_first(irreps_output)  # irreps_output.sort()
    instructions = [
        (i_1, i_2, p[i_out], mode, train)
        for i_1, i_2, i_out, mode, train in instructions
    ]
    if mode != "default":
        if bias is True or internal_weights is False:
            raise ValueError("tp not support some parameter, please check your code.")
    tp = TensorProductRescale(
        irreps_node_input,
        irreps_edge_attr,
        irreps_output,
        instructions,
        internal_weights=internal_weights,
        shared_weights=internal_weights,
        bias=bias,
        rescale=_RESCALE,
        mode=mode,
    )
    return tp


@compile_mode("trace")
class Activation(torch.nn.Module):
    """
    Directly apply activation when irreps is type-0.
    """

    def __init__(self, irreps_in, acts):
        super().__init__()
        if isinstance(irreps_in, str):
            irreps_in = o3.Irreps(irreps_in)
        assert len(irreps_in) == len(acts), (irreps_in, acts)

        # normalize the second moment
        acts = [
            e3nn.math.normalize2mom(act) if act is not None else None for act in acts
        ]

        from e3nn.util._argtools import _get_device

        irreps_out = []
        for (mul, (l_in, p_in)), act in zip(irreps_in, acts):
            if act is not None:
                if l_in != 0:
                    raise ValueError(
                        "Activation: cannot apply an activation function to a non-scalar input."
                    )

                x = torch.linspace(0, 10, 256, device=_get_device(act))

                a1, a2 = act(x), act(-x)
                if (a1 - a2).abs().max() < 1e-5:
                    p_act = 1
                elif (a1 + a2).abs().max() < 1e-5:
                    p_act = -1
                else:
                    p_act = 0

                p_out = p_act if p_in == -1 else p_in
                irreps_out.append((mul, (0, p_out)))

                if p_out == 0:
                    raise ValueError(
                        "Activation: the parity is violated! The input scalar is odd but the activation is neither even nor odd."
                    )
            else:
                irreps_out.append((mul, (l_in, p_in)))

        self.irreps_in = irreps_in
        self.irreps_out = o3.Irreps(irreps_out)
        self.acts = torch.nn.ModuleList(acts)
        assert len(self.irreps_in) == len(self.acts)

    # def __repr__(self):
    #    acts = "".join(["x" if a is not None else " " for a in self.acts])
    #    return f"{self.__class__.__name__} [{self.acts}] ({self.irreps_in} -> {self.irreps_out})"
    def extra_repr(self):
        output_str = super(Activation, self).extra_repr()
        output_str = output_str + "{} -> {}, ".format(self.irreps_in, self.irreps_out)
        return output_str

    def forward(self, features, dim=-1):
        # directly apply activation without narrow
        if len(self.acts) == 1:
            return self.acts[0](features)

        output = []
        index = 0
        for (mul, ir), act in zip(self.irreps_in, self.acts):
            if act is not None:
                output.append(act(features.narrow(dim, index, mul)))
            else:
                output.append(features.narrow(dim, index, mul * ir.dim))
            index += mul * ir.dim

        if len(output) > 1:
            return torch.cat(output, dim=dim)
        elif len(output) == 1:
            return output[0]
        else:
            return torch.zeros_like(features)


@compile_mode("script")
class Gate(torch.nn.Module):
    """
    TODO: to be optimized.  Toooooo ugly
    1. Use `narrow` to split tensor.
    2. Use `Activation` in this file.
    """

    def __init__(
        self, irreps_scalars, act_scalars, irreps_gates, act_gates, irreps_gated
    ):
        super().__init__()
        irreps_scalars = o3.Irreps(irreps_scalars)
        irreps_gates = o3.Irreps(irreps_gates)
        irreps_gated = o3.Irreps(irreps_gated)

        if len(irreps_gates) > 0 and irreps_gates.lmax > 0:
            raise ValueError(
                f"Gate scalars must be scalars, instead got irreps_gates = {irreps_gates}"
            )
        if len(irreps_scalars) > 0 and irreps_scalars.lmax > 0:
            raise ValueError(
                f"Scalars must be scalars, instead got irreps_scalars = {irreps_scalars}"
            )
        if irreps_gates.num_irreps != irreps_gated.num_irreps:
            raise ValueError(
                f"There are {irreps_gated.num_irreps} irreps in irreps_gated, but a different number ({irreps_gates.num_irreps}) of gate scalars in irreps_gates"
            )
        # assert len(irreps_scalars) == 1
        # assert len(irreps_gates) == 1

        self.irreps_scalars = irreps_scalars
        self.irreps_gates = irreps_gates
        self.irreps_gated = irreps_gated
        self._irreps_in = (irreps_scalars + irreps_gates + irreps_gated).simplify()

        self.act_scalars = Activation(irreps_scalars, act_scalars)
        irreps_scalars = self.act_scalars.irreps_out

        self.act_gates = Activation(irreps_gates, act_gates)
        irreps_gates = self.act_gates.irreps_out

        self.mul = o3.ElementwiseTensorProduct(irreps_gated, irreps_gates)
        irreps_gated = self.mul.irreps_out

        self._irreps_out = irreps_scalars + irreps_gated

    def __repr__(self):
        return f"{self.__class__.__name__} ({self.irreps_in} -> {self.irreps_out})"

    def forward(self, features):
        scalars_dim = self.irreps_scalars.dim
        gates_dim = self.irreps_gates.dim
        input_dim = self.irreps_in.dim

        scalars = features.narrow(-1, 0, scalars_dim)
        gates = features.narrow(-1, scalars_dim, gates_dim)
        gated = features.narrow(
            -1, (scalars_dim + gates_dim), (input_dim - scalars_dim - gates_dim)
        )

        scalars = self.act_scalars(scalars)
        if gates.shape[-1]:
            gates = self.act_gates(gates)
            gated = self.mul(gated, gates)
            features = torch.cat([scalars, gated], dim=-1)
        else:
            features = scalars
        return features

    @property
    def irreps_in(self):
        """Input representations."""
        return self._irreps_in

    @property
    def irreps_out(self):
        """Output representations."""
        return self._irreps_out


@compile_mode("script")
class FeedForwardNetwork(torch.nn.Module):
    """
    Use two (FCTP + Gate)
    """

    def __init__(
        self,
        irreps_node_input,
        irreps_node_output,
        proj_drop=0.1,
    ):
        super().__init__()
        self.irreps_node_input = (
            o3.Irreps(irreps_node_input)
            if isinstance(irreps_node_input, str)
            else irreps_node_input
        )

        self.irreps_node_output = (
            o3.Irreps(irreps_node_output)
            if isinstance(irreps_node_output, str)
            else irreps_node_output
        )

        irreps_scalars, irreps_gates, irreps_gated = irreps2gate(self.irreps_node_input)
        self.irreps_mlp_mid = (
            (self.irreps_node_input + irreps_gates).sort().irreps.simplify()
        )

        # warnings.warn(f"FeedForwardNetwork:GATE is tooooooo ugly, please refine this later")

        self.slinear_1 = IrrepsLinear(
            self.irreps_node_input, self.irreps_mlp_mid, bias=True, act=None
        )
        # TODO: to be optimized.  Toooooo ugly
        if irreps_gated.num_irreps == 0:
            self.gate = Activation(self.irreps_mlp_mid, acts=[torch.nn.functional.silu])
        else:
            self.gate = Gate(
                irreps_scalars,
                [torch.nn.functional.silu for _, ir in irreps_scalars],  # scalar
                irreps_gates,
                [torch.sigmoid for _, ir in irreps_gates],  # gates (scalars)
                irreps_gated,  # gated tensors
            )

        self.slinear_2 = IrrepsLinear(
            self.irreps_node_input, self.irreps_node_output, bias=True, act=None
        )
        self.proj_drop = None
        if proj_drop != 0.0:
            self.proj_drop = EquivariantDropout(
                self.irreps_node_output, drop_prob=proj_drop
            )

    def forward(self, node_input, **kwargs):
        """
        irreps_in = o3.Irreps("128x0e+32x1e")
        func =  FeedForwardNetwork(
                irreps_in,
                irreps_in,
                proj_drop=0.1,
            )
        out = func(irreps_in.randn(10,20,-1))
        """
        node_output = self.slinear_1(node_input)
        node_output = self.gate(node_output)
        node_output = self.slinear_2(node_output)
        if self.proj_drop is not None:
            node_output = self.proj_drop(node_output)
        return node_output


@compile_mode("script")
class Gate_OP(torch.nn.Module):
    """
    TODO: to be optimized.  Toooooo ugly
    1. Use `narrow` to split tensor.
    2. Use `Activation` in this file.
    """

    def __init__(self, node_irreps, act_scalars="silu", act_vector="sigmoid"):
        super().__init__()
        node_irreps = (
            o3.Irreps(node_irreps) if isinstance(node_irreps, str) else node_irreps
        )
        self.node_irreps = node_irreps
        if node_irreps[0][1][0] != 0:
            raise ValueError("The irreps in for Gate must have 0e")
        elif len(node_irreps) <= 1:
            raise ValueError("Gate must have 1/2/3/4/5e at least.")
        self.scalars_channel = node_irreps[0][0]

        self.gates = torch.nn.Linear(node_irreps[0][0], node_irreps.num_irreps)
        bound = 1 / math.sqrt(node_irreps[0][0])
        torch.nn.init.uniform_(self.gates.weight, -bound, bound)

        if act_scalars == "silu":
            self.act_scalars = e3nn.math.normalize2mom(torch.nn.SiLU())
        else:
            raise ValueError("in Gate, only support silu")

        if act_vector == "sigmoid":
            self.act_vector = e3nn.math.normalize2mom(torch.nn.Sigmoid())
        else:
            raise ValueError("in Gate, only support sigmoid for vector")

    def __repr__(self):
        return f"{self.__class__.__name__} ({self.node_irreps} -> {self.node_irreps})"

    def forward(self, features):
        input_shape = features.shape
        input_dim = features.shape[-1]
        features = features.reshape(-1, input_dim)
        bs = features.shape[0]
        scalars = features[..., : self.scalars_channel]
        features[..., self.scalars_channel :]

        scalars = self.gates(scalars)
        out = [self.act_scalars(scalars[..., : self.scalars_channel])]

        start_dim = self.scalars_channel
        start = self.scalars_channel
        for i in range(1, len(self.node_irreps)):
            l = self.node_irreps[i][1].l
            mul = self.node_irreps[i][0]
            out.append(
                self.act_vector(
                    scalars[:, start_dim : start_dim + mul].unsqueeze(dim=-1)
                    * (
                        features[:, start_dim : start_dim + mul * (2 * l + 1)].reshape(
                            -1, mul, 2 * l + 1
                        )
                    )
                ).reshape(bs, -1)
            )
            start += mul
            start_dim += self.node_irreps[i][0]
        out = torch.cat(out, dim=-1)
        return out.reshape(input_shape)

    @property
    def irreps_in(self):
        """Input representations."""
        return self.out

    @property
    def irreps_out(self):
        """Output representations."""
        return self.out


@compile_mode("script")
class FeedForwardNetwork_GateOP(torch.nn.Module):
    """
    Use two (FCTP + Gate)
    """

    def __init__(
        self,
        irreps_node_input,
        irreps_node_output,
        proj_drop=0.1,
    ):
        super().__init__()
        self.irreps_node_input = (
            o3.Irreps(irreps_node_input)
            if isinstance(irreps_node_input, str)
            else irreps_node_input
        )

        self.irreps_node_output = (
            o3.Irreps(irreps_node_output)
            if isinstance(irreps_node_output, str)
            else irreps_node_output
        )

        self.slinear_1 = IrrepsLinear(
            self.irreps_node_input, self.irreps_node_input, bias=True, act=None
        )

        self.gate = Gate_OP(
            self.irreps_node_input, act_scalars="silu", act_vector="sigmoid"
        )

        self.slinear_2 = IrrepsLinear(
            self.irreps_node_input, self.irreps_node_output, bias=True, act=None
        )
        self.proj_drop = None
        if proj_drop != 0.0:
            self.proj_drop = EquivariantDropout(
                self.irreps_node_output, drop_prob=proj_drop
            )

    def forward(self, node_input, **kwargs):
        """
        irreps_in = o3.Irreps("128x0e+32x1e")
        func =  FeedForwardNetwork(
                irreps_in,
                irreps_in,
                proj_drop=0.1,
            )
        out = func(irreps_in.randn(10,20,-1))
        """
        node_output = self.slinear_1(node_input)
        node_output = self.gate(node_output)
        node_output = self.slinear_2(node_output)
        if self.proj_drop is not None:
            node_output = self.proj_drop(node_output)
        return node_output


@compile_mode("script")
class TransBlock(torch.nn.Module):
    """
    1. Layer Norm 1 -> E2Attention -> Layer Norm 2 -> FeedForwardNetwork
    2. Use pre-norm architecture
    """

    def __init__(
        self,
        irreps_node_input,
        irreps_node_output,
        attn_weight_input_dim,  # e.g. rbf(|r_ij|) or relative pos in sequence
        num_attn_heads,
        attn_scalar_head,
        irreps_head,
        rescale_degree=False,
        nonlinear_message=False,
        alpha_drop=0.1,
        proj_drop=0.1,
        drop_path_rate=0.0,
        norm_layer="layer",  # used for norm 1 and norm2
        layer_id=0,
        attn_type=0,
        tp_type="v2",
        ffn_type="default",
        add_rope=True,
        max_radius=15,
    ):
        super().__init__()
        self.irreps_node_input = (
            o3.Irreps(irreps_node_input)
            if isinstance(irreps_node_input, str)
            else irreps_node_input
        )
        self.irreps_node_output = (
            o3.Irreps(irreps_node_output)
            if isinstance(irreps_node_output, str)
            else irreps_node_output
        )

        self.rescale_degree = rescale_degree
        self.nonlinear_message = nonlinear_message

        self.norm_1 = get_norm_layer(norm_layer)(self.irreps_node_input)
        func = None
        if attn_type in [None, "None", "nb", "w2head3", "default"]:
            func = E2Attention
        elif attn_type in [17]:
            func = E2Attention_pbias
        elif isinstance(attn_type, str) and attn_type.startswith("so2"):
            func = E2AttentionSO2
        elif isinstance(attn_type, str) and attn_type.startswith("headatt"):
            func = E2Attention_headatt
        elif isinstance(attn_type, str) and attn_type.startswith("headatt2"):
            func = E2Attention_headatt2
        elif isinstance(attn_type, str) and attn_type.startswith("origin"):
            func = E2AttentionOrigin
        elif isinstance(attn_type, str) and attn_type.startswith("linear"):
            func = E2AttentionLinear
        elif isinstance(attn_type, str) and attn_type.startswith("triple"):
            func = E2AttentionTriple
        else:
            raise ValueError(
                f" sorry, the attn type is not support, please check {attn_type}"
            )

        self.ga = func(
            irreps_node_input,
            attn_weight_input_dim,  # e.g. rbf(|r_ij|) or relative pos in sequence
            num_attn_heads,
            attn_scalar_head,
            irreps_head,
            rescale_degree=rescale_degree,
            nonlinear_message=nonlinear_message,
            alpha_drop=alpha_drop,
            proj_drop=proj_drop,
            layer_id=layer_id,
            attn_type=attn_type,
            tp_type=tp_type,
            add_rope=add_rope,
            max_radius=max_radius,
        )
        if drop_path_rate > 0.0:
            self.drop_path = DropPath(drop_path_rate)
        else:
            self.drop_path = nn.Identity()

        self.norm_2 = get_norm_layer(norm_layer)(self.irreps_node_input)
        self.so2_ffn = None
        if ffn_type == "gate_op":
            self.ffn = FeedForwardNetwork_GateOP(
                irreps_node_input=self.irreps_node_input,  # self.concat_norm_output.irreps_out,
                irreps_node_output=self.irreps_node_input,
                proj_drop=proj_drop,
            )
        else:
            self.ffn = FeedForwardNetwork(
                irreps_node_input=self.irreps_node_input,  # self.concat_norm_output.irreps_out,
                irreps_node_output=self.irreps_node_input,
                proj_drop=proj_drop,
            )

        if ffn_type == "so2":
            self.norm_3 = get_norm_layer(norm_layer)(self.irreps_node_input)
            self.rot_func = SO3_Rotation(
                lmax=max([i[1].l for i in self.irreps_node_input]),
                irreps=self.irreps_node_input,
            )
            self.so2_ffn = SO2_Convolution(irreps_in=self.irreps_node_input)
        elif ffn_type == "newso2":
            self.norm_3 = get_norm_layer(norm_layer)(self.irreps_node_input)
            self.rot_func = SO3_Rotation(
                lmax=max([i[1].l for i in self.irreps_node_input]),
                irreps=self.irreps_node_input,
            )
            self.so2_ffn = SO2_Convolution_sameorder(irreps_in=self.irreps_node_input)

        self.manybody_ffn = None
        if ffn_type == "2body":
            self.norm_manybody = get_norm_layer(norm_layer)(self.irreps_node_input)
            self.manybody_ffn = Body2_interaction(
                self.irreps_node_input, internal_weights=True
            )
        elif ffn_type == "3body":
            self.norm_manybody = get_norm_layer(norm_layer)(self.irreps_node_input)
            self.manybody_ffn = Body3_interaction_MACE(
                self.irreps_node_input, internal_weights=True
            )

        # self.norm_3 = get_norm_layer(norm_layer)(self.irreps_node_input)
        # self.ffn_vec2scalar = FeedForwardVec2Scalar(
        #     irreps_node_input=self.irreps_node_input,  # self.concat_norm_output.irreps_out,
        #     irreps_node_output=self.irreps_node_output,
        # )

        self.add_rope = add_rope

    def forward(
        self,
        node_pos,
        node_irreps,
        edge_dis,
        attn_weight,  # e.g. rbf(|r_ij|) or relative pos in sequence
        atomic_numbers,
        attn_mask,
        batch,
        batched_data=None,
        **kwargs,
    ):
        """
        only norm=layer is supported here, that is EquivariantLayerNormV2, --batch-- variable is not needed
        example:


        irreps_in = o3.Irreps("256x0e+64x1e+32x2e")
        B,L = 4,100
        dis_embedding_dim = 32
        node_pos = torch.randn(B,L,3)
        edge_dis = torch.sqrt(torch.sum((node_pos.view(B,L,1,3)-node_pos.view(B,1,L,3))**2,dim = -1))
        dis_embedding = torch.randn(B,L,L,dis_embedding_dim)
        func = TransBlock(
                irreps_in,
                irreps_in,
                attn_weight_input_dim=dis_embedding_dim, # e.g. rbf(|r_ij|) or relative pos in sequence
                num_attn_heads=8,
                attn_scalar_head = 48,
                irreps_head="32x0e+16x1e+8x2e",
                rescale_degree=False,
                nonlinear_message=False,
                alpha_drop=0.1,
                proj_drop=0.1,
                drop_path_rate=0.0,
                norm_layer="layer", # used for norm 1 and norm2
            )

        out = func.forward(
                node_pos,
                irreps_in.randn(B,L,-1),
                edge_dis,
                dis_embedding, # e.g. rbf(|r_ij|) or relative pos in sequence
                batch=None)
        """

        ## residual connection
        node_irreps_res = node_irreps
        node_irreps = self.norm_1(node_irreps, batch=batch)
        node_irreps = self.ga(
            node_pos=node_pos,
            node_irreps_input=node_irreps,
            edge_dis=edge_dis,
            attn_weight=attn_weight,
            atomic_numbers=atomic_numbers,
            attn_mask=attn_mask,
            batched_data=batched_data,
            add_rope=self.add_rope,
        )

        node_irreps = self.drop_path(node_irreps)

        node_irreps = node_irreps + node_irreps_res

        ## residual connection
        node_irreps_res = node_irreps
        node_irreps = self.norm_2(node_irreps, batch=batch)
        node_irreps = self.ffn(node_irreps)
        node_irreps = self.drop_path(node_irreps)
        node_irreps = node_irreps_res + node_irreps

        if self.so2_ffn is not None:
            node_irreps_res = node_irreps
            self.rot_func.set_wigner(
                self.rot_func.init_edge_rot_mat(node_pos.reshape(-1, 3))
            )

            node_irreps = self.norm_3(node_irreps, batch=batch)
            node_irreps = self.rot_func.rotate(node_irreps)
            node_irreps = self.so2_ffn(node_irreps)
            node_irreps = self.rot_func.rotate_inv(node_irreps)

            node_irreps = node_irreps_res + node_irreps

        if self.manybody_ffn is not None:
            node_irreps_res = node_irreps
            node_irreps = self.norm_manybody(node_irreps, batch=batch)
            node_irreps = self.manybody_ffn(node_irreps, atomic_numbers)
            node_irreps = node_irreps_res + node_irreps

        # node_irreps_res = node_irreps
        # node_irreps = self.norm_3(node_irreps, batch=batch)
        # node_irreps = self.ffn_vec2scalar(node_irreps)
        # node_irreps = node_irreps_res + node_irreps
        return node_irreps


class EdgeDegreeEmbeddingNetwork_Dense(torch.nn.Module):
    def __init__(self, irreps_node_embedding, avg_aggregate_num, cutoff=None, **kwargs):
        super().__init__()
        self.cutoff = cutoff
        self.irreps_node_embedding = (
            o3.Irreps(irreps_node_embedding)
            if isinstance(irreps_node_embedding, str)
            else irreps_node_embedding
        )
        if self.irreps_node_embedding[0][1].l != 0:
            raise ValueError("node embedding must have sph order 0 embedding.")
        self.exp = IrrepsLinear(
            o3.Irreps("1x0e"),
            f"{self.irreps_node_embedding[0][0]}x0e",
        )

        self._node_vec_dim = (
            self.irreps_node_embedding.dim - self.irreps_node_embedding[0][0]
        )

        self.dw = DepthwiseTensorProduct(
            self.irreps_node_embedding,
            o3.Irreps("1x1e"),
            self.irreps_node_embedding,
            internal_weights=True,
            bias=False,
        )
        self.linear_0 = IrrepsLinear(
            self.irreps_node_embedding,
            self.dw.tp.irreps_out.simplify(),
        )

        self.proj = IrrepsLinear(
            self.dw.irreps_out.simplify(), self.irreps_node_embedding
        )
        self.avg_aggregate_num = avg_aggregate_num

    def forward(
        self, node_input, node_pos, edge_dis, edge_scalars=None, batch=None, **kwargs
    ):
        """
        Parameters
        ----------
        node_pos : postiion
            tensor of shape ``(B, L, 3)``

        edge_scalars : rbf of distance
            tensor of shape ``(B, L, L, number_of_basis)``

        edge_dis : distances of all node pairs
            tensor of shape ``(B, L, L)``
        """

        # B,L,_ = node_input.shape
        # edge_index = torch.vstack([edge_src, edge_dst])
        # adj = to_dense_adj(edge_index, batch, max_num_nodes=L) # adj matrix in shape[B, L, L]

        adj = 1 / (edge_dis + 1e-8)  # 1/|r_ij|
        if self.cutoff is not None:
            adj = torch.where(adj < 1 / self.cutoff, 0.0, adj)  # mask out distant edges
        B, L = node_pos.shape[:2]
        node_features = torch.ones(
            (B, L, 1), device=node_pos.device, dtype=node_pos.dtype
        )
        node_features = self.exp(node_features)  # 1x0e => irreps
        node_features = torch.cat(
            [
                node_features,
                torch.zeros(
                    B,
                    L,
                    self._node_vec_dim,
                    dtype=node_features.dtype,
                    device=node_features.device,
                ),
            ],
            dim=2,
        )
        # if self.internal_weights:
        #     weight = None
        # else:
        #     weight = self.rad(edge_scalars)
        node_features_a = self.dw(adj @ node_features, node_pos, weight=None)
        node_features_new = self.dw(node_features, node_pos, weight=None)  # h_new
        node_features_0 = self.linear_0(node_features)  # for tp with order 0
        node_features = (
            node_features_a - adj @ node_features_new + adj @ node_features_0
        )  # TODO: sparse matrix mul
        node_features = self.proj(node_features)
        return node_features / self.avg_aggregate_num**0.5


class EdgeDegreeEmbeddingNetwork_higherorder(torch.nn.Module):
    def __init__(
        self,
        irreps_node_embedding,
        avg_aggregate_num=10,
        number_of_basis=32,
        cutoff=15,
        time_embed=False,
        use_atom_edge=False,
        **kwargs,
    ):
        super().__init__()
        self.cutoff = cutoff
        self.irreps_node_embedding = (
            o3.Irreps(irreps_node_embedding)
            if isinstance(irreps_node_embedding, str)
            else irreps_node_embedding
        )
        if self.irreps_node_embedding[0][1].l != 0:
            raise ValueError("node embedding must have sph order 0 embedding.")
        self.gbf = GaussianLayer(number_of_basis)  # default output_dim = 128
        self.gbf_projs = nn.ModuleList()

        self.scalar_dim = self.irreps_node_embedding[0][0]
        if time_embed:
            self.time_embed_proj = nn.Sequential(
                nn.Linear(self.scalar_dim, self.scalar_dim, bias=True),
                nn.SiLU(),
                nn.Linear(self.scalar_dim, number_of_basis, bias=True),
            )
        self.max_num_elements = 300
        self.use_atom_edge = use_atom_edge
        if use_atom_edge:
            self.source_embedding = nn.Embedding(self.max_num_elements, 32)
            self.target_embedding = nn.Embedding(self.max_num_elements, 32)
        else:
            self.source_embedding = None
            self.target_embedding = None
        self.weight_list = nn.ParameterList()
        for idx in range(len(self.irreps_node_embedding)):
            self.gbf_projs.append(
                RadialProfile(
                    [
                        number_of_basis + 64 if use_atom_edge else number_of_basis,
                        number_of_basis,
                    ],
                    use_layer_norm=True,
                )
            )

            out_feature = self.irreps_node_embedding[idx][0]
            weight = torch.nn.Parameter(torch.randn(out_feature, number_of_basis))
            bound = 1 / math.sqrt(number_of_basis)
            torch.nn.init.uniform_(weight, -bound, bound)
            self.weight_list.append(weight)

        self.proj = IrrepsLinear(self.irreps_node_embedding, self.irreps_node_embedding)
        self.avg_aggregate_num = avg_aggregate_num

    def forward(
        self,
        node_input,
        node_pos,
        edge_dis,
        atomic_numbers,
        edge_vec,
        batched_data,
        attn_mask,
        time_embed=None,
        **kwargs,
    ):
        """
        Parameters
        ----------
        node_pos : postiion
            tensor of shape ``(B, L, 3)``

        edge_scalars : rbf of distance
            tensor of shape ``(B, L, L, number_of_basis)``

        edge_dis : distances of all node pairs
            tensor of shape ``(B, L, L)``
        """

        B, L = node_pos.shape[:2]

        # edge_vec = node_pos.unsqueeze(2) - node_pos.unsqueeze(1)  # B, L, L, 3
        node_type_edge = batched_data["node_type_edge"]
        edge_dis_embed = self.gbf(edge_dis, node_type_edge.long())
        if time_embed is not None:
            edge_dis_embed += self.time_embed_proj(time_embed).unsqueeze(-2)

        if self.source_embedding is not None:
            src_atm = self.source_embedding(atomic_numbers)  # B*L*hidden
            tgt_atm = self.target_embedding(atomic_numbers)  # B*L*hidden

            edge_dis_embed = torch.cat(
                [
                    edge_dis_embed,
                    tgt_atm.reshape(B, L, 1, -1).repeat(1, 1, L, 1),
                    src_atm.reshape(B, 1, L, -1).repeat(1, L, 1, 1),
                ],
                dim=-1,
            )

        edge_vec = edge_vec / edge_dis.unsqueeze(dim=-1)
        node_features = []
        for idx in range(len(self.irreps_node_embedding)):
            # if self.irreps_node_embedding[idx][1].l ==0:
            #     node_features.append(torch.zeros(
            #                         (B,L,self.irreps_node_embedding[idx][0]),
            #                          dtype=edge_dis.dtype,
            #                          device = edge_dis.device))
            #     continue

            lx = o3.spherical_harmonics(
                l=self.irreps_node_embedding[idx][1].l,
                x=edge_vec,
                normalize=False,
                normalization="norm",
            )  # * adj.reshape(B,L,L,1) #B*L*L*(2l+1)
            edge_fea = edge_dis_embed
            edge_fea = self.gbf_projs[idx](edge_dis_embed)
            edge_fea = torch.where(attn_mask, 0, edge_fea)

            # lx_embed = torch.einsum("bmnd,bnh->bmhd",lx,node_embed) #lx:B*L*L*(2l+1)  node_embed:B*L*hidden
            lx_embed = torch.einsum(
                "bmnd,bmnh->bmhd", lx, edge_fea
            )  # lx:B*L*L*(2l+1)  edge_fea:B*L*L*number of basis

            lx_embed = torch.matmul(self.weight_list[idx], lx_embed).reshape(
                B, L, -1
            )  # self.weight_list[idx]:irreps_channel*hidden, lx_embed:B*L*hidden*(2l+1)
            node_features.append(lx_embed)

        node_features = torch.cat(node_features, dim=-1) / self.avg_aggregate_num**0.5
        node_features = self.proj(node_features)
        return node_features


class EdgeDegreeEmbeddingNetwork_eqv2(torch.nn.Module):
    def __init__(
        self,
        irreps_node_embedding,
        avg_aggregate_num=10,
        number_of_basis=32,
        cutoff=15,
        time_embed=False,
        **kwargs,
    ):
        super().__init__()
        self.cutoff = cutoff
        self.irreps_node_embedding = (
            o3.Irreps(irreps_node_embedding)
            if isinstance(irreps_node_embedding, str)
            else irreps_node_embedding
        )
        if self.irreps_node_embedding[0][1].l != 0:
            raise ValueError("node embedding must have sph order 0 embedding.")

        self.rbf = GaussianSmearing(
            number_of_basis, cutoff=cutoff, basis_width_scalar=2
        )

        self.so3_rotation = nn.ModuleList()
        self.so3_rotation.append(eqv2_SO3_Rotation(2))
        self.mappingReduced = CoefficientMappingModule([2], [2])
        self.lmax = self.irreps_node_embedding[-1][1].l

        self.sph_ch = number_of_basis
        self.max_num_elements = 300
        self.source_embedding = nn.Embedding(self.max_num_elements, number_of_basis)
        self.target_embedding = nn.Embedding(self.max_num_elements, number_of_basis)
        nn.init.uniform_(self.source_embedding.weight.data, -0.001, 0.001)
        nn.init.uniform_(self.target_embedding.weight.data, -0.001, 0.001)

        self.edge_degree_embedding = EdgeDegreeEmbedding(
            self.sph_ch,
            [self.lmax],
            [self.lmax],
            self.so3_rotation,
            self.mappingReduced,
            max_num_elements=self.max_num_elements,
            edge_channels_list=[number_of_basis * 3, number_of_basis, number_of_basis],
            use_atom_edge_embedding=False,
            rescale_factor=10,
        )

        self.proj = IrrepsLinear(
            "+".join(
                [
                    f"{self.sph_ch}x0e",
                    f"{self.sph_ch}x1e",
                    f"{self.sph_ch}x2e",
                    f"{self.sph_ch}x3e",
                    f"{self.sph_ch}x4e",
                ][: self.lmax + 1]
            ),
            self.irreps_node_embedding,
        )

    def forward(
        self,
        node_input,
        node_pos,
        edge_dis,
        atomic_numbers,
        edge_vec,
        batched_data,
        attn_mask,
        time_embed=None,
        **kwargs,
    ):
        """
        Parameters
        ----------
        node_pos : postiion
            tensor of shape ``(B, L, 3)``

        edge_scalars : rbf of distance
            tensor of shape ``(B, L, L, number_of_basis)``

        edge_dis : distances of all node pairs
            tensor of shape ``(B, L, L)``
        """

        B, L = node_pos.shape[:2]
        atomic_numbers = atomic_numbers.reshape(B * L)
        edge_idx = torch.argwhere(attn_mask.squeeze(dim=-1))
        edge_idx = torch.stack(
            [edge_idx[:, 0] * L + edge_idx[:, 1], edge_idx[:, 0] * L + edge_idx[:, 2]],
            dim=0,
        )
        edge_dis = edge_dis[attn_mask.squeeze(dim=-1)]
        edge_vec = edge_vec[attn_mask.squeeze(dim=-1)]
        src_atm = self.source_embedding(atomic_numbers[edge_idx[0]])  # B*L*hidden
        tgt_atm = self.target_embedding(atomic_numbers[edge_idx[1]])  # B*L*hidden

        edge_dis_embed = self.rbf(edge_dis)
        edge_dis_embed = torch.cat([edge_dis_embed, src_atm, tgt_atm], dim=-1)

        edge_rot_mat = init_edge_rot_mat(edge_vec)  # must be ****x3
        self.so3_rotation[0].set_wigner(edge_rot_mat)
        node_embed = self.edge_degree_embedding(
            atomic_numbers, edge_dis_embed, edge_idx
        )
        node_embed = node_embed.embedding  # (B*L,-1,self.sph_ch)

        node_embed_new = []
        start = 0
        for l in range(self.lmax + 1):
            node_embed_new.append(
                node_embed[:, start : start + 2 * l + 1]
                .permute(0, 2, 1)
                .reshape(B, L, -1)
            )
        node_embed_new = torch.cat(node_embed_new, dim=-1)
        node_embed_new = self.proj(node_embed_new)
        return node_embed_new


class E2former(torch.nn.Module):
    def __init__(
        self,
        irreps_node_embedding="128x0e+64x1e+32x2e",
        num_layers=6,
        pbc_max_radius=5,
        max_radius=15.0,
        basis_type="gaussian",
        number_of_basis=128,
        num_attn_heads=4,
        attn_scalar_head=32,
        irreps_head="32x0e+16x1e+8x2e",
        rescale_degree=False,
        nonlinear_message=False,
        norm_layer="layer",
        alpha_drop=0.2,
        proj_drop=0.0,
        out_drop=0.0,
        drop_path_rate=0.0,
        atom_type_cnt=256,
        tp_type=None,
        attn_type="v0",
        edge_embedtype="default",
        attn_biastype="share",  # add
        ffn_type="default",
        add_rope=True,
        time_embed=False,
        # mean=None,
        # std=None,
        # scale=None,
        # atomref=None,
        **kwargs,
    ):
        super().__init__()
        self.tp_type = tp_type
        self.attn_type = attn_type
        self.pbc_max_radius = pbc_max_radius  #
        self.max_radius = max_radius
        self.number_of_basis = number_of_basis
        self.alpha_drop = alpha_drop
        self.proj_drop = proj_drop
        self.out_drop = out_drop
        self.drop_path_rate = drop_path_rate
        self.norm_layer = norm_layer
        self.add_rope = add_rope
        self.time_embed = time_embed
        # self.task_mean = mean
        # self.task_std = std
        # self.scale = scale
        # self.register_buffer("atomref", atomref)

        self.irreps_node_embedding = o3.Irreps(irreps_node_embedding)
        self.num_layers = num_layers
        self.num_attn_heads = num_attn_heads
        self.attn_scalar_head = attn_scalar_head
        self.irreps_head = irreps_head
        self.rescale_degree = rescale_degree
        self.nonlinear_message = nonlinear_message

        if "0e" not in self.irreps_node_embedding:
            raise ValueError("sorry, the irreps node embedding must have 0e embedding")

        self.default_node_embedding = torch.nn.Embedding(
            atom_type_cnt, self.irreps_node_embedding[0][0]
        )
        self._node_scalar_dim = self.irreps_node_embedding[0][0]
        self._node_vec_dim = (
            self.irreps_node_embedding.dim - self.irreps_node_embedding[0][0]
        )

        ## this is for f( r_ij )
        self.basis_type = basis_type
        self.attn_biastype = attn_biastype
        self.heads2basis = nn.Linear(
            self.num_attn_heads, self.number_of_basis, bias=True
        )
        if self.basis_type == "gaussian":
            self.rbf = GaussianRadialBasisLayer(
                self.number_of_basis, cutoff=self.max_radius
            )
        elif self.basis_type == "gaussiansmear":
            self.rbf = GaussianSmearing(
                self.number_of_basis, cutoff=self.max_radius, basis_width_scalar=2
            )
        elif self.basis_type == "bessel":
            self.rbf = RadialBasis(
                self.number_of_basis,
                cutoff=self.max_radius,
                rbf={"name": "spherical_bessel"},
            )
        else:
            raise ValueError

        # edge
        if edge_embedtype == "default" or edge_embedtype == "highorder":
            self.edge_deg_embed_dense = EdgeDegreeEmbeddingNetwork_higherorder(
                self.irreps_node_embedding,
                _AVG_DEGREE,
                cutoff=self.max_radius,
                number_of_basis=self.number_of_basis,
                time_embed=self.time_embed,
                use_atom_edge=True,
            )
        elif edge_embedtype == "noatomedge":
            self.edge_deg_embed_dense = EdgeDegreeEmbeddingNetwork_higherorder(
                self.irreps_node_embedding,
                _AVG_DEGREE,
                cutoff=self.max_radius,
                number_of_basis=self.number_of_basis,
                time_embed=self.time_embed,
                use_atom_edge=False,
            )
<<<<<<< HEAD
        elif edge_embedtype == "highorder_bias":
            self.edge_deg_embed_dense = EdgeDegreeEmbeddingNetwork_higherorder_bias(
=======
        elif edge_embedtype == "eqv2":
            self.edge_deg_embed_dense = EdgeDegreeEmbeddingNetwork_eqv2(
>>>>>>> 46c713bf
                self.irreps_node_embedding,
                _AVG_DEGREE,
                cutoff=self.max_radius,
                number_of_basis=self.number_of_basis,
                time_embed=self.time_embed,
            )
        else:
            raise ValueError("please check edge embedtype")

        self.blocks = torch.nn.ModuleList()
        for i in range(self.num_layers):
            blk = TransBlock(
                irreps_node_input=self.irreps_node_embedding,
                irreps_node_output=self.irreps_node_embedding,
                attn_weight_input_dim=self.number_of_basis,
                num_attn_heads=self.num_attn_heads,
                attn_scalar_head=self.attn_scalar_head,
                irreps_head=self.irreps_head,
                rescale_degree=self.rescale_degree,
                nonlinear_message=self.nonlinear_message,
                alpha_drop=self.alpha_drop,
                proj_drop=self.proj_drop,
                drop_path_rate=self.drop_path_rate,
                norm_layer=self.norm_layer,
                tp_type=self.tp_type,
                attn_type=self.attn_type,
                ffn_type=ffn_type,
                layer_id=i,
                add_rope=self.add_rope,
                max_radius=max_radius,
            )
            self.blocks.append(blk)

        self.scalar_dim = self.irreps_node_embedding[0][0]
        self.output_proj_noise = IrrepsLinear(
            self.irreps_node_embedding,
            f"{self.scalar_dim}x0e+{self.scalar_dim}x1e",
            bias=True,
            act="smoothleakyrelu",
        )  # B*L*irreps
        self.norm_final_noise = get_norm_layer(norm_layer)(
            o3.Irreps(f"{self.scalar_dim}x0e+{self.scalar_dim}x1e")
        )

        self.output_proj = IrrepsLinear(
            self.irreps_node_embedding,
            f"{self.scalar_dim}x0e+{self.scalar_dim}x1e",
            bias=True,
            act="smoothleakyrelu",
        )  # B*L*irreps

        self.norm_final = get_norm_layer(norm_layer)(
            o3.Irreps(f"{self.scalar_dim}x0e+{self.scalar_dim}x1e")
        )
        # self.output_ffn = FeedForwardNetwork(
        #     irreps_node_input=self.irreps_node_embedding,  # self.concat_norm_output.irreps_out,
        #     irreps_node_output=o3.Irreps(f"{self.irreps_node_embedding[0][0]}x1e"),
        #     proj_drop=proj_drop,
        # )
        self.apply(self._init_weights)

    def reset_parameters(self):
        warnings.warn("sorry, output model not implement reset parameters")

    def _init_weights(self, m):
        if isinstance(m, torch.nn.Linear):
            if m.bias is not None:
                torch.nn.init.constant_(m.bias, 0)
        elif isinstance(m, torch.nn.LayerNorm):
            torch.nn.init.constant_(m.bias, 0)
            torch.nn.init.constant_(m.weight, 1.0)

    @torch.jit.ignore
    def no_weight_decay(self):
        no_wd_list = []
        named_parameters_list = [name for name, _ in self.named_parameters()]
        for module_name, module in self.named_modules():
            if (
                isinstance(module, torch.nn.Linear)
                or isinstance(module, torch.nn.LayerNorm)
                or isinstance(module, EquivariantLayerNormV2)
                or isinstance(module, RMS_Norm_SH)
                # or isinstance(module, EquivariantGraphNorm) # TODO
                or isinstance(module, GaussianRadialBasisLayer)
                or isinstance(module, RadialBasis)
            ):
                for parameter_name, _ in module.named_parameters():
                    if (
                        isinstance(module, torch.nn.Linear)
                        and "weight" in parameter_name
                    ):
                        continue
                    global_parameter_name = module_name + "." + parameter_name
                    assert global_parameter_name in named_parameters_list
                    no_wd_list.append(global_parameter_name)

        return set(no_wd_list)

    def forward(
        self,
        batched_data: Dict,
        token_embedding: torch.Tensor,
        mixed_attn_bias=None,
        padding_mask: torch.Tensor = None,
        pbc_expand_batched: Optional[Dict] = None,
        time_embed: Optional[torch.Tensor] = None,
        sepFN=False,
        **kwargs,
    ) -> torch.Tensor:
        """
        Forward pass of the PSMEncoder class.
        Args:
            x (torch.Tensor): Input tensor, [L, B, H].
            padding_mask (torch.Tensor): Padding mask, [B, L].
            batched_data (Dict): Input data for the forward pass.
            masked_token_type (torch.Tensor): The masked token type, [B, L].
        Returns:
            torch.Tensor: Encoded tensor, [B, L, H].
        example:
        batch: attn_bias torch.Size([4, 65, 65])
        batch: attn_edge_type torch.Size([4, 64, 64, 1])
        batch: spatial_pos torch.Size([4, 64, 64]) -> shortest path
        batch: in_degree torch.Size([4, 64])
        batch: out_degree torch.Size([4, 64])
        batch: token_id torch.Size([4, 64])
        batch: node_attr torch.Size([4, 64, 1])
        batch: edge_input torch.Size([4, 64, 64, 5, 1])
        batch: energy torch.Size([4])
        batch: forces torch.Size([4, 64, 3])
        batch: pos torch.Size([4, 64, 3])
        batch: node_type_edge torch.Size([4, 64, 64, 2])
        batch: pbc torch.Size([4, 3])
        batch: cell torch.Size([4, 3, 3])
        batch: num_atoms torch.Size([4])
        batch: is_periodic torch.Size([4])
        batch: is_molecule torch.Size([4])
        batch: is_protein torch.Size([4])
        batch: protein_masked_pos torch.Size([4, 64, 3])
        batch: protein_masked_aa torch.Size([4, 64])
        batch: protein_mask torch.Size([4, 64, 3])
        batch: init_pos torch.Size([4, 64, 3])
        batch: time_embed torch.Size([4, 64, node_embedding_scalar])

        example:
        import torch
        from sfm.models.psm.equivariant.e2former import E2former
        func = E2former(
                irreps_node_embedding="24x0e+16x1e+8x2e",
                num_layers=6,
                max_radius=5.0,
                basis_type="gaussian",
                number_of_basis=128,
                num_attn_heads=4,
                attn_scalar_head = 32,
                irreps_head="32x0e+16x1e+8x2e",
                alpha_drop=0,)
        batched_data = {}
        B,L = 4,100

        node_pos = torch.randn(B,L,3)*100
        token_embedding = torch.randn(B,L,24)
        token_id = torch.randint(0,100,(B,L))
        batched_data = {
            "pos":node_pos,
            # "token_embedding":token_embedding,
            "token_id":token_id,
        }
        out = func(batched_data, None, None)


        tr = o3._wigner.wigner_D(1,
                            torch.Tensor([0.8]),
                            torch.Tensor([0.5]),
                            torch.Tensor([0.3]))
        pos = (tr@(node_pos.unsqueeze(-1))).squeeze(-1)
        batched_data = {
            "pos":pos,
            # "token_embedding":token_embedding,
            "token_id":token_id,
        }
        out_tr = func(batched_data, None, None)


        print(torch.max(torch.abs(out_tr[0]-out[0])),
            torch.max(torch.abs(out_tr[1]-(tr@out[1]))))
        """

        tensortype = self.default_node_embedding.weight.dtype
        node_pos = batched_data["pos"]
        # .to(tensortype)
        node_pos.requires_grad = True
        device = node_pos.device
        B, L, _ = node_pos.shape
        atomic_numbers = batched_data["masked_token_type"].reshape(B, L)
        if (time_embed is not None) and self.time_embed:
            time_embed = time_embed.to(dtype=tensortype)
        else:
            time_embed = None
        mol_type = 0  # torch.any(batched_data["is_molecule"]):
        node_pos_right = node_pos
        if torch.any(batched_data["is_periodic"]):
            mol_type = 1
            #  batched_data["outcell_index"] # B*L2
            # batched_data["outcell_index_0"] # B*L2
            batched_data.update(pbc_expand_batched)
            L2 = batched_data["outcell_index"].shape[1]
            batched_data["outcell_index_0"] = (
                torch.arange(B).reshape(B, 1).repeat(1, L2)
            )
            node_pos_right = torch.cat(
                [node_pos, batched_data["expand_pos"].float()], dim=1
            )

            atomic_numbers_i = (
                atomic_numbers.unsqueeze(2).repeat(1, 1, L + L2).unsqueeze(-1)
            )
            atomic_numbers_j = torch.cat(
                [
                    atomic_numbers,
                    atomic_numbers[
                        batched_data["outcell_index_0"], batched_data["outcell_index"]
                    ],
                ],
                dim=1,
            )
            atomic_numbers_j = (
                atomic_numbers_j.unsqueeze(1).repeat(1, L, 1).unsqueeze(-1)
            )

            batched_data["node_type_edge"] = torch.cat(
                [atomic_numbers_i, atomic_numbers_j], dim=-1
            )

        if torch.any(batched_data["is_protein"]):
            mol_type = 2
        batched_data["mol_type"] = mol_type

        edge_vec = node_pos.unsqueeze(2) - node_pos_right.unsqueeze(1)
        dist = torch.norm(edge_vec, dim=-1)  # B*L*L Attention: ego-connection is 0 here
        dist = torch.where(dist < 1e-4, 1000, dist)
        dist_embedding = self.rbf(dist.reshape(-1)).reshape(
            B, L, -1, self.number_of_basis
        )  # [B, L, L, number_of_basis]
        if mol_type != 1:
            attn_mask = dist > self.max_radius
            attn_mask = (
                attn_mask + padding_mask.unsqueeze(1) + padding_mask.unsqueeze(2)
            ).unsqueeze(-1)
        else:
            attn_mask = dist > self.pbc_max_radius
            attn_mask = (
                attn_mask
                + torch.cat(
                    [padding_mask, batched_data["expand_mask"]], dim=-1
                ).unsqueeze(1)
                + padding_mask.unsqueeze(2)
            ).unsqueeze(-1)

        if token_embedding is not None:
            atom_embedding = token_embedding.permute(1, 0, 2)  # [L, B, D] => [B, L, D]
        else:
            atom_embedding = self.default_node_embedding(atomic_numbers)

        # if torch.any(torch.isnan(atom_embedding)):assert(False)

        edge_degree_embedding_dense = self.edge_deg_embed_dense(
            atom_embedding,
            node_pos,
            dist,
            edge_scalars=dist_embedding,
            batch=None,
            attn_mask=attn_mask,
            atomic_numbers=atomic_numbers,
            edge_vec=edge_vec,
            batched_data=batched_data,
            time_embed=time_embed,
        )
        if token_embedding is not None:
            node_irreps = torch.cat(
                [
                    atom_embedding[..., : self._node_scalar_dim],
                    edge_degree_embedding_dense[..., self._node_scalar_dim :],
                ],
                dim=-1,
            )
        else:
            atom_embedding = torch.cat(
                [
                    atom_embedding,
                    torch.zeros(
                        B, L, self._node_vec_dim, dtype=tensortype, device=device
                    ),
                ],
                dim=2,
            )
            node_irreps = atom_embedding + edge_degree_embedding_dense
        # if torch.any(torch.isnan(node_irreps)):assert(False)
        if mixed_attn_bias is not None:
            if len(mixed_attn_bias.shape) != 5:  # (bsz, num_heads, tgt_len, src_len)
                mixed_attn_bias = mixed_attn_bias.permute(0, 2, 3, 1)
            else:  # (layers,bsz, num_heads, tgt_len, src_len)
                mixed_attn_bias = mixed_attn_bias.permute(0, 1, 3, 4, 2)
            mixed_attn_bias = torch.where(
                mixed_attn_bias == -torch.inf, 0, mixed_attn_bias
            )
            # mixed_attn_bias = self.heads2basis(mixed_attn_bias)
            if self.attn_biastype == "add":
                mixed_attn_bias = mixed_attn_bias + dist_embedding
        node_irreps_noise = node_irreps
        for i, blk in enumerate(self.blocks):
            if mixed_attn_bias is not None:
                if len(mixed_attn_bias.shape) != 5:
                    dist_embedding_i = mixed_attn_bias
                else:
                    dist_embedding_i = mixed_attn_bias[i]
            else:
                dist_embedding_i = dist_embedding
            node_irreps = blk(
                node_pos=node_pos,
                node_irreps=node_irreps,
                edge_dis=dist,
                attn_weight=dist_embedding_i,
                atomic_numbers=atomic_numbers,
                batch=None,  #
                attn_mask=attn_mask,
                batched_data=batched_data,
                add_rope=self.add_rope,
            )
            if i == self.num_layers - 2:
                node_irreps_noise = node_irreps
            # if torch.any(torch.isnan(node_irreps)):assert(False)

        node_irreps = self.norm_final(self.output_proj(node_irreps))
        node_embedding_ef = node_irreps[..., : self.scalar_dim]  # the part of order 0
        node_vec_ef = (
            node_irreps[..., self.scalar_dim :]
            .reshape(B, L, self.scalar_dim, 3)
            .permute(0, 1, 3, 2)
        )
        if sepFN:
            node_irreps_noise = self.norm_final_noise(
                self.output_proj_noise(node_irreps_noise)
            )
            node_embedding_noise = node_irreps_noise[
                ..., : self.scalar_dim
            ]  # the part of order 0
            node_vec_noise = (
                node_irreps_noise[..., self.scalar_dim :]
                .reshape(B, L, self.scalar_dim, 3)
                .permute(0, 1, 3, 2)
            )
            return node_embedding_noise, node_vec_noise, node_embedding_ef, node_vec_ef

        else:
            return node_embedding_ef, node_vec_ef<|MERGE_RESOLUTION|>--- conflicted
+++ resolved
@@ -5477,13 +5477,8 @@
                 time_embed=self.time_embed,
                 use_atom_edge=False,
             )
-<<<<<<< HEAD
-        elif edge_embedtype == "highorder_bias":
-            self.edge_deg_embed_dense = EdgeDegreeEmbeddingNetwork_higherorder_bias(
-=======
         elif edge_embedtype == "eqv2":
             self.edge_deg_embed_dense = EdgeDegreeEmbeddingNetwork_eqv2(
->>>>>>> 46c713bf
                 self.irreps_node_embedding,
                 _AVG_DEGREE,
                 cutoff=self.max_radius,
