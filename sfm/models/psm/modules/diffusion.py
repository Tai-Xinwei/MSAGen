# -*- coding: utf-8 -*-
from abc import ABC, ABCMeta, abstractmethod

import torch
from torch import Tensor

from sfm.models.psm.psm_config import PSMConfig
from sfm.utils.register import Register

DIFFUSION_PROCESS_REGISTER = Register("diffusion_process_register")


class DiffusionProcess(ABC, metaclass=ABCMeta):
    def __init__(
        self, alpha_cummlative_product: Tensor, psm_config: PSMConfig = None
    ) -> None:
        self.alpha_cummlative_product = alpha_cummlative_product
        self.psm_config = psm_config

    @abstractmethod
    def sample_step(self, x_t, x_init_pos, predicted_noise, epsilon, t):
        return


@DIFFUSION_PROCESS_REGISTER.register("ddpm")
class DDPM(DiffusionProcess):
<<<<<<< HEAD
    def __init__(
        self, alpha_cummlative_product: Tensor, psm_config: PSMConfig = None
    ) -> None:
        super().__init__(alpha_cummlative_product, psm_config)
=======
    def __init__(self, alpha_cummlative_product: Tensor, psm_config) -> None:
        super().__init__(alpha_cummlative_product)
>>>>>>> 57787e65

    def sample_step(self, x_t, x_init_pos, predicted_noise, epsilon, t, stepsize=1):
        hat_alpha_t = self.alpha_cummlative_product[t]
        hat_alpha_t_1 = 1.0 if t == 0 else self.alpha_cummlative_product[t - 1]
        alpha_t = hat_alpha_t / hat_alpha_t_1
        beta_t = (1 - alpha_t) * stepsize
        beta_tilde_t = (
            0.0
            if t == 0
            else ((1.0 - hat_alpha_t_1) / (1.0 - hat_alpha_t) * beta_t).sqrt()
        )

        x_t_minus_1 = (
            x_t
            - x_init_pos
            - (1 - alpha_t) / (1 - hat_alpha_t).sqrt() * predicted_noise
        ) / alpha_t.sqrt() + beta_tilde_t * epsilon
        x_t_minus_1 += x_init_pos
        return x_t_minus_1


@DIFFUSION_PROCESS_REGISTER.register("ode")
class ODE(DiffusionProcess):
<<<<<<< HEAD
    def __init__(
        self, alpha_cummlative_product: Tensor, psm_config: PSMConfig = None
    ) -> None:
        super().__init__(alpha_cummlative_product, psm_config)
=======
    def __init__(self, alpha_cummlative_product: Tensor, psm_config) -> None:
        super().__init__(alpha_cummlative_product)
>>>>>>> 57787e65

    def sample_step(self, x_t, x_init_pos, predicted_noise, epsilon, t, stepsize=1):
        hat_alpha_t = self.alpha_cummlative_product[t]
        hat_alpha_t_1 = 1.0 if t == 0 else self.alpha_cummlative_product[t - 1]
        alpha_t = hat_alpha_t / hat_alpha_t_1
        beta_t = (1 - alpha_t) * stepsize
        score = -predicted_noise / (1.0 - self.alpha_cummlative_product[t]).sqrt()

        x_t_minus_1 = (
            (2 - (1.0 - beta_t).sqrt()) * (x_t - x_init_pos)
            + 0.5 * beta_t * (score)
            + x_init_pos
        )
        return x_t_minus_1


@DIFFUSION_PROCESS_REGISTER.register("sde")
class SDE(DiffusionProcess):
    def __init__(self, alpha_cummlative_product: Tensor, psm_config) -> None:
        super().__init__(alpha_cummlative_product)

    def sample_step(self, x_t, x_init_pos, predicted_noise, epsilon, t, stepsize=1):
        hat_alpha_t = self.alpha_cummlative_product[t]
        hat_alpha_t_1 = 1.0 if t == 0 else self.alpha_cummlative_product[t - 1]
        alpha_t = hat_alpha_t / hat_alpha_t_1
        beta_t = 1 - alpha_t
        beta_t = beta_t * stepsize
        score = -predicted_noise / (1.0 - self.alpha_cummlative_product[t]).sqrt()

        x_t_minus_1 = (
            (2 - (1.0 - beta_t).sqrt()) * (x_t - x_init_pos)
            + beta_t * (score)
            + x_init_pos
            + beta_t.sqrt() * epsilon
        )
        return x_t_minus_1


@DIFFUSION_PROCESS_REGISTER.register("dpm")
class DPM(DiffusionProcess):
    def __init__(self, alpha_cummlative_product: Tensor, psm_config) -> None:
        super().__init__(alpha_cummlative_product)
        self.psm_config = psm_config
        # register a list of the predicted noise for higher order solvers
        self.model_outputs = [None] * self.psm_config.solver_order
        self.lower_order_nums = 0

        # Currently we only support VP-type noise schedule
        # timesteps is not continuous integers
        # TODO: change hard cuda device to a more flexible way
        self.timesteps = torch.tensor(
            range(
                self.psm_config.num_timesteps - 1,
                -1,
                self.psm_config.num_timesteps_stepsize,
            ),
            device="cuda",
        )
        self.alphas_cumprod = alpha_cummlative_product.to("cuda")[self.timesteps]
        self.alpha_t = torch.sqrt(self.alphas_cumprod)
        self.sigma_t = torch.sqrt(1 - self.alphas_cumprod)
        self.lambda_t = torch.log(self.alpha_t) - torch.log(self.sigma_t)
        self.sigmas = ((1 - self.alphas_cumprod) / self.alphas_cumprod) ** 0.5

    def t_to_index(self, t):
        # index t to its corresponding index in the timesteps
        t_index = int(torch.where(self.timesteps == t)[0][0])
        return t_index

    def _sigma_to_alpha_sigma_t(self, sigma):
        alpha_t = 1 / ((sigma**2 + 1) ** 0.5)
        sigma_t = sigma * alpha_t

        return alpha_t, sigma_t

    def _post_step(self):
        # reset the model_outputs when the last timestep is reached
        if self.step_index == len(self.timesteps) - 1:
            self.lower_order_nums = 0
            self.model_outputs = [None] * self.psm_config.solver_order
            self.step_index = 0

    # TODO: support for other order solvers
    def sample_step(self, x_t, x_init_pos, model_output, epsilon, t, stepsize=1):
        self.step_index = self.t_to_index(t)

        model_output = self.convert_model_output(model_output, sample=x_t)
        for i in range(self.psm_config.solver_order - 1):
            self.model_outputs[i] = self.model_outputs[i + 1]

        self.model_outputs[-1] = model_output
        # TODO: lower_order_final
        if (
            self.psm_config.solver_order == 1
            or self.lower_order_nums < 1
            or self.step_index == len(self.timesteps) - 1
        ):
            prev_sample = self.dpm_solver_first_order_update(
                model_output, sample=x_t, noise=epsilon
            )
        elif self.psm_config.solver_order == 2 or self.lower_order_nums < 2:
            prev_sample = self.multistep_dpm_solver_second_order_update(
                self.model_outputs, sample=x_t, noise=epsilon
            )
        else:
            raise NotImplementedError("Higher order solvers are not supported yet.")

        if self.lower_order_nums < self.psm_config.solver_order:
            self.lower_order_nums += 1

        # reset the model_outputs when the last timestep is reached
        self._post_step()

        return prev_sample

    def multistep_dpm_solver_second_order_update(
        self,
        model_output_list,
        *args,
        sample: torch.Tensor = None,
        noise=None,
        **kwargs,
    ) -> torch.Tensor:
        """
        One step for the second-order multistep DPMSolver.

        Args:
            model_output_list (`List[torch.Tensor]`):
                The direct outputs from learned diffusion model at current and latter timesteps.
            sample (`torch.Tensor`):
                A current instance of a sample created by the diffusion process.

        Returns:
            `torch.Tensor`:
                The sample tensor at the previous timestep.
        """

        sigma_t, sigma_s0, sigma_s1 = (
            self.sigmas[self.step_index + 1],
            self.sigmas[self.step_index],
            self.sigmas[self.step_index - 1],
        )

        alpha_t, sigma_t = self._sigma_to_alpha_sigma_t(sigma_t)
        alpha_s0, sigma_s0 = self._sigma_to_alpha_sigma_t(sigma_s0)
        alpha_s1, sigma_s1 = self._sigma_to_alpha_sigma_t(sigma_s1)

        lambda_t = torch.log(alpha_t) - torch.log(sigma_t)
        lambda_s0 = torch.log(alpha_s0) - torch.log(sigma_s0)
        lambda_s1 = torch.log(alpha_s1) - torch.log(sigma_s1)

        m0, m1 = model_output_list[-1], model_output_list[-2]

        h, h_0 = lambda_t - lambda_s0, lambda_s0 - lambda_s1
        r0 = h_0 / h
        D0, D1 = m0, (1.0 / r0) * (m0 - m1)
        if self.psm_config.algorithm_type == "dpmsolver++":
            # See https://arxiv.org/abs/2211.01095 for detailed derivations
            if self.psm_config.solver_type == "midpoint":
                x_t = (
                    (sigma_t / sigma_s0) * sample
                    - (alpha_t * (torch.exp(-h) - 1.0)) * D0
                    - 0.5 * (alpha_t * (torch.exp(-h) - 1.0)) * D1
                )
            elif self.psm_config.solver_type == "heun":
                x_t = (
                    (sigma_t / sigma_s0) * sample
                    - (alpha_t * (torch.exp(-h) - 1.0)) * D0
                    + (alpha_t * ((torch.exp(-h) - 1.0) / h + 1.0)) * D1
                )
        elif self.psm_config.algorithm_type == "dpmsolver":
            # See https://arxiv.org/abs/2206.00927 for detailed derivations
            if self.psm_config.solver_type == "midpoint":
                x_t = (
                    (alpha_t / alpha_s0) * sample
                    - (sigma_t * (torch.exp(h) - 1.0)) * D0
                    - 0.5 * (sigma_t * (torch.exp(h) - 1.0)) * D1
                )
            elif self.psm_config.solver_type == "heun":
                x_t = (
                    (alpha_t / alpha_s0) * sample
                    - (sigma_t * (torch.exp(h) - 1.0)) * D0
                    - (sigma_t * ((torch.exp(h) - 1.0) / h - 1.0)) * D1
                )
        elif self.psm_config.algorithm_type == "sde-dpmsolver++":
            assert noise is not None
            if self.psm_config.solver_type == "midpoint":
                x_t = (
                    (sigma_t / sigma_s0 * torch.exp(-h)) * sample
                    + (alpha_t * (1 - torch.exp(-2.0 * h))) * D0
                    + 0.5 * (alpha_t * (1 - torch.exp(-2.0 * h))) * D1
                    + sigma_t * torch.sqrt(1.0 - torch.exp(-2 * h)) * noise
                )
            elif self.psm_config.solver_type == "heun":
                x_t = (
                    (sigma_t / sigma_s0 * torch.exp(-h)) * sample
                    + (alpha_t * (1 - torch.exp(-2.0 * h))) * D0
                    + (alpha_t * ((1.0 - torch.exp(-2.0 * h)) / (-2.0 * h) + 1.0)) * D1
                    + sigma_t * torch.sqrt(1.0 - torch.exp(-2 * h)) * noise
                )
        elif self.psm_config.algorithm_type == "sde-dpmsolver":
            assert noise is not None
            if self.psm_config.solver_type == "midpoint":
                x_t = (
                    (alpha_t / alpha_s0) * sample
                    - 2.0 * (sigma_t * (torch.exp(h) - 1.0)) * D0
                    - (sigma_t * (torch.exp(h) - 1.0)) * D1
                    + sigma_t * torch.sqrt(torch.exp(2 * h) - 1.0) * noise
                )
            elif self.psm_config.solver_type == "heun":
                x_t = (
                    (alpha_t / alpha_s0) * sample
                    - 2.0 * (sigma_t * (torch.exp(h) - 1.0)) * D0
                    - 2.0 * (sigma_t * ((torch.exp(h) - 1.0) / h - 1.0)) * D1
                    + sigma_t * torch.sqrt(torch.exp(2 * h) - 1.0) * noise
                )
        return x_t

    def dpm_solver_first_order_update(
        self,
        model_output: torch.Tensor,
        *args,
        sample: torch.Tensor = None,
        noise=None,
        **kwargs,
    ) -> torch.Tensor:
        """
        One step for the first-order DPMSolver (equivalent to DDIM).

        Args:
            model_output (`torch.Tensor`):
                The direct output from the learned diffusion model.
            sample (`torch.Tensor`):
                A current instance of a sample created by the diffusion process.

        Returns:
            `torch.Tensor`:
                The sample tensor at the previous timestep.
        """
        sigma_t = (
            torch.tensor(0.0, device=self.sigmas.device)
            if self.step_index == len(self.sigmas) - 1
            else self.sigmas[self.step_index + 1]
        )
        sigma_s = self.sigmas[self.step_index]
        alpha_t, sigma_t = self._sigma_to_alpha_sigma_t(sigma_t)
        alpha_s, sigma_s = self._sigma_to_alpha_sigma_t(sigma_s)
        lambda_t = torch.log(alpha_t) - torch.log(sigma_t)
        lambda_s = torch.log(alpha_s) - torch.log(sigma_s)
        h = lambda_t - lambda_s

        if self.psm_config.algorithm_type == "dpmsolver++":
            x_t = (sigma_t / sigma_s) * sample - (
                alpha_t * (torch.exp(-h) - 1.0)
            ) * model_output
        elif self.psm_config.algorithm_type == "dpmsolver":
            x_t = (alpha_t / alpha_s) * sample - (
                sigma_t * (torch.exp(h) - 1.0)
            ) * model_output
        elif self.psm_config.algorithm_type == "sde-dpmsolver++":
            assert noise is not None
            x_t = (
                (sigma_t / sigma_s * torch.exp(-h)) * sample
                + (alpha_t * (1 - torch.exp(-2.0 * h))) * model_output
                + sigma_t * torch.sqrt(1.0 - torch.exp(-2 * h)) * noise
            )
        elif self.psm_config.algorithm_type == "sde-dpmsolver":
            assert noise is not None
            x_t = (
                (alpha_t / alpha_s) * sample
                - 2.0 * (sigma_t * (torch.exp(h) - 1.0)) * model_output
                + sigma_t * torch.sqrt(torch.exp(2 * h) - 1.0) * noise
            )
        return x_t

    def convert_model_output(
        self,
        model_output: torch.Tensor,
        *args,
        sample: torch.Tensor = None,
        **kwargs,
    ) -> torch.Tensor:
        """
        Convert the model output to the corresponding type the DPMSolver/DPMSolver++ algorithm needs. DPM-Solver is
        designed to discretize an integral of the noise prediction model, and DPM-Solver++ is designed to discretize an
        integral of the data prediction model.

        <Tip>

        The algorithm and model type are decoupled. You can use either DPMSolver or DPMSolver++ for both noise
        prediction and data prediction models.

        </Tip>

        Args:
            model_output (`torch.Tensor`):
                The direct output from the learned diffusion model.
            sample (`torch.Tensor`):
                A current instance of a sample created by the diffusion process.

        Returns:
            `torch.Tensor`:
                The converted model output.
        """

        # DPM-Solver++ needs to solve an integral of the data prediction model.
        if self.psm_config.algorithm_type in ["dpmsolver++", "sde-dpmsolver++"]:
            if self.psm_config.diffusion_mode == "epsilon":
                # DPM-Solver and DPM-Solver++ only need the "mean" output.
                sigma = self.sigmas[self.step_index]
                alpha_t, sigma_t = self._sigma_to_alpha_sigma_t(sigma)
                x0_pred = (sample - sigma_t * model_output) / alpha_t
            elif self.psm_config.diffusion_mode == "sample":
                x0_pred = model_output
            elif self.psm_config.diffusion_mode == "v_prediction":
                sigma = self.sigmas[self.step_index]
                alpha_t, sigma_t = self._sigma_to_alpha_sigma_t(sigma)
                x0_pred = alpha_t * sample - sigma_t * model_output
            else:
                raise ValueError(
                    f"diffusion_mode given as {self.psm_config.diffusion_mode} must be one of `epsilon`, `sample`, or"
                    " `v_prediction` for the DPMSolverMultistepScheduler."
                )
            return x0_pred

        # DPM-Solver needs to solve an integral of the noise prediction model.
        elif self.psm_config.algorithm_type in ["dpmsolver", "sde-dpmsolver"]:
            if self.psm_config.diffusion_mode == "epsilon":
                # DPM-Solver and DPM-Solver++ only need the "mean" output.
                epsilon = model_output
            elif self.psm_config.diffusion_mode == "sample":
                sigma = self.sigmas[self.step_index]
                alpha_t, sigma_t = self._sigma_to_alpha_sigma_t(sigma)
                epsilon = (sample - alpha_t * model_output) / sigma_t
            elif self.psm_config.diffusion_mode == "v_prediction":
                sigma = self.sigmas[self.step_index]
                alpha_t, sigma_t = self._sigma_to_alpha_sigma_t(sigma)
                epsilon = alpha_t * model_output + sigma_t * sample
            else:
                raise ValueError(
                    f"diffusion_mode given as {self.psm_config.diffusion_mode} must be one of `epsilon`, `sample`, or"
                    " `v_prediction` for the DPMSolverMultistepScheduler."
                )

            return epsilon<|MERGE_RESOLUTION|>--- conflicted
+++ resolved
@@ -24,15 +24,10 @@
 
 @DIFFUSION_PROCESS_REGISTER.register("ddpm")
 class DDPM(DiffusionProcess):
-<<<<<<< HEAD
     def __init__(
         self, alpha_cummlative_product: Tensor, psm_config: PSMConfig = None
     ) -> None:
         super().__init__(alpha_cummlative_product, psm_config)
-=======
-    def __init__(self, alpha_cummlative_product: Tensor, psm_config) -> None:
-        super().__init__(alpha_cummlative_product)
->>>>>>> 57787e65
 
     def sample_step(self, x_t, x_init_pos, predicted_noise, epsilon, t, stepsize=1):
         hat_alpha_t = self.alpha_cummlative_product[t]
@@ -56,15 +51,10 @@
 
 @DIFFUSION_PROCESS_REGISTER.register("ode")
 class ODE(DiffusionProcess):
-<<<<<<< HEAD
     def __init__(
         self, alpha_cummlative_product: Tensor, psm_config: PSMConfig = None
     ) -> None:
         super().__init__(alpha_cummlative_product, psm_config)
-=======
-    def __init__(self, alpha_cummlative_product: Tensor, psm_config) -> None:
-        super().__init__(alpha_cummlative_product)
->>>>>>> 57787e65
 
     def sample_step(self, x_t, x_init_pos, predicted_noise, epsilon, t, stepsize=1):
         hat_alpha_t = self.alpha_cummlative_product[t]
