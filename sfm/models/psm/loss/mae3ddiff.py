--- conflicted
+++ resolved
@@ -791,7 +791,6 @@
             else:
                 raise ValueError(f"Invalid diffusion mode: {self.diffusion_mode}")
 
-<<<<<<< HEAD
             if not is_seq_only.all():
                 noise_loss, num_noise_sample = self._reduce_force_or_noise_loss(
                     unreduced_noise_loss,
@@ -820,7 +819,7 @@
                     periodic_noise_loss,
                     num_periodic_noise_sample,
                 ) = self._reduce_force_or_noise_loss(
-                    unreduced_periodic_noise_loss,  # unreduced_periodic_noise_loss,
+                    unreduced_noise_loss,  # unreduced_periodic_noise_loss,
                     (~clean_mask) & is_periodic.unsqueeze(-1),
                     diff_loss_mask & ~protein_mask.any(dim=-1),
                     is_molecule,
@@ -879,69 +878,6 @@
                 num_periodic_noise_sample = 0
                 num_protein_noise_sample = 0
                 num_complex_noise_sample = 0
-=======
-            noise_loss, num_noise_sample = self._reduce_force_or_noise_loss(
-                unreduced_noise_loss,
-                (~clean_mask) & (~is_seq_only.unsqueeze(-1)),
-                diff_loss_mask & ~protein_mask.any(dim=-1),
-                is_molecule,
-                is_periodic,
-                1.0,
-                1.0,
-            )
-            (
-                molecule_noise_loss,
-                num_molecule_noise_sample,
-            ) = self._reduce_force_or_noise_loss(
-                unreduced_noise_loss,
-                (~clean_mask) & is_molecule.unsqueeze(-1) & (~is_complex.unsqueeze(-1)),
-                diff_loss_mask & ~protein_mask.any(dim=-1),
-                is_molecule,
-                is_periodic,
-                1.0,
-                1.0,
-            )
-            (
-                periodic_noise_loss,
-                num_periodic_noise_sample,
-            ) = self._reduce_force_or_noise_loss(
-                unreduced_noise_loss,
-                (~clean_mask) & is_periodic.unsqueeze(-1),
-                diff_loss_mask & ~protein_mask.any(dim=-1),
-                is_molecule,
-                is_periodic,
-                1.0,
-                1.0,
-            )
-            (
-                protein_noise_loss,
-                num_protein_noise_sample,
-            ) = self._reduce_force_or_noise_loss(
-                unreduced_noise_loss,
-                (~clean_mask)
-                & is_protein
-                & (~is_seq_only.unsqueeze(-1))
-                & (~is_complex.unsqueeze(-1)),
-                diff_loss_mask & ~protein_mask.any(dim=-1),
-                is_molecule,
-                is_periodic,
-                1.0,
-                1.0,
-            )
-            (
-                complex_noise_loss,
-                num_complex_noise_sample,
-            ) = self._reduce_force_or_noise_loss(
-                unreduced_noise_loss,
-                (~clean_mask) & is_complex.unsqueeze(-1) & (~is_seq_only.unsqueeze(-1)),
-                diff_loss_mask & ~protein_mask.any(dim=-1) & atomic_numbers.ne(2),
-                is_molecule,
-                is_periodic,
-                1.0,
-                1.0,
-                is_protein=is_protein,
-            )
->>>>>>> 97a50dd7
 
             if self.args.diffusion_training_loss == DiffusionTrainingLoss.L2:
                 molecule_noise_loss = torch.sqrt(molecule_noise_loss + self.epsilon)
