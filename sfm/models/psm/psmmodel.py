# -*- coding: utf-8 -*-
# Copyright (c) Mircrosoft.
#
# This source code is licensed under the MIT license found in the
# LICENSE file in the root directory of this source tree.

import os
from contextlib import nullcontext

import numpy as np
import torch
import torch.nn as nn
import torch.nn.functional as F

from sfm.data.psm_data.utils import VOCAB
from sfm.logging import logger
from sfm.models.psm.equivariant.e2former import E2former
from sfm.models.psm.equivariant.equiformer.graph_attention_transformer import Equiformer
from sfm.models.psm.equivariant.equiformer_series import Equiformerv2SO2
from sfm.models.psm.equivariant.equivariant import EquivariantDecoder
from sfm.models.psm.equivariant.geomformer import EquivariantVectorOutput
from sfm.models.psm.equivariant.nodetaskhead import (
    AADiffusionModule,
    AAVectorProjOutput,
    ConditionVectorGatedOutput,
    DiffusionModule,
    DiffusionModule2,
    DiffusionModule3,
    ForceGatedOutput,
    ForceVecOutput,
    InvariantDiffusionModule,
    NodeTaskHead,
    ScalarGatedOutput,
    VectorGatedOutput,
    VectorOutput,
    VectorProjOutput,
)
from sfm.models.psm.equivariant.vectorVT import VectorVanillaTransformer
from sfm.models.psm.invariant.dit_encoder import PSMDiTEncoder
from sfm.models.psm.invariant.ditp_encoder import PSMPDiTPairEncoder
from sfm.models.psm.invariant.invariant_encoder import PSMEncoder
from sfm.models.psm.invariant.plain_encoder import PSMPairPlainEncoder, PSMPlainEncoder
from sfm.models.psm.modules.embedding import PSMMixEmbedding
from sfm.models.psm.modules.mixembedding import (
    ProteaEmbedding,
    PSMLightEmbedding,
    PSMLightPEmbedding,
    PSMMix3dDitEmbedding,
    PSMMix3dEmbedding,
    PSMMixSeqEmbedding,
    PSMSeqEmbedding,
)
from sfm.models.psm.modules.mixembedding_equiv import PSMMix3DEquivEmbedding
from sfm.models.psm.modules.pbc import CellExpander
from sfm.models.psm.psm_config import ForceHeadType, GaussianFeatureNodeType, PSMConfig
from sfm.pipeline.accelerator.dataclasses import ModelOutput
from sfm.pipeline.accelerator.trainer import Model

from .modules.autograd import GradientHead
from .modules.confidence_model import lddt
from .modules.dataaug import uniform_random_rotation
from .modules.diffusion import DIFFUSION_PROCESS_REGISTER
from .modules.sampled_structure_converter import SampledStructureConverter
from .modules.timestep_encoder import (
    DiffNoise,
    DiffNoiseEDM,
    NoiseStepSamplerEDM,
    TimeStepSampler,
)


class PSMModel(Model):
    """
    Class for training a Masked Language Model. It also supports an
    additional sentence level prediction if the sent-loss argument is set.
    """

    def __init__(
        self,
        args,
        loss_fn=None,
        not_init=False,
        psm_finetune_head: nn.Module = None,
        molecule_energy_per_atom_std=1.0,
        periodic_energy_per_atom_std=1.0,
        molecule_force_std=1.0,
        periodic_force_std=1.0,
<<<<<<< HEAD
        reload_checkpoint=True,
=======
        periodic_stress_mean=0.0,
        periodic_stress_std=1.0,
>>>>>>> 4b63ab08
    ):
        """
        Initialize the PSMModel class.

        Args:
            args: Command line arguments.
            loss_fn: The loss function to use.
            data_mean: The mean of the label. For label normalization.
            data_std: The standard deviation of the label. For label normalization.
            not_init: If True, the model will not be initialized. Default is False.
            psm_finetune_head: head used to finetune psm
        """

        super().__init__()
        if not_init:
            return

        self.psm_config = PSMConfig(args)
        self.args = self.psm_config.args
        if args.rank == 0:
            logger.info(self.args)

        self.net = PSM(
            args,
            self.psm_config,
            molecule_energy_per_atom_std=molecule_energy_per_atom_std,
            periodic_energy_per_atom_std=periodic_energy_per_atom_std,
            molecule_force_std=molecule_force_std,
            periodic_force_std=periodic_force_std,
            periodic_stress_mean=periodic_stress_mean,
            periodic_stress_std=periodic_stress_std,
        )

        self.psm_finetune_head = psm_finetune_head

        if reload_checkpoint:
            self.checkpoint_loaded = self.reload_checkpoint()

        if self.psm_config.diffusion_mode == "edm":
            self.diffnoise = DiffNoiseEDM(self.psm_config)
            self.diffnoise.alphas_cumprod = None

            if self.psm_config.diffusion_sampling == "dpm_edm":
                self.diffusion_process = DIFFUSION_PROCESS_REGISTER[
                    self.psm_config.diffusion_sampling
                ](self.diffnoise.alphas_cumprod, self.psm_config)
            elif self.psm_config.diffusion_sampling == "edm":
                self.diffusion_process = None
            if self.psm_config.use_ddpm_for_material:
                self.material_diffnoise = DiffNoise(self.psm_config)
                self.material_diffusion_process = DIFFUSION_PROCESS_REGISTER["ddpm"](
                    self.diffnoise.alphas_cumprod, self.psm_config
                )
        else:
            self.diffnoise = DiffNoise(self.psm_config)

            self.diffusion_process = DIFFUSION_PROCESS_REGISTER[
                self.psm_config.diffusion_sampling
            ](self.diffnoise.alphas_cumprod, self.psm_config)

        if self.psm_config.diffusion_mode == "edm":
            self.time_step_sampler = NoiseStepSamplerEDM()
            if self.psm_config.use_ddpm_for_material:
                self.material_time_step_sampler = TimeStepSampler(
                    self.psm_config.num_timesteps
                )
        else:
            self.time_step_sampler = TimeStepSampler(self.psm_config.num_timesteps)

        self.loss_fn = loss_fn(args)

        if self.args.backbone in [
            "vanillatransformer",
            "dit",
            "e2dit",
            "ditp",
            "exp",
            "exp2",
            "exp3",
        ]:
            self.disable_data_aug = getattr(self.args, "disable_data_aug", False)
            # if self.psm_config.psm_finetune_mode:
            # self.disable_data_aug = True
            if self.disable_data_aug:
                logger.warning(
                    f"=== N O T E === Data augmentation is disabled for {self.args.backbone}"
                )

        if self.psm_config.sample_in_validation:
            self.sampled_structure_converter = SampledStructureConverter(
                self.psm_config.sampled_structure_output_path,
                self.psm_config,
                self,
            )

        try:
            mode_prob = [float(item) for item in self.psm_config.mode_prob.split(",")]
            assert len(mode_prob) == 3
            assert sum(mode_prob) == 1.0
        except:
            mode_prob = [0.2, 0.7, 0.1]

        if self.psm_config.diffusion_mode == "protea":
            mode_prob = [0.0, 1.0, 0.0]
            self.psm_config.mask_ratio = 0.0
            self.mode_prob = mode_prob
            logger.info(
                "Protein mode prob is set to [0.0, 1.0, 0.0] in protea mode, mask ratio is set to 0.0"
            )
        else:
            self.mode_prob = mode_prob
            logger.info(f"protein mode prob: {mode_prob}")

        try:
            complex_mode_prob = [
                float(item) for item in self.psm_config.complex_mode_prob.split(",")
            ]
            assert len(complex_mode_prob) == 4
            assert sum(complex_mode_prob) == 1.0
        except:
            complex_mode_prob = [1.0, 0.0, 0.0, 0.0]

        if self.psm_config.diffusion_mode == "protea":
            complex_mode_prob = [1.0, 0.0, 0.0, 0.0]
            self.complex_mode_prob = complex_mode_prob
            logger.info(
                "Complex mode prob is set to [1.0, 0.0, 0.0, 0.0] in protea mode"
            )
        else:
            self.complex_mode_prob = complex_mode_prob
            logger.info(f"complex mode prob: {complex_mode_prob}")

    def reload_checkpoint(self):
        if self.psm_config.psm_finetune_mode or self.psm_config.psm_validation_mode:
            if os.path.exists(self.args.loadcheck_path):
                self.load_pretrained_weights(
                    self.args, checkpoint_path=self.args.loadcheck_path
                )
                loaded = True
                logger.info(f"checkpoint: {self.args.loadcheck_path} is loaded")
            else:
                logger.warning(
                    "Finetune or validation mode, but no checkpoint is loaded"
                )
                loaded = False
        else:
            logger.info("No checkpoint is loaded")
            loaded = False
        if self.psm_config.psm_finetune_mode:
            settings = dict(
                psm_finetune_reset_head=self.psm_config.psm_finetune_reset_head,
                psm_finetune_head=(
                    self.psm_finetune_head.__class__ if self.psm_finetune_head else None
                ),
                psm_finetune_noise_mode=self.psm_config.psm_finetune_noise_mode,
            )
            logger.info(f"Finetune settings: {settings}")
            if self.psm_config.psm_finetune_reset_head:
                self.net.reset_head_for_finetune()
        else:
            assert not self.psm_finetune_head
            self.psm_finetune_head = None

        return loaded

    def half(self):
        to_return = super().half()
        if self.args.backbone == "graphormer" and self.psm_config.use_fp32_in_decoder:
            self.net.decoder = self.net.decoder.float()
            for key in self.net.forces_head:
                self.net.forces_head[key] = self.net.forces_head[key].float()
            for key in self.net.energy_head:
                self.net.energy_head[key] = self.net.energy_head[key].float()
            self.net.noise_head = self.net.noise_head.float()
        return to_return

    def _create_initial_pos_for_diffusion(self, batched_data):
        is_stable_periodic = batched_data["is_stable_periodic"]
        ori_pos = batched_data["pos"][is_stable_periodic]
        n_periodic_graphs = ori_pos.size()[0]
        init_cell_pos = torch.zeros_like(ori_pos)
        num_atoms_cube_root = batched_data["num_atoms"][is_stable_periodic] ** (
            1.0 / 3.0
        )
        lattice_size_factor = (
            self.psm_config.diff_init_lattice_size
            if self.psm_config.use_fixed_init_lattice_size
            else self.psm_config.diff_init_lattice_size_factor
            * num_atoms_cube_root[:, None, None]
        )
        init_cell_pos_input = torch.tensor(
            [
                [
                    [0.0, 0.0, 0.0],
                    [0.0, 0.0, 1.0],
                    [0.0, 1.0, 0.0],
                    [0.0, 1.0, 1.0],
                    [1.0, 0.0, 0.0],
                    [1.0, 0.0, 1.0],
                    [1.0, 1.0, 0.0],
                    [1.0, 1.0, 1.0],
                ]
            ],
            dtype=ori_pos.dtype,
            device=ori_pos.device,
        ).repeat([n_periodic_graphs, 1, 1]) * lattice_size_factor - (
            lattice_size_factor / 2.0
        )  # centering
        scatter_index = torch.arange(8, device=ori_pos.device).unsqueeze(0).unsqueeze(
            -1
        ).repeat([n_periodic_graphs, 1, 3]) + batched_data["num_atoms"][
            is_stable_periodic
        ].unsqueeze(
            -1
        ).unsqueeze(
            -1
        )
        init_cell_pos = init_cell_pos.scatter(1, scatter_index, init_cell_pos_input)
        batched_data["init_pos"] = torch.zeros_like(batched_data["pos"])
        batched_data["init_pos"][is_stable_periodic] = init_cell_pos

    def _create_protein_mask(self, batched_data):
        token_id = batched_data["token_id"]  # B x T

        # create protein aa mask with mask ratio
        if self.psm_config.all_atom:
            batched_data["protein_masked_pos"] = (
                torch.rand_like(token_id.unsqueeze(-1).unsqueeze(-1), dtype=torch.float)
                < self.psm_config.mask_ratio
            ).expand_as(batched_data["pos"])
        else:
            batched_data["protein_masked_pos"] = (
                torch.rand_like(token_id.unsqueeze(-1), dtype=torch.float)
                < self.psm_config.mask_ratio
            ).expand_as(batched_data["pos"])

        # generate a random number [0.15, 0.6] as mask ratio
        if self.psm_config.mask_ratio < 0.15:
            mask_ratio = self.psm_config.mask_ratio
        else:
            mask_ratio = np.random.uniform(0.15, self.psm_config.mask_ratio)

        batched_data["protein_masked_aa"] = (
            torch.rand_like(token_id, dtype=torch.float) < mask_ratio
        )

        masked_pos = batched_data["protein_masked_pos"]

        # for both protein and complex, mask out protein aa and ligands nan/inf coords
        if self.psm_config.all_atom:
            masked_protein = (
                ((token_id > 1) & (token_id < 158))
                .any(dim=-1, keepdim=True)
                .unsqueeze(-1)
                .unsqueeze(-1)
                .expand_as(masked_pos)
            )  # mask_protein: B x T x 3
        else:
            masked_protein = (
                ((token_id > 1) & (token_id < 158))
                .any(dim=-1, keepdim=True)
                .unsqueeze(-1)
                .expand_as(masked_pos)
            )  # mask_protein: B x T x 3

        masked_nan = (
            torch.isnan(batched_data["pos"])
            .any(dim=-1, keepdim=True)
            .expand_as(masked_pos)
        )  # mask_nan: B x T x 3
        masked_inf = (
            torch.isinf(batched_data["pos"])
            .any(dim=-1, keepdim=True)
            .expand_as(masked_pos)
        )  # mask_nan: B x T x 3

        # protein mask is used to mask out protein inf or nan during training
        mask = masked_protein & (masked_nan | masked_inf)

        # fileter low plddt residues
        if "confidence" in batched_data:
            confidence_mask = (
                batched_data["confidence"] < self.psm_config.plddt_threshold
            ) & (batched_data["confidence"] >= 0.0)

            if self.psm_config.all_atom:
                mask = mask | confidence_mask.unsqueeze(-1).unsqueeze(-1)
            else:
                mask = mask | confidence_mask.unsqueeze(-1)

        batched_data["protein_mask"] = mask

    # @torch.compiler.disable(recursive=False)
    def _protein_pretrain_mode(
        self,
        clean_mask,
        aa_mask,
        padding_mask,
        is_protein,
        is_seq_only,
        is_complex,
        time_step,
        noise_step,
        batched_data,
    ):
        """
        For protein pretrain mode, we have 3 modes:
        0: 50% masked seq and 50% noised structure to structure and seq
        1: clean seq to structure
        2: 50% masked seq to structure and masked seq
        For Complex pretrain mode, we have 3 modes:
        0: clean protein seq to protein structure and molecule structure, time_protein == time_ligand
        1: clean protein seq to protein structure and molecule structure, time_protein < time_ligand
        2: 50% masked protein seq and 50% noised structure to protein structure and seq, molecule all clean
        3: clean protein seq and structure to ligand structure

        """
        n_graph, nnodes = aa_mask.size()[:2]
        if batched_data["is_complex"].any():
            mask_choice = np.random.choice(
                np.arange(4), n_graph, p=self.complex_mode_prob
            )
        else:
            mask_choice = np.random.choice(np.arange(3), n_graph, p=self.mode_prob)
        mask_choice = torch.tensor([i for i in mask_choice]).to(clean_mask.device)
        clean_mask = clean_mask.unsqueeze(-1).repeat(1, nnodes)
        mask_choice = mask_choice.unsqueeze(-1).repeat(1, nnodes)

        if time_step is not None:
            time_protein = (
                (torch.rand(n_graph, device=clean_mask.device) * time_step)
                .unsqueeze(-1)
                .repeat(1, nnodes)
            )
            time_step = time_step.unsqueeze(-1).repeat(1, nnodes)
        elif noise_step is not None:
            noise_step_protein = (
                (torch.rand(n_graph, device=clean_mask.device) * noise_step)
                .unsqueeze(-1)
                .repeat(1, nnodes)
            )
            noise_step = noise_step.unsqueeze(-1).repeat(1, nnodes)

        # mode 0:
        aa_mask = torch.where(
            (mask_choice == 0) & is_complex.unsqueeze(-1), False, aa_mask
        )
        clean_mask = torch.where(
            (mask_choice == 0) & is_protein & (~is_complex.unsqueeze(-1)),
            ~aa_mask,
            clean_mask,
        )

        # mode 1:
        aa_mask = torch.where(
            (mask_choice == 1) & ~is_seq_only.unsqueeze(-1), False, aa_mask
        )
        # set ligand time t2 > t1 for mode 1
        if time_step is not None:
            time_step = torch.where(
                (mask_choice == 1) & is_complex.unsqueeze(-1) & is_protein,
                time_protein,
                time_step,
            )
        elif noise_step is not None:
            noise_step = torch.where(
                (mask_choice == 1) & is_complex.unsqueeze(-1) & is_protein,
                noise_step_protein,
                noise_step,
            )

        # mode 2:
        clean_mask = torch.where(
            (mask_choice == 2) & is_protein & is_complex.unsqueeze(-1),
            ~aa_mask,
            clean_mask,
        )

        if batched_data["is_complex"].any():
            # mode 3:
            clean_mask = torch.where(
                (mask_choice == 3) & is_protein & is_complex.unsqueeze(-1),
                True,
                clean_mask,
            )
            if time_step is not None:
                time_step = torch.where(
                    (mask_choice == 3) & is_protein & is_complex.unsqueeze(-1),
                    time_protein,
                    time_step,
                )
            elif noise_step is not None:
                noise_step = torch.where(
                    (mask_choice == 3) & is_protein & is_complex.unsqueeze(-1),
                    noise_step_protein,
                    noise_step,
                )

        # set padding mask to clean
        clean_mask = clean_mask.masked_fill(padding_mask, True)
        clean_mask = clean_mask.masked_fill(
            is_seq_only.unsqueeze(-1),
            False if self.psm_config.mlm_from_decoder_feature else True,
        )
        # set special token "<.>" to clean
        token_id = batched_data["token_id"]
        clean_mask = clean_mask.masked_fill(token_id == 156, True)

        if self.psm_config.all_atom:
            if time_step is not None:
                time_step = time_step.masked_fill(token_id == 156, 0.0)
                # set T noise if protein is seq only
                time_step = time_step.masked_fill(is_seq_only.unsqueeze(-1), 1.0)
                # set 0 noise for padding
                time_step = time_step.masked_fill(padding_mask, 0.0)
                # # TODO: found this may cause instability issue, need to check
                # # # set T noise for batched_data["protein_mask"] nan/inf coords
                time_step = time_step.unsqueeze(-1).repeat(1, 1, 37)
                time_step = time_step.masked_fill(
                    batched_data["protein_mask"].any(dim=-1), 1.0
                )

            if noise_step is not None:
                noise_step = noise_step.masked_fill(token_id == 156, -4.42)
                # set T noise if protein is seq only
                noise_step = noise_step.masked_fill(
                    is_seq_only.unsqueeze(-1), 4.19
                )  # NOTE: 3σ is used as the maximum value
                # set 0 noise for padding
                noise_step = noise_step.masked_fill(padding_mask, -4.42)
                # # TODO: found this may cause instability issue, need to check
                # # # set T noise for batched_data["protein_mask"] nan/inf coords
                noise_step = noise_step.unsqueeze(-1).repeat(1, 1, 37)
                noise_step = noise_step.masked_fill(
                    batched_data["protein_mask"].any(dim=-1), 4.19
                )

            clean_mask = clean_mask.unsqueeze(-1).repeat(1, 1, 37)
            # make sure noise really replaces nan/inf coords
            clean_mask = clean_mask.masked_fill(
                batched_data["protein_mask"].any(dim=-1), False
            )

            if time_step is not None:
                time_step = time_step.masked_fill(clean_mask, 0.0)

            if noise_step is not None:
                noise_step = noise_step.masked_fill(clean_mask, -4.42)
        else:
            if time_step is not None:
                time_step = time_step.masked_fill(token_id == 156, 0.0)
                # set T noise if protein is seq only
                time_step = time_step.masked_fill(is_seq_only.unsqueeze(-1), 1.0)
                # set 0 noise for padding
                time_step = time_step.masked_fill(padding_mask, 0.0)
                # # TODO: found this may cause instability issue, need to check
                # # # set T noise for batched_data["protein_mask"] nan/inf coords
                time_step = time_step.masked_fill(
                    batched_data["protein_mask"].any(dim=-1), 1.0
                )

            if noise_step is not None:
                noise_step = noise_step.masked_fill(token_id == 156, -4.42)
                # set T noise if protein is seq only
                noise_step = noise_step.masked_fill(
                    is_seq_only.unsqueeze(-1), 4.19
                )  # NOTE: 3σ is used as the maximum value
                # set 0 noise for padding
                noise_step = noise_step.masked_fill(padding_mask, -4.42)
                # # TODO: found this may cause instability issue, need to check
                # # # set T noise for batched_data["protein_mask"] nan/inf coords
                noise_step = noise_step.masked_fill(
                    batched_data["protein_mask"].any(dim=-1), 4.19
                )

            # make sure noise really replaces nan/inf coords
            clean_mask = clean_mask.masked_fill(
                batched_data["protein_mask"].any(dim=-1), False
            )

            if time_step is not None:
                time_step = time_step.masked_fill(clean_mask, 0.0)

            if noise_step is not None:
                noise_step = noise_step.masked_fill(clean_mask, -4.42)

        return clean_mask, aa_mask, time_step, noise_step

    def _protea_pretrain_mode(
        self,
        clean_mask,
        aa_mask,
        padding_mask,
        is_protein,
        is_seq_only,
        is_complex,
        time_step,
        time_step_1d,
        noise_step,
        batched_data,
    ):
        """
        For protein pretrain mode, we have 3 modes:
        0: 50% masked seq and 50% noised structure to structure and seq
        1: clean seq to structure
        2: 50% masked seq to structure and masked seq
        For Complex pretrain mode, we have 3 modes:
        0: clean protein seq to protein structure and molecule structure, time_protein == time_ligand
        1: clean protein seq to protein structure and molecule structure, time_protein < time_ligand
        2: 50% masked protein seq and 50% noised structure to protein structure and seq, molecule all clean
        3: clean protein seq and structure to ligand structure

        """
        n_graph, nnodes = aa_mask.size()[:2]
        clean_mask = clean_mask.unsqueeze(-1).repeat(1, nnodes)

        time_step = time_step.unsqueeze(-1).repeat(1, nnodes)
        time_step_1d = time_step_1d.unsqueeze(-1).repeat(1, nnodes)

        # set mask_aa to all True tensor
        aa_mask = torch.ones_like(aa_mask, dtype=torch.bool)

        # set padding mask to clean
        clean_mask = clean_mask.masked_fill(padding_mask, True)
        aa_mask = aa_mask.masked_fill(padding_mask, False)
        clean_mask = clean_mask.masked_fill(
            is_seq_only.unsqueeze(-1),
            False if self.psm_config.mlm_from_decoder_feature else True,
        )

        # set special token "<.>" to clean
        token_id = batched_data["token_id"]
        clean_mask = clean_mask.masked_fill(token_id == 156, True)
        aa_mask = aa_mask.masked_fill(token_id == 156, False)

        time_step = time_step.masked_fill(token_id == 156, 0.0)
        time_step_1d = time_step_1d.masked_fill(token_id == 156, 0.0)
        # set T noise if protein is seq only
        time_step = time_step.masked_fill(is_seq_only.unsqueeze(-1), 1.0)
        time_step_1d = time_step_1d.masked_fill(is_seq_only.unsqueeze(-1), 1.0)
        # set 0 noise for padding
        time_step = time_step.masked_fill(padding_mask, 0.0)
        time_step_1d = time_step_1d.masked_fill(padding_mask, 0.0)
        # # TODO: found this may cause instability issue, need to check
        # # # set T noise for batched_data["protein_mask"] nan/inf coords
        time_step = time_step.masked_fill(batched_data["protein_mask"].any(dim=-1), 1.0)

        # make sure noise really replaces nan/inf coords
        clean_mask = clean_mask.masked_fill(
            batched_data["protein_mask"].any(dim=-1), False
        )
        time_step = time_step.masked_fill(clean_mask, 0.0)

        return clean_mask, aa_mask, time_step, time_step_1d, noise_step

    def _create_system_tags(self, batched_data):
        token_id = batched_data["token_id"]
        sample_type = batched_data["sample_type"]
        is_periodic = batched_data["pbc"].any(dim=-1)
        is_complex = sample_type == 6
        is_molecule = (~is_periodic) & (token_id <= 129).all(dim=-1) & (~is_complex)
        is_protein = (~is_periodic.unsqueeze(-1)) & (token_id > 129) & (token_id < 156)
        # is_heavy_atom = is_molecule & (token_id > 37).any(dim=-1)
        is_heavy_atom = is_molecule & (token_id > 130).any(dim=-1)

        is_seq_only = sample_type == 5
<<<<<<< HEAD

        if self.psm_config.all_atom:
            is_seq_only = is_seq_only | batched_data["protein_mask"].all(
                dim=(-1, -2, -3)
            )
        else:
            is_seq_only = is_seq_only | batched_data["protein_mask"].all(dim=(-1, -2))
=======
        is_seq_only = is_seq_only | batched_data["protein_mask"].all(dim=-1).all(
            dim=-1
        )  # (dim=(-1, -2))
>>>>>>> 4b63ab08

        is_energy_outlier = is_molecule & (
            torch.abs(batched_data["energy_per_atom"]) > 23
        )
        is_force_outlier = is_molecule & (
            batched_data["forces"].norm(dim=-1).mean(dim=-1) > 2.5
        )

        batched_data["is_periodic"] = is_periodic
        batched_data["is_molecule"] = is_molecule
        batched_data["is_protein"] = is_protein
        batched_data["is_heavy_atom"] = (
            is_energy_outlier | is_heavy_atom | is_force_outlier
        )
        batched_data["is_seq_only"] = is_seq_only
        batched_data["is_complex"] = is_complex

        # atom mask to leave out unit cell corners for periodic systems
        pos = batched_data["pos"]
        n_graphs, n_nodes = pos.size()[:2]

        # create non_atom_mask to mask out unit cell corners for pbc only
        non_atom_mask = torch.arange(
            n_nodes, dtype=torch.long, device=pos.device
        ).unsqueeze(0).repeat(n_graphs, 1) >= batched_data["num_atoms"].unsqueeze(-1)
        batched_data["non_atom_mask"] = non_atom_mask

        # create diff loss mask so that only diffusion loss of 4 out of 8 cell corners are calculated
        diff_loss_mask = torch.arange(
            n_nodes, dtype=torch.long, device=pos.device
        ).unsqueeze(0).repeat(n_graphs, 1) < batched_data["num_atoms"].unsqueeze(-1)
        is_stable_periodic = batched_data["is_stable_periodic"]
        stable_periodic_index = torch.nonzero(is_stable_periodic)[:, 0]
        diff_loss_mask[
            stable_periodic_index, batched_data["num_atoms"][is_stable_periodic]
        ] = True
        diff_loss_mask[
            stable_periodic_index, batched_data["num_atoms"][is_stable_periodic] + 1
        ] = True
        diff_loss_mask[
            stable_periodic_index, batched_data["num_atoms"][is_stable_periodic] + 2
        ] = True
        diff_loss_mask[
            stable_periodic_index, batched_data["num_atoms"][is_stable_periodic] + 4
        ] = True
        batched_data["diff_loss_mask"] = diff_loss_mask

    def _set_noise(
        self,
        padding_mask,
        batched_data,
        ori_angle=None,
        mask_pos=None,
        mask_angle=None,
        mode_mask=None,
        noise_step=None,
        time_step=None,
        time_step_1d=None,
        clean_mask=None,
        clean_mask_1d=None,
        infer=False,
        aa_mask=None,
    ):
        """
        set diffusion noise here
        """

        ori_pos = center_pos(batched_data, padding_mask).float()
        if self.psm_config.all_atom:
            ori_pos = ori_pos.masked_fill(padding_mask.unsqueeze(-1).unsqueeze(-1), 0.0)
        else:
            ori_pos = ori_pos.masked_fill(padding_mask.unsqueeze(-1), 0.0)

        self._create_initial_pos_for_diffusion(batched_data)

        if (
            self.args.backbone
            in ["vanillatransformer", "dit", "e2dit", "ditp", "exp", "exp2", "exp3"]
            and not self.disable_data_aug
            and not batched_data["is_periodic"].any()  # do not rotate pbc material
        ):
            R = uniform_random_rotation(
                ori_pos.size(0), device=ori_pos.device, dtype=ori_pos.dtype
            )
            T = torch.randn(
                ori_pos.size(0), 3, device=ori_pos.device, dtype=ori_pos.dtype
            ).unsqueeze(1)
            if self.psm_config.all_atom:
                B, L = ori_pos.size()[:2]
                ori_pos = torch.bmm(ori_pos.view(B, -1, 3), R).view(
                    B, L, 37, 3
                ) + T.unsqueeze(1)
            else:
                ori_pos = torch.bmm(ori_pos, R) + T

            batched_data["forces"] = torch.bmm(batched_data["forces"].float(), R)
            # batched_data["init_pos"] = torch.bmm(batched_data["init_pos"], R)
            # batched_data["cell"] = torch.bmm(batched_data["cell"], R)

        ori_pos = ori_pos / self.psm_config.diffusion_rescale_coeff
        batched_data["ori_pos"] = ori_pos

        if self.psm_config.diffusion_mode == "edm":
<<<<<<< HEAD
            (
                noise_pos,
                noise,
                sigma_edm,
                weight_edm,
            ) = self.diffnoise.noise_sample(
                x_start=ori_pos,
                noise_step=noise_step,
                non_atom_mask=batched_data["non_atom_mask"],
                is_stable_periodic=batched_data["is_stable_periodic"],
                x_init=batched_data["init_pos"],
                clean_mask=clean_mask,
            )
            sigma = sigma_edm
            alpha = None
            weight = weight_edm
            if self.psm_config.all_atom:
                # mask all atoms in a residue that does not exit to 0.0
                all_atom_mask = batched_data["protein_mask"] & (
                    ~batched_data["protein_mask"][:, :, 1, :].unsqueeze(-2)
                )
                noise_pos = noise_pos.masked_fill(all_atom_mask, 0.0)
=======
            if (
                self.psm_config.use_ddpm_for_material
                and batched_data["is_periodic"].all()
            ):
                (
                    noise_pos,
                    noise,
                    sqrt_one_minus_alphas_cumprod_t,
                    sqrt_alphas_cumprod_t,
                ) = self.material_diffnoise.noise_sample(
                    x_start=ori_pos,
                    t=time_step,
                    non_atom_mask=batched_data["non_atom_mask"],
                    is_stable_periodic=batched_data["is_stable_periodic"],
                    x_init=batched_data["init_pos"],
                    clean_mask=clean_mask,
                )
                sigma = sqrt_one_minus_alphas_cumprod_t
                alpha = sqrt_alphas_cumprod_t
                weight = None
            else:
                (
                    noise_pos,
                    noise,
                    sigma_edm,
                    weight_edm,
                ) = self.diffnoise.noise_sample(
                    x_start=ori_pos,
                    noise_step=noise_step,
                    non_atom_mask=batched_data["non_atom_mask"],
                    is_stable_periodic=batched_data["is_stable_periodic"],
                    x_init=batched_data["init_pos"],
                    clean_mask=clean_mask,
                )
                sigma = sigma_edm
                alpha = None
                weight = weight_edm
>>>>>>> 4b63ab08
        elif self.psm_config.diffusion_mode == "protea":
            (
                noise_pos,
                noise,
                sqrt_one_minus_alphas_cumprod_t,
                sqrt_alphas_cumprod_t,
            ) = self.diffnoise.noise_sample(
                x_start=ori_pos,
                t=time_step,
                non_atom_mask=batched_data["non_atom_mask"],
                is_stable_periodic=batched_data["is_stable_periodic"],
                x_init=batched_data["init_pos"],
                clean_mask=clean_mask,
            )

            # set convert token_id to one_hot_token_id
            batched_data["one_hot_token_id"] = F.one_hot(
                batched_data["token_id"], num_classes=160
            ).float()

            (
                batched_data["one_hot_token_id"],
                noise_1d,
                sqrt_one_minus_alphas_cumprod_t_1d,
                sqrt_alphas_cumprod_t_1d,
            ) = self.diffnoise.noise_sample(
                x_start=batched_data["one_hot_token_id"],
                t=time_step_1d,
                non_atom_mask=batched_data["non_atom_mask"],
                is_stable_periodic=batched_data["is_stable_periodic"],
                clean_mask=~aa_mask,
            )

            sigma = sqrt_one_minus_alphas_cumprod_t
            alpha = sqrt_alphas_cumprod_t
            batched_data["sigma_1d"] = sqrt_one_minus_alphas_cumprod_t_1d
            batched_data["alpha_1d"] = sqrt_alphas_cumprod_t_1d
            batched_data["noise_1d"] = noise_1d
            weight = None
        else:
            (
                noise_pos,
                noise,
                sqrt_one_minus_alphas_cumprod_t,
                sqrt_alphas_cumprod_t,
            ) = self.diffnoise.noise_sample(
                x_start=ori_pos,
                t=time_step,
                non_atom_mask=batched_data["non_atom_mask"],
                is_stable_periodic=batched_data["is_stable_periodic"],
                x_init=batched_data["init_pos"],
                clean_mask=clean_mask,
            )
            sigma = sqrt_one_minus_alphas_cumprod_t
            alpha = sqrt_alphas_cumprod_t
            weight = None

        noise_pos = complete_cell(noise_pos, batched_data)

        # return noise_pos, noise, sqrt_one_minus_alphas_cumprod_t, sqrt_alphas_cumprod_t
        return noise_pos, noise, sigma, alpha, weight

    def load_pretrained_weights(self, args, checkpoint_path):
        """
        Load pretrained weights from a given state_dict.

        Args:
            args: Command line arguments.
            checkpoint_path: Path to the pretrained weights.
        """
        checkpoints_state = torch.load(checkpoint_path, map_location="cpu")
        if "model" in checkpoints_state:
            checkpoints_state = checkpoints_state["model"]
        elif "module" in checkpoints_state:
            checkpoints_state = checkpoints_state["module"]

        for key in list(checkpoints_state.keys()):
            if key.startswith("base."):
                checkpoints_state[key[5:]] = checkpoints_state.pop(key)

        IncompatibleKeys = self.load_state_dict(checkpoints_state, strict=False)
        IncompatibleKeys = IncompatibleKeys._asdict()

        missing_keys = []
        for keys in IncompatibleKeys["missing_keys"]:
            if keys.find("dummy") == -1:
                missing_keys.append(keys)

        unexpected_keys = []
        for keys in IncompatibleKeys["unexpected_keys"]:
            if keys.find("dummy") == -1:
                unexpected_keys.append(keys)

        if len(missing_keys) > 0:
            logger.info(
                "Missing keys in {}: {}".format(
                    checkpoint_path,
                    missing_keys,
                )
            )

        if len(unexpected_keys) > 0:
            logger.info(
                "Unexpected keys {}: {}".format(
                    checkpoint_path,
                    unexpected_keys,
                )
            )

        logger.info(f"checkpoint: {checkpoint_path} is loaded")

    def max_positions(self):
        """
        Returns the maximum positions of the net.
        """
        return self.net.max_positions

    def sample_and_calc_match_metric(self, batched_data):
        match_results = {}
        self.net.eval()
        for sample_time_index in range(self.psm_config.num_sampling_time):
            original_pos = batched_data["pos"].clone()
            original_cell = batched_data["cell"].clone()
            if not self.psm_config.sample_ligand_only:
                batched_data["pos"] = torch.zeros_like(
                    batched_data["pos"]
                )  # zero position to avoid any potential leakage
            batched_data["cell"] = torch.zeros_like(batched_data["cell"])
            if (
                self.psm_config.diffusion_mode == "edm"
                and self.psm_config.diffusion_sampling == "edm"
                and (
                    not (
                        batched_data["is_periodic"].any()
                        and self.psm_config.use_ddpm_for_material
                    )
                )
            ):
                # if self.psm_config.edm_sampling_method == "af3":
                self.sample_AF3(batched_data=batched_data)
                # elif self.psm_config.edm_sampling_method == "2nd":
                #     pass
            else:
                self.sample(batched_data=batched_data)

            match_result_one_time = self.sampled_structure_converter.convert_and_match(
                batched_data, original_pos, sample_time_index
            )
            for match_result in match_result_one_time:
                for key in match_result:
                    if key not in match_results:
                        match_results[key] = []
                    match_results[key].append(match_result[key])
            batched_data[
                "pos"
            ] = original_pos  # recover original position, in case that we want to calculate diffusion loss and sampling RMSD at the same time in validation, and for subsequent sampling
            batched_data["cell"] = original_cell
        for key in match_results:
            match_results[key] = torch.tensor(
                match_results[key], device=batched_data["pos"].device
            )
            match_results[key] = (
                match_results[key].view(self.psm_config.num_sampling_time, -1).T
            )
        self.net.train()
        return match_results

    def _pre_forward_operation(self, batched_data):
        """
        Pre-forward operation for the model.

        Args:
            batched_data: Input data for the forward pass.
        """

        self._create_protein_mask(batched_data)
        self._create_system_tags(batched_data)
        pos = batched_data["pos"]

        n_graphs = pos.size(0)

        is_ddpm_for_material_when_edm = (
            self.psm_config.diffusion_mode == "edm"
            and self.psm_config.use_ddpm_for_material
            and batched_data["is_periodic"].all()
        )

        if self.psm_config.diffusion_mode == "edm":
            if is_ddpm_for_material_when_edm:
                noise_step = None
                time_step_1d = None
                time_step, clean_mask = self.material_time_step_sampler.sample(
                    n_graphs, pos.device, pos.dtype, self.psm_config.clean_sample_ratio
                )
            else:
                time_step = None
                time_step_1d = None
                noise_step, clean_mask = self.time_step_sampler.sample(
                    n_graphs, pos.device, pos.dtype, self.psm_config.clean_sample_ratio
                )
        elif self.psm_config.diffusion_mode == "protea":
            noise_step = None
            time_step, clean_mask = self.time_step_sampler.sample(
                n_graphs, pos.device, pos.dtype, self.psm_config.clean_sample_ratio
            )
            time_step_1d, _ = self.time_step_sampler.sample(
                n_graphs, pos.device, pos.dtype, self.psm_config.clean_sample_ratio
            )
        else:
            noise_step = None
            time_step_1d = None
            time_step, clean_mask = self.time_step_sampler.sample(
                n_graphs, pos.device, pos.dtype, self.psm_config.clean_sample_ratio
            )

        clean_mask = clean_mask & ~(
            batched_data["is_protein"].any(dim=-1) | batched_data["is_complex"]
        )  # Proteins are always corrupted. For proteins, we only consider diffusion training on structure for now.

        # Do not predict energy of molecule with heavy atom avoid loss instability.
        if self.psm_config.clean_sample_ratio < 1.0:
            clean_mask = clean_mask & ~batched_data["is_heavy_atom"]

        clean_mask = clean_mask | (
            (batched_data["is_periodic"]) & (~batched_data["is_stable_periodic"])
        )  # A periodic sample which is not stable is always clean

        clean_mask = clean_mask & (
            (~batched_data["is_periodic"]) | (~batched_data["is_stable_periodic"])
        )  # A periodic sample which is stable is always corrupted

        token_id = batched_data["token_id"]
        padding_mask = token_id.eq(0)  # B x T x 1
        aa_mask = batched_data["protein_masked_aa"] & batched_data["is_protein"]
        aa_mask = aa_mask & ~padding_mask

        if self.psm_config.diffusion_mode == "protea":
            (
                clean_mask,
                aa_mask,
                time_step,
                time_step_1d,
                noise_step,
            ) = self._protea_pretrain_mode(
                clean_mask,
                aa_mask,
                padding_mask,
                batched_data["is_protein"],
                batched_data["is_seq_only"],
                batched_data["is_complex"],
                time_step,
                time_step_1d,
                noise_step,
                batched_data,
            )
        else:
            clean_mask, aa_mask, time_step, noise_step = self._protein_pretrain_mode(
                clean_mask,
                aa_mask,
                padding_mask,
                batched_data["is_protein"],
                batched_data["is_seq_only"],
                batched_data["is_complex"],
                time_step,
                noise_step,
                batched_data,
            )

        if self.psm_config.psm_finetune_mode:
            if self.training:
                noise_mode = self.psm_config.psm_finetune_noise_mode
            else:
                noise_mode = self.psm_config.psm_finetune_valid_noise_mode

            if noise_mode == "T":
                if self.psm_config.diffusion_mode == "edm":
                    noise_step = torch.ones_like(noise_step) * 4.19
                    time_step = None
                else:
                    noise_step = None
                    time_step = torch.ones_like(time_step)

                clean_mask = torch.zeros_like(clean_mask)
                # batched_data["pos"] = torch.zeros_like(batched_data["pos"])
            elif noise_mode == "zero":
                if self.psm_config.diffusion_mode == "edm":
                    noise_step = torch.ones_like(noise_step) * -4.42
                    time_step = None
                else:
                    noise_step = None
                    time_step = torch.zeros_like(time_step)

                clean_mask = torch.ones_like(clean_mask)
            elif noise_mode == "T_zero":
                # 50% zero, 50% T, set clean_mask=True to 0
                if self.psm_config.diffusion_mode == "edm":
                    noise_step = torch.ones_like(noise_step) * 4.19
                    noise_step = noise_step.masked_fill(clean_mask, -4.42)
                    time_step = None
                else:
                    time_step = torch.ones_like(time_step)
                    time_step = time_step.masked_fill(clean_mask, 0.0)
                    noise_step = None

                batched_data["pos"] = batched_data["pos"].masked_fill(
                    ~clean_mask.unsqueeze(-1), 0.0
                )
            else:
                assert noise_mode == "diffusion"

        (
            pos,
            noise,
            sigma,
            alpha,
            weight,
        ) = self._set_noise(
            padding_mask=padding_mask,
            batched_data=batched_data,
            time_step=time_step,
            time_step_1d=time_step_1d,
            noise_step=noise_step,
            clean_mask=clean_mask,
            aa_mask=aa_mask,
        )
        batched_data["pos"] = pos

        if self.psm_config.diffusion_mode == "edm" and (
            not is_ddpm_for_material_when_edm
        ):
            batched_data["sigma_edm"] = sigma
            batched_data["sqrt_one_minus_alphas_cumprod_t"] = None
            batched_data["sqrt_alphas_cumprod_t"] = None
        elif self.psm_config.diffusion_mode == "protea":
            batched_data["sigma_edm"] = None
            batched_data["sqrt_one_minus_alphas_cumprod_t"] = sigma
            batched_data["sqrt_alphas_cumprod_t"] = alpha
        else:
            batched_data["sigma_edm"] = None
            batched_data["sqrt_one_minus_alphas_cumprod_t"] = sigma
            batched_data["sqrt_alphas_cumprod_t"] = alpha

        if self.psm_config.diffusion_mode == "edm" and (
            not is_ddpm_for_material_when_edm
        ):
            c_skip, c_out, c_in, c_noise = self.diffnoise.precondition(sigma)
            if self.psm_config.all_atom:
                c_noise = c_noise[:, :, 1, :]
        else:
            c_skip, c_out, c_in, c_noise = None, None, None, None

        batched_data["c_skip"] = c_skip
        batched_data["c_out"] = c_out
        batched_data["c_in"] = c_in
        batched_data["c_noise"] = c_noise
        batched_data["weight"] = weight

        return (
            clean_mask,
            aa_mask,
            time_step,
            time_step_1d,
            noise_step,
            noise,
            padding_mask,
        )

    def forward(self, batched_data, skip_sample=False, **kwargs):
        """
        Forward pass of the model.

        Args:
            batched_data: Input data for the forward pass.
            **kwargs: Additional keyword arguments.
        """

        if (
            self.psm_config.sample_in_validation
            and not self.training
            and not skip_sample
        ):
            match_results = self.sample_and_calc_match_metric(batched_data)

        (
            clean_mask,
            aa_mask,
            time_step,
            time_step_1d,
            noise_step,
            noise,
            padding_mask,
        ) = self._pre_forward_operation(batched_data)

        batched_data["clean_mask"] = clean_mask

        if self.psm_config.psm_sample_structure_in_finetune:
            self.net.eval()

        context = torch.no_grad() if self.psm_config.freeze_backbone else nullcontext()
        with context:
            result_dict = self.net(
                batched_data,
                time_step=time_step,
                time_step_1d=time_step_1d,
                clean_mask=clean_mask,
                aa_mask=aa_mask,
                **kwargs,
            )

        result_dict["data_name"] = (
            batched_data["data_name"] if "data_name" in batched_data else None
        )
        result_dict["noise"] = noise
        result_dict["clean_mask"] = clean_mask
        result_dict["aa_mask"] = aa_mask
        result_dict["diff_loss_mask"] = batched_data["diff_loss_mask"]
        result_dict["ori_pos"] = batched_data["ori_pos"]
        result_dict["force_label"] = batched_data["forces"]
        result_dict["stress_label"] = batched_data["stress"]
        result_dict["padding_mask"] = padding_mask

        if self.psm_config.diffusion_mode == "edm":
            result_dict["noise_step"] = noise_step
            result_dict["weight_edm"] = batched_data["weight"]
            result_dict["time_step"] = None
            result_dict["sqrt_alphas_cumprod_t"] = None
            result_dict["sqrt_one_minus_alphas_cumprod_t"] = None
        else:
            result_dict["noise_step"] = None
            result_dict["weight_edm"] = None
            result_dict["time_step"] = time_step
            result_dict["sqrt_alphas_cumprod_t"] = batched_data["sqrt_alphas_cumprod_t"]
            result_dict["sqrt_one_minus_alphas_cumprod_t"] = batched_data[
                "sqrt_one_minus_alphas_cumprod_t"
            ]

        if (
            self.psm_config.sample_in_validation
            and not self.training
            and not skip_sample
        ):
            result_dict.update(match_results)

        if self.psm_finetune_head:
            result_dict = self.psm_finetune_head(result_dict)
            if self.psm_config.psm_sample_structure_in_finetune:
                self.eval()
                sampled_output = self.sample(batched_data)
                for k, v in sampled_output.items():
                    result_dict[k + "_sample"] = v
                self.train()

        return result_dict

    def compute_loss(self, model_output, batched_data) -> ModelOutput:
        """
        Compute loss for the model.

        Args:
            model_output: The output from the model.
            batched_data: The batch data.

        Returns:
            ModelOutput: The model output which includes loss, log_output, num_examples.
        """
        bs = batched_data["pos"].size(0)
        loss, logging_output = self.loss_fn(model_output, batched_data)
        if self.psm_finetune_head and hasattr(self.psm_finetune_head, "update_loss"):
            loss, logging_output = self.psm_finetune_head.update_loss(
                loss, logging_output, model_output, batched_data
            )
        return ModelOutput(loss=loss, num_examples=bs, log_output=logging_output)

    def config_optimizer(self, model: nn.Module = None):
        """
        Return the optimizer and learning rate scheduler for this model.

        Returns:
            tuple[Optimizer, LRScheduler]:
        """
        return (None, None)

    @torch.no_grad()
    def sample(
        self,
        batched_data,
        perturb=None,
        time_step=None,
        mask_aa=None,
        mask_pos=None,
        mask_angle=None,
        padding_mask=None,
        mode_mask=None,
        time_pos=None,
        time_aa=None,
        segment_labels=None,
        masked_tokens=None,
        **unused,
    ):
        """
        Sample method for diffussion model
        """
        if "ori_pos" in batched_data:
            batched_data["pos"] = batched_data["ori_pos"]

        self._create_protein_mask(batched_data)
        self._create_system_tags(batched_data)

        device = batched_data["pos"].device

        n_graphs = batched_data["pos"].shape[0]

        token_id = batched_data["token_id"]
        padding_mask = token_id.eq(0)  # B x T x 1

        self._create_initial_pos_for_diffusion(batched_data)

        clean_mask = torch.zeros_like(token_id, dtype=torch.bool, device=device)
        if self.psm_config.sample_ligand_only:
            clean_mask = batched_data["is_protein"]

        clean_mask = clean_mask.masked_fill(
            batched_data["protein_mask"].any(dim=-1), False
        )

        orig_pos = center_pos(batched_data, padding_mask)  # , clean_mask=clean_mask)

        clean_mask = clean_mask.masked_fill(token_id == 156, True)
        clean_mask = clean_mask.masked_fill(padding_mask, True)

        is_ddpm_for_material_when_edm = (
            self.psm_config.diffusion_mode == "edm"
            and self.psm_config.use_ddpm_for_material
            and batched_data["is_periodic"].all()
        )

        if is_ddpm_for_material_when_edm:
            batched_data["pos"] = self.material_diffnoise.get_sampling_start(
                batched_data["init_pos"],
                batched_data["non_atom_mask"],
                batched_data["is_stable_periodic"],
            )
        else:
            batched_data["pos"] = self.diffnoise.get_sampling_start(
                batched_data["init_pos"],
                batched_data["non_atom_mask"],
                batched_data["is_stable_periodic"],
            )

        if clean_mask is not None:
            batched_data["pos"] = torch.where(
                clean_mask.unsqueeze(-1), orig_pos, batched_data["pos"]
            )

        batched_data["pos"] = complete_cell(batched_data["pos"], batched_data)

        if self.args.backbone in ["dit", "ditp", "exp", "exp2", "exp3"]:
            if_recenter = False
        else:
            if_recenter = True

        if if_recenter:
            batched_data["pos"] = center_pos(
                batched_data, padding_mask=padding_mask, clean_mask=clean_mask
            )  # centering to remove noise translation

        decoder_x_output = None
        for t in range(
            self.psm_config.num_timesteps - 1,
            -1,
            self.psm_config.num_timesteps_stepsize,
        ):
            # forward
            if self.psm_config.diffusion_mode == "edm":
                if is_ddpm_for_material_when_edm:
                    time_step = (
                        self.material_time_step_sampler.get_continuous_time_step(
                            t, n_graphs, device=device, dtype=batched_data["pos"].dtype
                        )
                    )
                else:
                    time_step = None
            else:
                time_step = self.time_step_sampler.get_continuous_time_step(
                    t, n_graphs, device=device, dtype=batched_data["pos"].dtype
                )
                time_step = time_step.unsqueeze(-1).repeat(
                    1, batched_data["pos"].shape[1]
                )
                if clean_mask is not None:
                    time_step = time_step.masked_fill(clean_mask, 0.0)

            x_t = batched_data["pos"].clone()  # to avoid in-place operation in edm
            if self.psm_config.diffusion_mode == "edm":
                if is_ddpm_for_material_when_edm:
                    batched_data[
                        "sqrt_one_minus_alphas_cumprod_t"
                    ] = self.material_diffnoise._extract(
                        self.material_diffnoise.sqrt_one_minus_alphas_cumprod,
                        (time_step * self.psm_config.num_timesteps).long(),
                        batched_data["pos"].shape,
                    )
                else:
                    t_hat = self.diffusion_process.t_to_sigma(t)
                    # Reshape sigma to (B, L, 1)
                    t_hat = t_hat.unsqueeze(-1).repeat(1, x_t.shape[1]).unsqueeze(-1)
                    t_hat = t_hat.double()
                    t_hat = t_hat.masked_fill(clean_mask.unsqueeze(-1), 0.0064)

                    c_skip, c_out, c_in, c_noise = self.diffnoise.precondition(t_hat)
                    batched_data["edm_sigma"] = t_hat
                    batched_data["c_skip"] = c_skip
                    batched_data["c_out"] = c_out
                    batched_data["c_in"] = c_in
                    batched_data["c_noise"] = c_noise
            else:
                batched_data[
                    "sqrt_one_minus_alphas_cumprod_t"
                ] = self.diffnoise._extract(
                    self.diffnoise.sqrt_one_minus_alphas_cumprod,
                    (time_step * self.psm_config.num_timesteps).long(),
                    batched_data["pos"].shape,
                )

            net_result = self.net(
                batched_data,
                time_step=time_step,
                clean_mask=clean_mask,
                padding_mask=padding_mask,
            )

            predicted_noise = net_result["noise_pred"]
            if self.psm_config.psm_finetune_mode:
                decoder_x_output = net_result["decoder_x_output"]

            if is_ddpm_for_material_when_edm:
                epsilon = self.material_diffnoise.get_noise(
                    batched_data["pos"],
                    batched_data["non_atom_mask"],
                    batched_data["is_stable_periodic"],
                )
            else:
                epsilon = self.diffnoise.get_noise(
                    batched_data["pos"],
                    batched_data["non_atom_mask"],
                    batched_data["is_stable_periodic"],
                )

            batched_data["pos"] = self.diffusion_process.sample_step(
                x_t,
                batched_data["init_pos"],
                predicted_noise,
                epsilon,
                t,
                stepsize=-self.psm_config.num_timesteps_stepsize,
            )

            if clean_mask is not None:
                batched_data["pos"] = torch.where(
                    clean_mask.unsqueeze(-1), orig_pos, batched_data["pos"]
                )

            batched_data["pos"] = complete_cell(batched_data["pos"], batched_data)
            if if_recenter:
                batched_data["pos"] = center_pos(
                    batched_data, padding_mask=padding_mask, clean_mask=clean_mask
                )  # centering to remove noise translation

            batched_data["pos"] = batched_data["pos"].detach()

        batched_data["pos"] = (
            batched_data["pos"] * self.psm_config.diffusion_rescale_coeff
        )
        pred_pos = batched_data["pos"].clone()

        if (
            self.psm_config.psm_finetune_mode
            and self.psm_finetune_head.__class__.__name__ == "PerResidueLDDTCaPredictor"
        ):
            logger.info("Running PerResidueLDDTCaPredictor")
            plddt = self.psm_finetune_head(
                {
                    "decoder_x_output": decoder_x_output,
                    "is_protein": batched_data["is_protein"],
                }
            )
            plddt_residue = plddt["plddt"]
            mean_plddt = plddt["mean_plddt"]
            plddt_per_prot = (plddt_residue * batched_data["is_protein"]).sum(
                dim=-1
            ) / (1e-10 + batched_data["is_protein"].sum(dim=-1))
            batched_data["plddt_residue"] = plddt_residue
            batched_data["mean_plddt"] = mean_plddt
            batched_data["plddt_per_prot"] = plddt_per_prot

        loss = torch.sum((pred_pos - orig_pos) ** 2, dim=-1, keepdim=True)

        return {
            "loss": loss,
            "pred_pos": pred_pos,
            "orig_pos": orig_pos,
        }

    @torch.no_grad()
    def sample_AF3(
        self,
        batched_data,
        perturb=None,
        time_step=None,
        mask_aa=None,
        mask_pos=None,
        mask_angle=None,
        padding_mask=None,
        mode_mask=None,
        time_pos=None,
        time_aa=None,
        segment_labels=None,
        masked_tokens=None,
        **unused,
    ):
        """
        Sample method in AF3 for EDM Model
        """
        if "ori_pos" in batched_data:
            batched_data["pos"] = batched_data["ori_pos"]

        self._create_protein_mask(batched_data)
        self._create_system_tags(batched_data)

        device = batched_data["pos"].device

        n_graphs = batched_data["pos"].shape[0]

        token_id = batched_data["token_id"]
        padding_mask = token_id.eq(0)  # B x T x 1

        self._create_initial_pos_for_diffusion(batched_data)

        clean_mask = torch.zeros_like(token_id, dtype=torch.bool, device=device)
        if self.psm_config.sample_ligand_only:
            clean_mask = batched_data["is_protein"]

        clean_mask = clean_mask.masked_fill(token_id == 156, True)
        clean_mask = clean_mask.masked_fill(padding_mask, True)
        clean_mask = clean_mask.masked_fill(
            batched_data["protein_mask"].any(dim=-1), False
        )

        orig_pos = center_pos(batched_data, padding_mask)  # , clean_mask=clean_mask)

        batched_data["pos"] = self.diffnoise.get_sampling_start(
            batched_data["init_pos"],
            batched_data["non_atom_mask"],
            batched_data["is_stable_periodic"],
        )

        if clean_mask is not None:
            batched_data["pos"] = torch.where(
                clean_mask.unsqueeze(-1), orig_pos, batched_data["pos"]
            )

        batched_data["pos"] = complete_cell(batched_data["pos"], batched_data)

        if self.args.backbone in ["dit", "ditp", "exp", "exp2", "exp3"]:
            if_recenter = False
        else:
            if_recenter = True

        if if_recenter:
            batched_data["pos"] = center_pos(
                batched_data,
                padding_mask=padding_mask,  # clean_mask=clean_mask
            )  # centering to remove noise translation

        # AF3 Sampling
        num_steps = self.psm_config.edm_sample_num_steps
        rho = self.psm_config.edm_sample_rho
        inv_rho = 1.0 / rho
        sigma_min = self.psm_config.edm_sample_sigma_min
        sigma_max = self.psm_config.edm_sample_sigma_max
        gamma_0 = self.psm_config.af3_sample_gamma_0
        gamma_min = self.psm_config.af3_sample_gamma_min
        noise_scale = self.psm_config.diffusion_noise_std
        step_scale = self.psm_config.af3_sample_step_scale
        sigma_data = self.psm_config.edm_sigma_data

        # Time step discretization.
        step_indices = torch.arange(
            num_steps, dtype=batched_data["pos"].dtype, device=device
        )

        t_steps = (
            sigma_data
            * (
                sigma_max**inv_rho
                + step_indices
                / (num_steps - 1)
                * (sigma_min**inv_rho - sigma_max**inv_rho)
            )
            ** rho
            * torch.ones((n_graphs,), device=device)
        )  # shape is (B, )

        decoder_x_output = None

        for i, (t_prev, t_cur) in enumerate(
            zip(t_steps[:-1], t_steps[1:])
        ):  # 1, ..., N
            # batched_data["pos"] = torch.where(
            #     clean_mask.unsqueeze(-1), orig_pos, batched_data["pos"]
            # )
            x_cur = batched_data["pos"].clone()

            gamma = gamma_0 if t_cur > gamma_min else 0.0

            # clean mask
            t_prev = t_prev.unsqueeze(-1).repeat(1, x_cur.shape[1])
            t_cur = t_cur.unsqueeze(-1).repeat(1, x_cur.shape[1])
            if clean_mask is not None:
                t_prev = t_prev.masked_fill(clean_mask, 0.0064)
                t_cur = t_cur.masked_fill(clean_mask, 0.0064)

            # # # Data Augmentation
            R = uniform_random_rotation(
                x_cur.size(0), device=x_cur.device, dtype=x_cur.dtype
            )
            x_cur = torch.bmm(x_cur, R)

            # Reshape sigma to (B, L, 1)
            t_prev = t_prev.unsqueeze(-1)
            t_cur = t_cur.unsqueeze(-1)
            t_hat = (1.0 + gamma) * t_prev

            if clean_mask is not None:
                t_hat = t_hat.masked_fill(clean_mask.unsqueeze(-1), 0.0064)

            # Euler step.
            ksi = (
                noise_scale
                * (t_hat**2 - t_prev**2).sqrt()
                * torch.randn_like(x_cur)
            )
            x_noisy = x_cur + ksi
            c_skip, c_out, c_in, c_noise = self.diffnoise.precondition(t_hat)
            batched_data["edm_sigma"] = t_hat
            batched_data["pos"] = x_noisy
            batched_data["c_skip"] = c_skip
            batched_data["c_out"] = c_out
            batched_data["c_in"] = c_in
            batched_data["c_noise"] = c_noise

            net_result = self.net(
                batched_data,
                time_step=None,
                clean_mask=clean_mask,
                padding_mask=padding_mask,
            )
            x0_pred = net_result["noise_pred"]
            if self.psm_config.psm_finetune_mode:
                decoder_x_output = net_result["decoder_x_output"]
            delta = (x_noisy - x0_pred) / t_hat
            dt = t_cur - t_hat
            x_next = x_noisy + dt * delta * step_scale
            batched_data["pos"] = x_next

            if clean_mask is not None:
                batched_data["pos"] = torch.where(
                    clean_mask.unsqueeze(-1), x_cur, batched_data["pos"]
                )

            batched_data["pos"] = complete_cell(batched_data["pos"], batched_data)
            if if_recenter:
                batched_data["pos"] = center_pos(
                    batched_data,
                    padding_mask=padding_mask,  # clean_mask=clean_mask
                )  # centering to remove noise translation

            batched_data["pos"] = batched_data["pos"].detach()

        pred_pos = batched_data["pos"].clone()
        if (
            self.psm_config.psm_finetune_mode
            and self.psm_finetune_head.__class__.__name__ == "PerResidueLDDTCaPredictor"
        ):
            logger.info("Running PerResidueLDDTCaPredictor")
            plddt = self.psm_finetune_head(
                {
                    "decoder_x_output": decoder_x_output,
                    "is_protein": batched_data["is_protein"],
                }
            )
            plddt_residue = plddt["plddt"]
            mean_plddt = plddt["mean_plddt"]
            plddt_per_prot = (plddt_residue * batched_data["is_protein"]).sum(
                dim=-1
            ) / (1e-10 + batched_data["is_protein"].sum(dim=-1))
            batched_data["plddt_residue"] = plddt_residue
            batched_data["mean_plddt"] = mean_plddt
            batched_data["plddt_per_prot"] = plddt_per_prot

        loss = torch.sum((pred_pos - orig_pos) ** 2, dim=-1, keepdim=True)

        return {
            "loss": loss,
            "pred_pos": pred_pos,
            "orig_pos": orig_pos,
        }


@torch.compiler.disable(recursive=True)
def center_pos(batched_data, padding_mask, clean_mask=None):
    # get center of system positions
    is_stable_periodic = batched_data["is_stable_periodic"]  # B x 3 -> B
    periodic_center = (
        torch.gather(
            batched_data["pos"][is_stable_periodic],
            index=batched_data["num_atoms"][is_stable_periodic]
            .unsqueeze(-1)
            .unsqueeze(-1)
            .repeat(1, 1, 3),
            dim=1,
        )
        + torch.gather(
            batched_data["pos"][is_stable_periodic],
            index=batched_data["num_atoms"][is_stable_periodic]
            .unsqueeze(-1)
            .unsqueeze(-1)
            .repeat(1, 1, 3)
            + 7,
            dim=1,
        )
    ) / 2.0

    if len(batched_data["protein_mask"].shape) == 3:
        protein_mask = batched_data["protein_mask"] | batched_data["token_id"].eq(
            156
        ).unsqueeze(-1)
    elif len(batched_data["protein_mask"].shape) == 4:
        protein_mask = batched_data["protein_mask"] | batched_data["token_id"].eq(
            156
        ).unsqueeze(-1).unsqueeze(-1)

    if clean_mask is None:
        if len(batched_data["protein_mask"].shape) == 3:
            num_non_atoms = torch.sum(protein_mask.any(dim=-1), dim=-1)
            non_periodic_center = torch.sum(
                batched_data["pos"].masked_fill(
                    padding_mask.unsqueeze(-1) | protein_mask, 0.0
                ),
                dim=1,
            ) / (batched_data["num_atoms"] - num_non_atoms).unsqueeze(-1)
        elif len(batched_data["protein_mask"].shape) == 4:
            # TODO: needs fix here for complex, only consider protein not ligands
            num_non_atoms = torch.sum(protein_mask.all(dim=(-1, -2)), dim=-1)
            non_periodic_center = torch.sum(
                batched_data["pos"][:, :, 1, :].masked_fill(
                    padding_mask.unsqueeze(-1)
                    | protein_mask.all(dim=(-1, -2)).unsqueeze(-1),
                    0.0,
                ),
                dim=1,
            ) / (batched_data["num_atoms"] - num_non_atoms).unsqueeze(-1)
    else:
        # leave out padding tokens when calculating non-atom/non-residue tokens
        # num_non_atoms = torch.sum(
        #     protein_mask.any(dim=-1) | (clean_mask & ~padding_mask), dim=-1
        # )
        # non_periodic_center = torch.sum(
        #     batched_data["pos"].masked_fill(
        #         padding_mask.unsqueeze(-1) | protein_mask | clean_mask.unsqueeze(-1),
        #         0.0,
        #     ),
        #     dim=1,
        # ) / (batched_data["num_atoms"] - num_non_atoms).unsqueeze(-1)
        num_non_atoms = torch.sum(protein_mask.any(dim=-1) | (~clean_mask), dim=-1)
        non_periodic_center = torch.sum(
            batched_data["pos"].masked_fill(
                padding_mask.unsqueeze(-1) | protein_mask | (~clean_mask.unsqueeze(-1)),
                0.0,
            ),
            dim=1,
        ) / (batched_data["num_atoms"] - num_non_atoms).unsqueeze(-1)

    center = non_periodic_center.unsqueeze(1)
    # print("center", center.shape, periodic_center.shape); exit()
    center[is_stable_periodic] = periodic_center

    if len(batched_data["protein_mask"].shape) == 3:
        batched_data["pos"] -= center
        batched_data["pos"] = batched_data["pos"].masked_fill(
            padding_mask.unsqueeze(-1), 0.0
        )
        # TODO: filter nan/inf to zero in coords from pdb data, needs better solution
        batched_data["pos"] = batched_data["pos"].masked_fill(protein_mask, 0.0)
        batched_data["pos"] = batched_data["pos"].masked_fill(
            batched_data["token_id"].eq(156).unsqueeze(-1), 0.0
        )
    elif len(batched_data["protein_mask"].shape) == 4:
        batched_data["pos"] -= center.unsqueeze(2)
        batched_data["pos"] = batched_data["pos"].masked_fill(
            padding_mask.unsqueeze(-1).unsqueeze(-1), 0.0
        )
        # TODO: filter nan/inf to zero in coords from pdb data, needs better solution
        batched_data["pos"] = batched_data["pos"].masked_fill(protein_mask, 0.0)
        batched_data["pos"] = batched_data["pos"].masked_fill(
            batched_data["token_id"].eq(156).unsqueeze(-1).unsqueeze(-1), 0.0
        )

    return batched_data["pos"]


def complete_cell(pos, batched_data):
    is_stable_periodic = batched_data["is_stable_periodic"]
    periodic_pos = pos[is_stable_periodic]
    device = periodic_pos.device
    dtype = periodic_pos.dtype
    cell_matrix = torch.tensor(
        [
            [0, 0, 0],
            [0, 0, 1],
            [0, 1, 0],
            [0, 1, 1],
            [1, 0, 0],
            [1, 0, 1],
            [1, 1, 0],
            [1, 1, 1],
        ],
        dtype=dtype,
        device=device,
    )
    n_graphs = periodic_pos.size()[0]
    gather_index = torch.tensor(
        [0, 4, 2, 1], device=device, dtype=torch.long
    ).unsqueeze(0).unsqueeze(-1).repeat([n_graphs, 1, 3]) + batched_data["num_atoms"][
        is_stable_periodic
    ].unsqueeze(
        -1
    ).unsqueeze(
        -1
    )
    lattice = torch.gather(periodic_pos, 1, index=gather_index)
    corner = lattice[:, 0, :]
    lattice = lattice[:, 1:, :] - corner.unsqueeze(1)
    batched_data["cell"] = batched_data["cell"].to(lattice.dtype)
    batched_data["cell"][is_stable_periodic, :, :] = lattice
    cell = torch.matmul(cell_matrix, lattice) + corner.unsqueeze(1)
    scatter_index = torch.arange(8, device=device).unsqueeze(0).unsqueeze(-1).repeat(
        [n_graphs, 1, 3]
    ) + batched_data["num_atoms"][is_stable_periodic].unsqueeze(-1).unsqueeze(-1)
    cell -= ((cell[:, 0, :] + cell[:, 7, :]) / 2.0).unsqueeze(1)
    periodic_pos = periodic_pos.scatter(1, scatter_index, cell)
    pos[is_stable_periodic] = periodic_pos

    token_id = batched_data["token_id"]
    padding_mask = token_id.eq(0)  # B x T x 1

    if len(pos.shape) == 3:
        pos = pos.masked_fill(padding_mask.unsqueeze(-1), 0.0)
    elif len(pos.shape) == 4:
        pos = pos.masked_fill(padding_mask.unsqueeze(-1).unsqueeze(-1), 0.0)

    return pos


class PSM(nn.Module):
    """
    Class for training Physics science module
    """

    def __init__(
        self,
        args,
        psm_config: PSMConfig,
        molecule_energy_per_atom_std=1.0,
        periodic_energy_per_atom_std=1.0,
        molecule_force_std=1.0,
        periodic_force_std=1.0,
        periodic_stress_mean=0.0,
        periodic_stress_std=1.0,
    ):
        super().__init__()
        self.max_positions = args.max_positions
        self.args = args
        self.backbone = args.backbone

        self.psm_config = psm_config

        self.cell_expander = CellExpander(
            self.psm_config.pbc_cutoff,
            self.psm_config.pbc_expanded_token_cutoff,
            self.psm_config.pbc_expanded_num_cell_per_direction,
            self.psm_config.pbc_multigraph_cutoff,
        )

        # Implement the embedding
        if args.backbone in ["vanillatransformer", "vectorvanillatransformer"]:
            self.embedding = PSMMix3dEmbedding(
                psm_config, use_unified_batch_sampler=args.use_unified_batch_sampler
            )
        elif args.backbone in ["dit", "e2dit", "ditgeom"]:
            if self.psm_config.diffusion_mode == "protea":
                self.embedding = ProteaEmbedding(psm_config)
            else:
                # self.embedding = PSMMix3dDitEmbedding(psm_config)
                self.embedding = PSMLightEmbedding(psm_config)
        elif args.backbone in ["ditp"]:
            self.embedding = PSMLightPEmbedding(psm_config)
        elif args.backbone in ["vanillatransformer_equiv"]:
            self.embedding = PSMMix3DEquivEmbedding(psm_config)
        elif args.backbone in ["exp", "exp2", "exp3", "seq-dit-geom"]:
            # self.embedding = PSMSeqEmbedding(psm_config)
            self.embedding = PSMMixSeqEmbedding(psm_config)
        else:
            self.embedding = PSMMixEmbedding(psm_config)

        self.encoder = None
        if args.backbone == "graphormer":
            # Implement the encoder
            self.encoder = PSMEncoder(args, psm_config)
            # Implement the decoder
            self.decoder = EquivariantDecoder(psm_config)
        elif args.backbone == "graphormer-e2":
            # Implement the encoder
            self.encoder = PSMEncoder(args, psm_config)
            # Implement the decoder
            self.decoder = E2former(**args.backbone_config)
        elif args.backbone == "equiformerv2":
            self.decoder = Equiformerv2SO2(**args.backbone_config)
        elif args.backbone == "equiformer":
            self.decoder = Equiformer(**args.backbone_config)
        elif args.backbone == "e2former":
            self.decoder = E2former(**args.backbone_config)
        elif args.backbone == "geomformer":
            self.encoder = None
            # Implement the decoder
            self.decoder = EquivariantDecoder(psm_config)
        elif args.backbone in ["vanillatransformer", "vanillatransformer_equiv"]:
            # Implement the encoder
            self.encoder = PSMPlainEncoder(args, psm_config)
            # Implement the decoder
            # self.decoder = EquivariantDecoder(psm_config)
            self.decoder = NodeTaskHead(psm_config)
            # self.decoder = VectorVanillaTransformer(psm_config)
        elif args.backbone in ["exp"]:
            # Implement the encoder
            self.encoder = PSMPlainEncoder(args, psm_config)
            # Implement the decoder
            self.decoder = DiffusionModule(args, psm_config)
        elif args.backbone in ["exp2"]:
            # Implement the encoder
            self.encoder = PSMPairPlainEncoder(args, psm_config)
            # Implement the decoder
            self.decoder = DiffusionModule2(args, psm_config)
        elif args.backbone in ["exp3"]:
            # Implement the encoder
            self.encoder = PSMPairPlainEncoder(args, psm_config)
            # Implement the decoder
            if args.all_atom:
                self.decoder = AADiffusionModule(args, psm_config)
            else:
                self.decoder = DiffusionModule3(args, psm_config)
        elif args.backbone in ["vectorvanillatransformer"]:
            self.encoder = None
            self.decoder = VectorVanillaTransformer(psm_config)
        elif args.backbone in ["dit"]:
            # Implement the encoder
            self.encoder = PSMDiTEncoder(args, psm_config)
            # self.decoder = EquivariantDecoder(psm_config)
            self.decoder = None
        elif args.backbone in ["ditp"]:
            self.encoder = PSMPDiTPairEncoder(args, psm_config)
            self.decoder = None
        elif args.backbone in ["ditgeom"]:
            # Implement the encoder
            self.encoder = PSMDiTEncoder(args, psm_config)
            self.decoder = EquivariantDecoder(psm_config)
        elif args.backbone in ["e2dit"]:
            # Implement the encoder
            self.encoder = PSMDiTEncoder(args, psm_config)
            self.decoder = E2former(**args.backbone_config)
            # self.decoder = EquivariantDecoder(psm_config)
        elif args.backbone in ["seq-dit-geom"]:
            self.seq_encoder = PSMPairPlainEncoder(args, psm_config)
            self.structure_encoder = InvariantDiffusionModule(args, psm_config)
            self.structure_decoder = EquivariantDecoder(psm_config)
        else:
            raise NotImplementedError

        if not (
            self.psm_config.psm_finetune_mode
            and self.psm_config.psm_finetune_skip_ori_head
        ):
            # simple energy, force and noise prediction heads
            self.energy_head = nn.ModuleDict()
            self.forces_head = nn.ModuleDict()

        for key in {"molecule", "periodic", "protein"}:
            if args.backbone in [
                "vanillatransformer",
                "vanillatransformer_equiv",
                "vectorvanillatransformer",
                "exp",
                "exp2",
                "exp3",
            ]:
                self.energy_head.update(
                    {
                        key: nn.Sequential(
                            nn.Linear(
                                psm_config.embedding_dim,
                                psm_config.embedding_dim,
                                bias=True,
                            ),
                            nn.SiLU(),
                            nn.LayerNorm(psm_config.embedding_dim),
                            nn.Linear(psm_config.embedding_dim, 1, bias=True),
                        )
                    }
                )
            elif args.backbone in ["dit", "e2dit", "ditgeom", "ditp"]:
                if args.decoder_feat4energy:
                    self.energy_head.update(
                        {
                            key: nn.Sequential(
                                nn.Linear(
                                    psm_config.embedding_dim,
                                    psm_config.embedding_dim,
                                    bias=True,
                                ),
                                nn.SiLU(),
                                nn.Linear(psm_config.embedding_dim, 1, bias=True),
                            )
                        }
                    )
                else:
                    self.energy_head.update(
                        {key: ScalarGatedOutput(psm_config.embedding_dim)}
                    )
            else:
                self.energy_head.update(
                    {
                        key: nn.Sequential(
                            nn.Linear(
                                psm_config.embedding_dim,
                                psm_config.embedding_dim,
                                bias=True,
                            ),
                            nn.SiLU(),
                            nn.Linear(psm_config.embedding_dim, 1, bias=True),
                        )
                    }
                )

            if args.backbone in [
                "vanillatransformer",
                "vanillatransformer_equiv",
                "vectorvanillatransformer",
            ]:
                if self.psm_config.separate_noise_head:
                    self.molecule_noise_head = VectorOutput(psm_config.embedding_dim)
                    self.periodic_noise_head = VectorOutput(psm_config.embedding_dim)
                    self.protein_noise_head = VectorOutput(psm_config.embedding_dim)
                else:
                    self.noise_head = VectorOutput(psm_config.embedding_dim)
                    self.periodic_noise_head = VectorOutput(psm_config.embedding_dim)
                if self.psm_config.force_head_type == ForceHeadType.LINEAR:
                    self.forces_head.update(
                        {key: nn.Linear(psm_config.embedding_dim, 1, bias=False)}
                    )
                else:
                    self.forces_head.update(
                        {key: ForceVecOutput(psm_config.embedding_dim)}
                    )
            elif args.backbone in ["exp", "exp2", "exp3"]:
                if self.psm_config.separate_noise_head:
                    self.molecule_noise_head = VectorProjOutput(
                        psm_config.embedding_dim
                    )
                    self.periodic_noise_head = VectorProjOutput(
                        psm_config.embedding_dim
                    )
                    self.protein_noise_head = VectorProjOutput(psm_config.embedding_dim)
                else:
                    if self.psm_config.all_atom:
                        self.noise_head = AAVectorProjOutput(psm_config.embedding_dim)
                        self.periodic_noise_head = AAVectorProjOutput(
                            psm_config.embedding_dim
                        )
                    else:
                        self.noise_head = VectorProjOutput(psm_config.embedding_dim)
                        self.periodic_noise_head = VectorProjOutput(
                            psm_config.embedding_dim
                        )
                if self.psm_config.force_head_type == ForceHeadType.LINEAR:
                    self.forces_head.update(
                        {key: nn.Linear(psm_config.embedding_dim, 1, bias=False)}
                    )
                else:
                    self.forces_head.update(
                        {key: VectorGatedOutput(psm_config.embedding_dim)}
                    )
            elif args.backbone in ["dit", "e2dit", "ditgeom", "ditp"]:
                if self.psm_config.encoderfeat4noise:
                    if self.psm_config.separate_noise_head:
                        self.molecule_noise_head = VectorGatedOutput(
                            psm_config.embedding_dim
                        )
                        self.periodic_noise_head = VectorGatedOutput(
                            psm_config.embedding_dim
                        )
                        self.protein_noise_head = VectorGatedOutput(
                            psm_config.embedding_dim
                        )
                    else:
                        self.noise_head = VectorGatedOutput(psm_config.embedding_dim)
                        self.periodic_noise_head = VectorGatedOutput(
                            psm_config.embedding_dim
                        )
                else:
                    if self.psm_config.separate_noise_head:
                        self.molecule_noise_head = EquivariantVectorOutput(
                            psm_config.embedding_dim
                        )
                        self.periodic_noise_head = EquivariantVectorOutput(
                            psm_config.embedding_dim
                        )
                        self.protein_noise_head = EquivariantVectorOutput(
                            psm_config.embedding_dim
                        )
                    else:
                        self.noise_head = EquivariantVectorOutput(
                            psm_config.embedding_dim
                        )
                        self.periodic_noise_head = EquivariantVectorOutput(
                            psm_config.embedding_dim
                        )

                if self.psm_config.force_head_type == ForceHeadType.LINEAR:
                    self.forces_head.update(
                        {key: nn.Linear(psm_config.embedding_dim, 1, bias=False)}
                    )
                else:
                    self.forces_head.update(
                        {key: VectorGatedOutput(psm_config.embedding_dim)}
                    )
            else:
                if self.psm_config.separate_noise_head:
                    self.molecule_noise_head = EquivariantVectorOutput(
                        psm_config.embedding_dim
                    )
                    self.periodic_noise_head = EquivariantVectorOutput(
                        psm_config.embedding_dim
                    )
                    self.protein_noise_head = EquivariantVectorOutput(
                        psm_config.embedding_dim
                    )
                else:
                    self.noise_head = EquivariantVectorOutput(psm_config.embedding_dim)
                if self.psm_config.force_head_type == ForceHeadType.LINEAR:
                    self.forces_head.update(
                        {key: nn.Linear(psm_config.embedding_dim, 1, bias=False)}
                    )
                else:
                    self.forces_head.update(
                        {key: EquivariantVectorOutput(psm_config.embedding_dim)}
                    )

            # aa mask predict head
            self.aa_mask_head = nn.Sequential(
                nn.Linear(
                    psm_config.embedding_dim, psm_config.embedding_dim, bias=False
                ),
                nn.SiLU(),
                nn.Linear(psm_config.embedding_dim, 160, bias=False),
            )

<<<<<<< HEAD
            # decoder aa mask predict head
            self.decoder_aa_mask_head = nn.Sequential(
                nn.Linear(
                    psm_config.embedding_dim, psm_config.embedding_dim, bias=False
                ),
                nn.SiLU(),
                nn.Linear(psm_config.embedding_dim, 160, bias=False),
            )

            if self.args.AutoGradForce:
=======
            if self.args.AutoGradForce or self.psm_config.supervise_autograd_stress:
>>>>>>> 4b63ab08
                self.autograd_force_head = GradientHead(
                    psm_config=self.psm_config,
                    molecule_energy_per_atom_std=molecule_energy_per_atom_std,
                    periodic_energy_per_atom_std=periodic_energy_per_atom_std,
                    molecule_force_std=molecule_force_std,
                    periodic_force_std=periodic_force_std,
                    periodic_stress_mean=periodic_stress_mean,
                    periodic_stress_std=periodic_stress_std,
                    supervise_total_energy=self.psm_config.if_total_energy,
                )

        self.mlp_w = nn.Sequential(
            nn.Linear(psm_config.embedding_dim, psm_config.embedding_dim, bias=False),
            nn.SiLU(),
            nn.Linear(psm_config.embedding_dim, 1, bias=False),
        )

        if self.args.backbone in [
            "vanillatransformer",
            "vanillatransformer_equiv",
            "dit",
            "e2dit",
            "ditgeom",
            "ditp",
            "exp",
            "exp2",
            "exp3",
            "seq-dit-geom",
        ]:
            self.layer_norm = nn.LayerNorm(psm_config.embedding_dim)
            self.layer_norm_vec = nn.LayerNorm(psm_config.embedding_dim)

        self.num_vocab = max([VOCAB[key] for key in VOCAB]) + 1

        self.dist_head = nn.Sequential(
            nn.SiLU(), nn.Linear(psm_config.encoder_pair_embed_dim, 1, bias=False)
        )

        self.pair_proj = nn.Linear(
            psm_config.embedding_dim, 2 * psm_config.encoder_pair_embed_dim, bias=False
        )

        # self.inv_KbT = nn.Parameter(torch.zeros(1), requires_grad=True)

    def _set_aa_mask(self, batched_data, aa_mask):
        token_id = batched_data["token_id"]
        if aa_mask is not None:
            mask_token_type = token_id.masked_fill(
                aa_mask, 157
            )  # 157 is the mask token
        else:
            mask_token_type = token_id

        batched_data["masked_token_type"] = mask_token_type

    def _create_node_type_edge(self, batched_data):
        masked_token_type = batched_data["masked_token_type"]
        n_node = masked_token_type.size()[-1]
        masked_token_type_i = (
            masked_token_type.unsqueeze(-1).repeat(1, 1, n_node).unsqueeze(-1)
        )
        masked_token_type_j = (
            masked_token_type.unsqueeze(1).repeat(1, n_node, 1).unsqueeze(-1)
        )
        if (
            self.psm_config.node_type_edge_method
            == GaussianFeatureNodeType.NON_EXCHANGABLE
            or self.psm_config.node_type_edge_method
            == GaussianFeatureNodeType.NON_EXCHANGABLE_DIFF_SELF_EDGE
        ):
            node_type_edge = masked_token_type_i * self.num_vocab + masked_token_type_j
        else:
            node_type_edge = torch.cat(
                [masked_token_type_i, masked_token_type_j], dim=-1
            )
        batched_data["node_type_edge"] = node_type_edge

    def forward(
        self,
        batched_data,
        time_step=None,
        time_step_1d=None,
        clean_mask=None,
        aa_mask=None,
        padding_mask=None,
        perturb=None,
        q=None,  # for computing the score model on the q
        q_0=None,
        delta_tq=None,  # for computing the score model on the q at time_pos + delta_tq
        mask_aa=None,
        mask_pos=None,
        mask_angle=None,
        mode_mask=None,
        time_pos=None,
        time_aa=None,
        segment_labels=None,
        masked_tokens=None,
        **unused,
    ):
        """
        Forward pass for PSM. This first computes the token

        Args:
            - batched_data: keys need to be defined in the data module
        Returns:
            - need to be defined
        """

        if self.args.AutoGradForce or self.psm_config.supervise_autograd_stress:
            self.autograd_force_head.wrap_input(batched_data)

        pos = batched_data["pos"]

        is_ddpm_for_material_when_edm = (
            self.psm_config.diffusion_mode == "edm"
            and self.psm_config.use_ddpm_for_material
            and batched_data["is_periodic"].all()
        )

<<<<<<< HEAD
=======
        if self.psm_config.diffusion_mode == "edm" and (
            not is_ddpm_for_material_when_edm
        ):
            pos_noised_no_c_in = batched_data["pos"].clone()
            batched_data["pos"] = pos * batched_data["c_in"]

>>>>>>> 4b63ab08
        n_graphs, n_nodes = pos.size()[:2]
        is_periodic = batched_data["is_periodic"]
        is_molecule = batched_data["is_molecule"]
        is_protein = batched_data["is_protein"]

        self._set_aa_mask(batched_data, aa_mask)
        self._create_node_type_edge(batched_data)

        skip_decoder = (
            batched_data["is_seq_only"].all()
            and not self.psm_config.mlm_from_decoder_feature
            and self.args.backbone == "graphormer"
        )

        dist_map = None

        # B, L, H is Batch, Length, Hidden
        # token_embedding: B x L x H
        # padding_mask: B x L
        # token_type: B x L  (0 is used for PADDING)
        with (
            torch.cuda.amp.autocast(enabled=True, dtype=torch.float32)
            if False  # self.args.fp16
            else nullcontext()
        ):
            if (
                "pbc" in batched_data
                and batched_data["pbc"] is not None
                and torch.any(batched_data["pbc"])
            ):
                assert batched_data["is_stable_periodic"].all() or (
                    not batched_data["is_stable_periodic"].any()
                ), "Stable and unstable material structures appear in one micro-batch, which is not supported for now."
                if not batched_data["is_stable_periodic"].all():
                    use_local_attention = self.psm_config.pbc_use_local_attention
                else:
                    use_local_attention = False
                pbc_expand_batched = self.cell_expander.expand(
                    batched_data["pos"],
                    batched_data["init_pos"],
                    batched_data["pbc"],
                    batched_data["num_atoms"],
                    batched_data["masked_token_type"],
                    batched_data["cell"],
                    batched_data["node_type_edge"],
                    use_local_attention=use_local_attention,
                    use_grad=self.psm_config.AutoGradForce,
                )
            else:
                pbc_expand_batched = None

<<<<<<< HEAD
            if self.psm_config.diffusion_mode == "edm":
                pos_noised_no_c_in = batched_data["pos"].clone()
                batched_data["pos"] = pos * batched_data["c_in"]
=======
            if (
                self.psm_config.node_type_edge_method
                == GaussianFeatureNodeType.NON_EXCHANGABLE_DIFF_SELF_EDGE
            ):
                self_node_type_edge = (
                    self.num_vocab * self.num_vocab + batched_data["masked_token_type"]
                )
                eye_mask = torch.eye(n_nodes, device=pos.device, dtype=torch.bool)
                eye_mask = eye_mask[None, :, :, None].repeat(n_graphs, 1, 1, 1)
                batched_data["node_type_edge"][eye_mask] = self_node_type_edge.view(-1)
                if pbc_expand_batched is not None:
                    eye_mask = torch.eye(n_nodes, device=pos.device, dtype=torch.bool)
                    eye_mask = torch.cat(
                        [
                            eye_mask,
                            torch.zeros(
                                [n_nodes, pbc_expand_batched["outcell_index"].size(-1)],
                                dtype=torch.bool,
                                device=pos.device,
                            ),
                        ],
                        dim=-1,
                    )
                    eye_mask = eye_mask[None, :, :, None].repeat(n_graphs, 1, 1, 1)
                    pbc_expand_batched["expand_node_type_edge"][
                        eye_mask
                    ] = self_node_type_edge.view(-1)
>>>>>>> 4b63ab08

            if self.args.backbone in [
                "vanillatransformer",
                "vanillatransformer_equiv",
                "dit",
                "e2dit",
                "ditp",
                "exp",
            ]:
                (
                    token_embedding,
                    padding_mask,
                    time_embed,
                    mixed_attn_bias,
                    pos_embedding,
                ) = self.embedding(
                    batched_data,
                    time_step,
                    time_step_1d,
                    clean_mask,
                    aa_mask,
                    pbc_expand_batched=pbc_expand_batched,
                )
            elif self.args.backbone in ["exp2", "exp3", "seq-dit-geom"]:
                (
                    token_embedding,
                    padding_mask,
                    time_embed,
                    mixed_attn_bias,
                    pos_embedding,
                    x_pair,
                ) = self.embedding(
                    batched_data,
                    time_step,
                    time_step_1d,
                    clean_mask,
                    aa_mask,
                    pbc_expand_batched=pbc_expand_batched,
                )
            else:
                (
                    token_embedding,
                    padding_mask,
                    time_embed,
                    mixed_attn_bias,
                ) = self.embedding(
                    batched_data,
                    time_step,
                    clean_mask,
                    aa_mask,
                    pbc_expand_batched=pbc_expand_batched,
                )

        # for invariant model struct, we first used encoder to get invariant feature
        # then used equivariant decoder to get equivariant output: like force, noise.
        if self.args.backbone in ["vanillatransformer", "vanillatransformer_equiv"]:
            encoder_output = self.encoder(
                token_embedding.transpose(0, 1),
                padding_mask,
                batched_data,
                pbc_expand_batched,
                mixed_attn_bias=mixed_attn_bias,
                ifbackprop=self.args.AutoGradForce,
            )

            with (
                torch.cuda.amp.autocast(enabled=True, dtype=torch.float32)
                if self.args.fp16
                else nullcontext()
            ):
                encoder_output = self.layer_norm(encoder_output)

                if not self.args.seq_only:
                    decoder_x_output, decoder_vec_output = self.decoder(
                        batched_data,
                        encoder_output,
                        mixed_attn_bias,
                        padding_mask,
                        pbc_expand_batched,
                    )
                encoder_output = encoder_output.transpose(0, 1)

        elif self.args.backbone in ["exp"]:
            encoder_output = self.encoder(
                token_embedding.transpose(0, 1),
                padding_mask,
                batched_data,
                pbc_expand_batched,
                mixed_attn_bias=mixed_attn_bias,
                ifbackprop=self.args.AutoGradForce,
            )

            with (
                torch.cuda.amp.autocast(enabled=True, dtype=torch.float32)
                if self.args.fp16
                else nullcontext()
            ):
                encoder_output = self.layer_norm(encoder_output)
                q, k = self.pair_proj(encoder_output.transpose(0, 1)).chunk(2, dim=-1)
                pair_feat = torch.einsum("bld,bkd->blkd", q, k)
                dist_map = self.dist_head(pair_feat)

                if not self.args.seq_only:
                    decoder_x_output = self.decoder(
                        batched_data,
                        encoder_output,
                        time_embed,
                        padding_mask,
                        mixed_attn_bias=mixed_attn_bias,
                        pbc_expand_batched=pbc_expand_batched,
                        pair_feat=pair_feat,
                    )

                decoder_vec_output = None
                encoder_output = encoder_output.transpose(0, 1)
        elif self.args.backbone in ["exp2", "exp3", "seq-dit-geom"]:
            encoder = (
                self.encoder
                if self.args.backbone in ["exp2", "exp3"]
                else self.seq_encoder
            )
            encoder_output, x_pair = encoder(
                token_embedding.transpose(0, 1),
                padding_mask,
                batched_data,
                pbc_expand_batched,
                mixed_attn_bias=mixed_attn_bias,
                ifbackprop=self.args.AutoGradForce,
                x_pair=x_pair,
            )

            with (
                torch.cuda.amp.autocast(enabled=True, dtype=torch.float32)
                if False  # self.args.fp16
                else nullcontext()
            ):
                encoder_output = self.layer_norm(encoder_output)
                dist_map = self.dist_head(x_pair)

                if not self.args.seq_only:
                    decoder = (
                        self.decoder
                        if self.args.backbone in ["exp2", "exp3"]
                        else self.structure_encoder
                    )
                    decoder_x_output, mixed_attn_bias = decoder(
                        batched_data,
                        encoder_output,
                        time_embed,
                        padding_mask,
                        mixed_attn_bias=mixed_attn_bias,
                        pbc_expand_batched=pbc_expand_batched,
                        pair_feat=x_pair,
                        dist_map=dist_map,
                        ifbackprop=self.args.AutoGradForce,
                    )
                else:
                    decoder_x_output = None

                if self.args.backbone in ["exp2", "exp3"]:
                    decoder_vec_output = None
                    encoder_output = encoder_output.transpose(0, 1)
                else:
                    decoder_x_output, decoder_vec_output = self.structure_decoder(
                        batched_data,
                        decoder_x_output.transpose(0, 1),
                        mixed_attn_bias,
                        padding_mask,
                        pbc_expand_batched,
                        time_embed=time_embed,
                    )

        elif self.args.backbone in ["dit", "ditp"]:
            encoder_output = self.encoder(
                token_embedding,
                pos_embedding,
                padding_mask,
                batched_data,
                pbc_expand_batched,
                mixed_attn_bias=mixed_attn_bias,
                ifbackprop=self.args.AutoGradForce,
            )

            with (
                torch.cuda.amp.autocast(enabled=True, dtype=torch.float32)
                if self.args.fp16
                else nullcontext()
            ):
                encoder_output = self.layer_norm(encoder_output)

                q, k = self.pair_proj(encoder_output).chunk(2, dim=-1)
                pair_feat = torch.einsum("bld,bkd->blkd", q, k)
                dist_map = self.dist_head(pair_feat)

                decoder_x_output, decoder_vec_output = encoder_output, None

        elif self.args.backbone in ["ditgeom"]:
            encoder_output = self.encoder(
                token_embedding,
                pos_embedding,
                padding_mask,
                batched_data,
                pbc_expand_batched,
                mixed_attn_bias=mixed_attn_bias,
                ifbackprop=self.args.AutoGradForce,
            )

            with (
                torch.cuda.amp.autocast(enabled=True, dtype=torch.float32)
                if self.args.fp16
                else nullcontext()
            ):
                encoder_output = self.layer_norm(encoder_output)
                if not self.args.seq_only:
                    decoder_x_output, decoder_vec_output = self.decoder(
                        batched_data,
                        encoder_output.transpose(0, 1),
                        mixed_attn_bias,
                        # None,
                        padding_mask,
                        pbc_expand_batched,
                        time_embed=time_embed,
                    )
        elif self.args.backbone in ["e2dit"]:
            encoder_output = self.encoder(
                token_embedding,
                pos_embedding,
                padding_mask,
                batched_data,
                pbc_expand_batched,
                mixed_attn_bias=mixed_attn_bias,
                ifbackprop=self.args.AutoGradForce,
            )

            with (
                torch.cuda.amp.autocast(enabled=True, dtype=torch.float32)
                if self.args.fp16
                else nullcontext()
            ):
                encoder_output = self.layer_norm(encoder_output)
                if not self.args.seq_only:
                    (
                        decoder_x_output_noise,
                        decoder_vec_output_noise,
                        decoder_x_output,
                        decoder_vec_output,
                    ) = self.decoder(
                        batched_data,
                        encoder_output.transpose(0, 1),
                        # mixed_attn_bias,
                        None,
                        padding_mask,
                        pbc_expand_batched,
                        time_embed=time_embed,
                        sepFN=True,  # with this, noise output, force/e output are separated
                    )
        elif self.args.backbone in ["graphormer-e2"]:
            encoder_output = self.encoder(
                token_embedding.transpose(0, 1),
                padding_mask,
                batched_data,
                mixed_attn_bias,
                pbc_expand_batched,
            )

            if not skip_decoder:
                if self.psm_config.share_attention_bias:
                    decoder_attn_bias = mixed_attn_bias
                else:
                    decoder_attn_bias = mixed_attn_bias[-1]
                decoder_x_output, decoder_vec_output = self.decoder(
                    batched_data,
                    encoder_output,
                    decoder_attn_bias,
                    padding_mask,
                    pbc_expand_batched,
                    time_embed=time_embed,
                )
        elif self.args.backbone in ["graphormer"]:
            encoder_output = self.encoder(
                token_embedding.transpose(0, 1),
                padding_mask,
                batched_data,
                mixed_attn_bias,
                pbc_expand_batched,
            )

            if not skip_decoder:
                if self.psm_config.share_attention_bias:
                    decoder_attn_bias = mixed_attn_bias
                else:
                    decoder_attn_bias = mixed_attn_bias[-1]
                decoder_x_output, decoder_vec_output = self.decoder(
                    batched_data,
                    encoder_output,
                    decoder_attn_bias,
                    padding_mask,
                    pbc_expand_batched,
                    time_embed=time_embed,
                )
        elif self.args.backbone in ["vectorvanillatransformer"]:
            decoder_x_output, decoder_vec_output = self.decoder(
                batched_data,
                token_embedding.transpose(0, 1),
                mixed_attn_bias,
                padding_mask,
                pbc_expand_batched,
            )
        else:
            decoder_x_output, decoder_vec_output = self.decoder(
                batched_data,
                token_embedding.transpose(0, 1),
                mixed_attn_bias,
                padding_mask=padding_mask,
                pbc_expand_batched=pbc_expand_batched,
            )

        # atom mask to leave out unit cell corners for periodic systems
        non_atom_mask = torch.arange(
            n_nodes, dtype=torch.long, device=pos.device
        ).unsqueeze(0).repeat(n_graphs, 1) >= batched_data["num_atoms"].unsqueeze(-1)

        with (
            torch.cuda.amp.autocast(enabled=True, dtype=torch.float32)
            if False  # self.args.fp16
            else nullcontext()
        ):
            if not self.args.seq_only:
                if self.args.encoderfeat4noise:
                    assert self.args.backbone not in [
                        "graphormer",
                        "graphormer-e2",
                        "seq-dit-geom",
                    ], "encoderfeat4noise=True is not compatible with graphormer, graphormer-e2 and seq-dit-geom"
                    invariant_output = encoder_output
                else:
                    invariant_output = decoder_x_output

                if self.psm_config.separate_noise_head:
                    molecule_noise_pred = self.molecule_noise_head(
                        invariant_output, decoder_vec_output
                    )
                    periodic_noise_pred = self.periodic_noise_head(
                        invariant_output, decoder_vec_output
                    )
                    protein_noise_pred = self.protein_noise_head(
                        invariant_output, decoder_vec_output
                    )
                    noise_pred = torch.where(
                        is_periodic[:, None, None],
                        periodic_noise_pred,
                        molecule_noise_pred,
                    )
                    noise_pred = torch.where(
                        is_protein[:, :, None], protein_noise_pred, noise_pred
                    )
<<<<<<< HEAD
                elif self.args.backbone not in ["graphormer", "graphormer-e2"]:
                    if self.psm_config.all_atom:
                        noise_pred = self.noise_head(
                            invariant_output, decoder_vec_output
                        )
                        periodic_noise_pred = self.periodic_noise_head(
                            invariant_output, decoder_vec_output
                        )
                        B, L, _ = noise_pred.size()
                        noise_pred = noise_pred.view(B, L, 37, 3)
                        periodic_noise_pred = periodic_noise_pred.view(B, L, 37, 3)
                        noise_pred = torch.where(
                            is_periodic[:, None, None, None],
                            periodic_noise_pred,
                            noise_pred,
                        )
                    else:
                        noise_pred = self.noise_head(
                            invariant_output, decoder_vec_output
                        )
                        periodic_noise_pred = self.periodic_noise_head(
                            invariant_output, decoder_vec_output
                        )
                        noise_pred = torch.where(
                            is_periodic[:, None, None], periodic_noise_pred, noise_pred
                        )
=======
                elif self.args.backbone not in [
                    "graphormer",
                    "graphormer-e2",
                    "seq-dit-geom",
                ]:
                    noise_pred = self.noise_head(invariant_output, decoder_vec_output)
                    periodic_noise_pred = self.periodic_noise_head(
                        invariant_output, decoder_vec_output
                    )
                    noise_pred = torch.where(
                        is_periodic[:, None, None], periodic_noise_pred, noise_pred
                    )
>>>>>>> 4b63ab08
                else:
                    noise_pred = self.noise_head(invariant_output, decoder_vec_output)

                if self.args.decoder_feat4energy:
                    energy_per_atom = torch.where(
                        is_periodic.unsqueeze(-1),
                        self.energy_head["periodic"](decoder_x_output).squeeze(-1),
                        self.energy_head["molecule"](decoder_x_output).squeeze(-1),
                    )
                else:
                    energy_per_atom = torch.where(
                        is_periodic.unsqueeze(-1),
                        self.energy_head["periodic"](
                            encoder_output
                            if self.args.backbone not in ["graphormer", "graphormer-e2"]
                            else encoder_output.transpose(0, 1)
                        ).squeeze(-1),
                        self.energy_head["molecule"](
                            encoder_output
                            if self.args.backbone not in ["graphormer", "graphormer-e2"]
                            else encoder_output.transpose(0, 1)
                        ).squeeze(-1),
                    )

                if self.args.diffusion_mode == "edm" and (
                    not is_ddpm_for_material_when_edm
                ):
                    noise_pred = (
                        batched_data["c_skip"] * pos_noised_no_c_in
                        + batched_data["c_out"] * noise_pred
                    )
                else:
                    scale_shift = self.mlp_w(time_embed)
                    logit_bias = torch.logit(
                        batched_data["sqrt_one_minus_alphas_cumprod_t"]
                    )
                    scale = torch.sigmoid(scale_shift + logit_bias)
                    if self.psm_config.diffusion_mode == "epsilon" or (
                        self.psm_config.diffusion_mode == "edm"
                        and is_ddpm_for_material_when_edm
                    ):
                        noise_pred = (
                            scale * (batched_data["pos"] - batched_data["init_pos"])
                            + (1 - scale) * noise_pred
                        )
                    elif self.psm_config.diffusion_mode == "x0":
                        noise_pred = (
                            scale * noise_pred + (1 - scale) * batched_data["pos"]
                        )
                    else:
                        raise ValueError(
                            f"diffusion mode: {self.args.diffusion_mode} is not supported"
                        )

                if (
                    (
                        self.args.AutoGradForce
                        or self.psm_config.supervise_autograd_stress
                    )
                    and (clean_mask.all(dim=-1)).any()
                    and batched_data["has_forces"].any()
                    and (
                        batched_data["is_molecule"].any()
                        or batched_data["is_periodic"].any()
                    )
                ):
                    autograd_forces, autograd_stress = self.autograd_force_head(
                        energy_per_atom,
                        non_atom_mask,
                        pos,
                        batched_data["cell"],
                        batched_data["is_periodic"],
                        batched_data["is_molecule"],
                    )
                else:
                    autograd_forces = None
                    autograd_stress = None

                if (
                    (not self.psm_config.supervise_force_from_head_when_autograd)
                    and self.args.AutoGradForce
                    and autograd_forces is not None
                ):
                    forces = autograd_forces
                    autograd_forces = None
                elif self.args.NoisePredForce:
                    forces = (
                        -noise_pred
                        / batched_data["sqrt_one_minus_alphas_cumprod_t"]
                        / 20
                    )  # * self.inv_KbT
                else:
                    if self.psm_config.force_head_type == ForceHeadType.LINEAR:
                        forces = torch.where(
                            is_periodic.unsqueeze(-1).unsqueeze(-1),
                            self.forces_head["periodic"](decoder_vec_output).squeeze(
                                -1
                            ),
                            self.forces_head["molecule"](decoder_vec_output).squeeze(
                                -1
                            ),
                        )
<<<<<<< HEAD
                    elif self.psm_config.AutoGradForce:
                        if self.psm_config.all_atom:
                            forces = torch.zeros_like(batched_data["pos"].mean(dim=2))
                        else:
                            forces = torch.zeros_like(batched_data["pos"])
=======
>>>>>>> 4b63ab08
                    else:
                        forces = torch.where(
                            is_periodic.unsqueeze(-1).unsqueeze(-1),
                            self.forces_head["periodic"](
                                decoder_x_output, decoder_vec_output
                            ).squeeze(-1),
                            self.forces_head["molecule"](
                                decoder_x_output, decoder_vec_output
                            ).squeeze(-1),
                        )

                # per-atom energy prediction
                total_energy = energy_per_atom.masked_fill(non_atom_mask, 0.0).sum(
                    dim=-1
                )
                energy_per_atom = total_energy / batched_data["num_atoms"]
            else:
                energy_per_atom = torch.zeros_like(batched_data["num_atoms"])
                total_energy = torch.zeros_like(batched_data["num_atoms"])
                forces = torch.zeros_like(batched_data["pos"])
                noise_pred = torch.zeros_like(batched_data["pos"])

            if (
                not (
                    self.psm_config.psm_finetune_mode
                    and self.psm_config.psm_finetune_skip_ori_head
                )
            ) and self.psm_config.encoderfeat4mlm:
                aa_logits = self.aa_mask_head(encoder_output)
                decoder_aa_logits = self.decoder_aa_mask_head(decoder_x_output)
                # q, k = self.pair_proj(encoder_output).chunk(2, dim=-1)
                # dist_map = torch.einsum("bld,bkd->blkd", q, k)
                # dist_map = self.dist_head(dist_map)
            else:
                aa_logits = self.aa_mask_head(decoder_x_output)
                decoder_aa_logits = None
                # q, k = self.pair_proj(decoder_x_output).chunk(2, dim=-1)
                # pair_feat = torch.einsum("bld,bkd->blkd", q, k)
                # dist_map = self.dist_head(dist_map)

        result_dict = {
            "energy_per_atom": energy_per_atom,
            "total_energy": total_energy,
            "forces": forces,
            "aa_logits": aa_logits,
            "decoder_aa_logits": decoder_aa_logits,
            "time_step": time_step,
            "noise_pred": noise_pred,
            "non_atom_mask": non_atom_mask,
            "protein_mask": batched_data["protein_mask"],
            "is_molecule": is_molecule,
            "is_periodic": is_periodic,
            "is_protein": is_protein,
            "is_complex": batched_data["is_complex"],
            "is_seq_only": batched_data["is_seq_only"],
            "num_atoms": batched_data["num_atoms"],
            "pos": batched_data["pos"],
            "dist_map": dist_map,
        }

        if autograd_forces is not None:
            result_dict.update({"autograd_forces": autograd_forces})
        if autograd_stress is not None:
            result_dict.update({"autograd_stress": autograd_stress})

        if "one_hot_token_id" in batched_data:
            result_dict["one_hot_token_id"] = batched_data["one_hot_token_id"]

        if self.psm_config.psm_finetune_mode:
            result_dict.update(
                {
                    "encoder_output": encoder_output,
                    "decoder_x_output": decoder_x_output,
                    "decoder_vec_output": decoder_vec_output,
                }
            )

        return result_dict

    def reset_head_for_finetune(self):
        def _reset_one_head(head_module: nn.Module, prefix: str):
            if hasattr(head_module, "reset_parameters"):
                head_module.reset_parameters()
                logger.info(f"Reset parameters successfully in {prefix}")
            else:
                for name, module in head_module.named_children():
                    logger.info(f"Reset parameters into {prefix}.{name}")
                    _reset_one_head(module, prefix + "." + name)

        _reset_one_head(self.energy_head, "energy_head")
        _reset_one_head(self.forces_head, "forces_head")
        if self.psm_config.separate_noise_head:
            _reset_one_head(self.periodic_noise_head, "periodic_noise_head")
            _reset_one_head(self.molecule_noise_head, "molecule_noise_head")
            _reset_one_head(self.protein_noise_head, "protein_noise_head")
        else:
            if self.args.backbone not in ["graphormer", "graphormer-e2"]:
                _reset_one_head(self.periodic_noise_head, "periodic_noise_head")
            _reset_one_head(self.noise_head, "noise_head")

    def init_state_dict_weight(self, weight, bias):
        """
        Initialize the state dict weight.
        """
        pass<|MERGE_RESOLUTION|>--- conflicted
+++ resolved
@@ -85,12 +85,9 @@
         periodic_energy_per_atom_std=1.0,
         molecule_force_std=1.0,
         periodic_force_std=1.0,
-<<<<<<< HEAD
-        reload_checkpoint=True,
-=======
         periodic_stress_mean=0.0,
         periodic_stress_std=1.0,
->>>>>>> 4b63ab08
+        reload_checkpoint=True,
     ):
         """
         Initialize the PSMModel class.
@@ -657,7 +654,6 @@
         is_heavy_atom = is_molecule & (token_id > 130).any(dim=-1)
 
         is_seq_only = sample_type == 5
-<<<<<<< HEAD
 
         if self.psm_config.all_atom:
             is_seq_only = is_seq_only | batched_data["protein_mask"].all(
@@ -665,11 +661,6 @@
             )
         else:
             is_seq_only = is_seq_only | batched_data["protein_mask"].all(dim=(-1, -2))
-=======
-        is_seq_only = is_seq_only | batched_data["protein_mask"].all(dim=-1).all(
-            dim=-1
-        )  # (dim=(-1, -2))
->>>>>>> 4b63ab08
 
         is_energy_outlier = is_molecule & (
             torch.abs(batched_data["energy_per_atom"]) > 23
@@ -773,30 +764,6 @@
         batched_data["ori_pos"] = ori_pos
 
         if self.psm_config.diffusion_mode == "edm":
-<<<<<<< HEAD
-            (
-                noise_pos,
-                noise,
-                sigma_edm,
-                weight_edm,
-            ) = self.diffnoise.noise_sample(
-                x_start=ori_pos,
-                noise_step=noise_step,
-                non_atom_mask=batched_data["non_atom_mask"],
-                is_stable_periodic=batched_data["is_stable_periodic"],
-                x_init=batched_data["init_pos"],
-                clean_mask=clean_mask,
-            )
-            sigma = sigma_edm
-            alpha = None
-            weight = weight_edm
-            if self.psm_config.all_atom:
-                # mask all atoms in a residue that does not exit to 0.0
-                all_atom_mask = batched_data["protein_mask"] & (
-                    ~batched_data["protein_mask"][:, :, 1, :].unsqueeze(-2)
-                )
-                noise_pos = noise_pos.masked_fill(all_atom_mask, 0.0)
-=======
             if (
                 self.psm_config.use_ddpm_for_material
                 and batched_data["is_periodic"].all()
@@ -834,7 +801,12 @@
                 sigma = sigma_edm
                 alpha = None
                 weight = weight_edm
->>>>>>> 4b63ab08
+                if self.psm_config.all_atom:
+                    # mask all atoms in a residue that does not exit to 0.0
+                    all_atom_mask = batched_data["protein_mask"] & (
+                        ~batched_data["protein_mask"][:, :, 1, :].unsqueeze(-2)
+                    )
+                    noise_pos = noise_pos.masked_fill(all_atom_mask, 0.0)
         elif self.psm_config.diffusion_mode == "protea":
             (
                 noise_pos,
@@ -2211,7 +2183,6 @@
                 nn.Linear(psm_config.embedding_dim, 160, bias=False),
             )
 
-<<<<<<< HEAD
             # decoder aa mask predict head
             self.decoder_aa_mask_head = nn.Sequential(
                 nn.Linear(
@@ -2221,10 +2192,7 @@
                 nn.Linear(psm_config.embedding_dim, 160, bias=False),
             )
 
-            if self.args.AutoGradForce:
-=======
             if self.args.AutoGradForce or self.psm_config.supervise_autograd_stress:
->>>>>>> 4b63ab08
                 self.autograd_force_head = GradientHead(
                     psm_config=self.psm_config,
                     molecule_energy_per_atom_std=molecule_energy_per_atom_std,
@@ -2344,15 +2312,12 @@
             and batched_data["is_periodic"].all()
         )
 
-<<<<<<< HEAD
-=======
         if self.psm_config.diffusion_mode == "edm" and (
             not is_ddpm_for_material_when_edm
         ):
             pos_noised_no_c_in = batched_data["pos"].clone()
             batched_data["pos"] = pos * batched_data["c_in"]
 
->>>>>>> 4b63ab08
         n_graphs, n_nodes = pos.size()[:2]
         is_periodic = batched_data["is_periodic"]
         is_molecule = batched_data["is_molecule"]
@@ -2404,11 +2369,6 @@
             else:
                 pbc_expand_batched = None
 
-<<<<<<< HEAD
-            if self.psm_config.diffusion_mode == "edm":
-                pos_noised_no_c_in = batched_data["pos"].clone()
-                batched_data["pos"] = pos * batched_data["c_in"]
-=======
             if (
                 self.psm_config.node_type_edge_method
                 == GaussianFeatureNodeType.NON_EXCHANGABLE_DIFF_SELF_EDGE
@@ -2436,7 +2396,6 @@
                     pbc_expand_batched["expand_node_type_edge"][
                         eye_mask
                     ] = self_node_type_edge.view(-1)
->>>>>>> 4b63ab08
 
             if self.args.backbone in [
                 "vanillatransformer",
@@ -2793,7 +2752,6 @@
                     noise_pred = torch.where(
                         is_protein[:, :, None], protein_noise_pred, noise_pred
                     )
-<<<<<<< HEAD
                 elif self.args.backbone not in ["graphormer", "graphormer-e2"]:
                     if self.psm_config.all_atom:
                         noise_pred = self.noise_head(
@@ -2820,20 +2778,6 @@
                         noise_pred = torch.where(
                             is_periodic[:, None, None], periodic_noise_pred, noise_pred
                         )
-=======
-                elif self.args.backbone not in [
-                    "graphormer",
-                    "graphormer-e2",
-                    "seq-dit-geom",
-                ]:
-                    noise_pred = self.noise_head(invariant_output, decoder_vec_output)
-                    periodic_noise_pred = self.periodic_noise_head(
-                        invariant_output, decoder_vec_output
-                    )
-                    noise_pred = torch.where(
-                        is_periodic[:, None, None], periodic_noise_pred, noise_pred
-                    )
->>>>>>> 4b63ab08
                 else:
                     noise_pred = self.noise_head(invariant_output, decoder_vec_output)
 
@@ -2936,14 +2880,11 @@
                                 -1
                             ),
                         )
-<<<<<<< HEAD
                     elif self.psm_config.AutoGradForce:
                         if self.psm_config.all_atom:
                             forces = torch.zeros_like(batched_data["pos"].mean(dim=2))
                         else:
                             forces = torch.zeros_like(batched_data["pos"])
-=======
->>>>>>> 4b63ab08
                     else:
                         forces = torch.where(
                             is_periodic.unsqueeze(-1).unsqueeze(-1),
