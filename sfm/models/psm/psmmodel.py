--- conflicted
+++ resolved
@@ -330,27 +330,28 @@
             ].unsqueeze(-1)
             aa_mask = aa_mask & ~padding_mask
 
-            pos, noise, sqrt_one_minus_alphas_cumprod_t = self._set_noise(
-                padding_mask=padding_mask,
-                batched_data=batched_data,
-                time_step=time_step,
-                clean_mask=clean_mask,
-            )
-            batched_data["pos"] = pos
-            batched_data[
-                "sqrt_one_minus_alphas_cumprod_t"
-            ] = sqrt_one_minus_alphas_cumprod_t
-            result_dict = self.net(
-                batched_data,
-                time_step=time_step,
-                clean_mask=clean_mask,
-                aa_mask=aa_mask,
-                **kwargs,
-            )
-            result_dict["noise"] = noise
-            result_dict["clean_mask"] = clean_mask
-            result_dict["aa_mask"] = aa_mask
-            result_dict["diff_loss_mask"] = batched_data["diff_loss_mask"]
+        pos, noise, sqrt_one_minus_alphas_cumprod_t = self._set_noise(
+            padding_mask=padding_mask,
+            batched_data=batched_data,
+            time_step=time_step,
+            clean_mask=clean_mask,
+        )
+        batched_data["pos"] = pos
+        batched_data[
+            "sqrt_one_minus_alphas_cumprod_t"
+        ] = sqrt_one_minus_alphas_cumprod_t
+        result_dict = self.net(
+            batched_data,
+            time_step=time_step,
+            clean_mask=clean_mask,
+            aa_mask=aa_mask,
+            **kwargs,
+        )
+        result_dict["noise"] = noise
+        result_dict["clean_mask"] = clean_mask
+        result_dict["aa_mask"] = aa_mask
+        result_dict["diff_loss_mask"] = batched_data["diff_loss_mask"]
+        result_dict["ori_pos"] = batched_data["ori_pos"]
 
         if self.psm_config.sample_in_validation and not self.training:
             result_dict["rmsd"] = rmsds
@@ -370,19 +371,12 @@
             self.sample(batched_data)
 
         pos = batched_data["pos"]
-<<<<<<< HEAD
-
-        n_graphs = pos.size(0)
-        time_step, clean_mask = self.time_step_sampler.sample(
-            n_graphs, pos.device, pos.dtype, self.psm_config.clean_sample_ratio
-=======
         n_graphs, n_tokens = pos.size()[:2]
         device = pos.device
         time_step = torch.zeros(n_graphs, dtype=torch.float, device=device)
         clean_mask = torch.full([n_graphs], True, dtype=torch.bool, device=device)
         aa_mask = torch.full(
             [n_graphs, n_tokens], False, dtype=torch.bool, device=device
->>>>>>> aab05142
         )
         batched_data["protein_mask"] = torch.full(
             [n_graphs, n_tokens, 3], False, dtype=torch.bool, device=device
@@ -402,14 +396,9 @@
         result_dict["noise"] = torch.zeros_like(pos)
         result_dict["clean_mask"] = clean_mask
         result_dict["aa_mask"] = aa_mask
-<<<<<<< HEAD
-        result_dict["diff_loss_mask"] = batched_data["diff_loss_mask"]
-        result_dict["ori_pos"] = batched_data["ori_pos"]
-=======
         result_dict["diff_loss_mask"] = torch.full(
             [n_graphs, n_tokens], False, dtype=torch.bool, device=device
         )
->>>>>>> aab05142
 
         if self.psm_finetune_head is not None:
             result_dict = self.psm_finetune_head(result_dict)
