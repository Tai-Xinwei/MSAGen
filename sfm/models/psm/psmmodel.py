# -*- coding: utf-8 -*-
# Copyright (c) Mircrosoft.
#
# This source code is licensed under the MIT license found in the
# LICENSE file in the root directory of this source tree.

import os
from contextlib import nullcontext

import numpy as np
import torch
import torch.nn as nn
from tqdm import tqdm

from sfm.data.psm_data.utils import VOCAB
from sfm.logging import logger
from sfm.models.psm.equivariant.e2former import E2former
from sfm.models.psm.equivariant.equiformer.graph_attention_transformer import Equiformer
from sfm.models.psm.equivariant.equiformer_series import Equiformerv2SO2
from sfm.models.psm.equivariant.equivariant import EquivariantDecoder
from sfm.models.psm.equivariant.geomformer import EquivariantVectorOutput
from sfm.models.psm.equivariant.nodetaskhead import (
    ForceGatedOutput,
    ForceVecOutput,
    NodeTaskHead,
    VectorGatedOutput,
    VectorOutput,
    VectorProjOutput,
)
from sfm.models.psm.equivariant.vectorVT import VectorVanillaTransformer
from sfm.models.psm.invariant.dit_encoder import PSMDiTEncoder
from sfm.models.psm.invariant.invariant_encoder import PSMEncoder
from sfm.models.psm.invariant.plain_encoder import PSMPlainEncoder
from sfm.models.psm.modules.embedding import PSMMixEmbedding
from sfm.models.psm.modules.mixembedding import PSMMix3dDitEmbedding, PSMMix3dEmbedding
from sfm.models.psm.modules.mixembedding_equiv import PSMMix3DEquivEmbedding
from sfm.models.psm.modules.pbc import CellExpander
from sfm.models.psm.psm_config import ForceHeadType, GaussianFeatureNodeType, PSMConfig
from sfm.modules.layer_norm import AdaNorm
from sfm.pipeline.accelerator.dataclasses import ModelOutput
from sfm.pipeline.accelerator.trainer import Model

from .modules.autograd import GradientHead
from .modules.confidence_model import lddt
from .modules.dataaug import uniform_random_rotation
from .modules.diffusion import DIFFUSION_PROCESS_REGISTER
from .modules.sampled_structure_converter import SampledStructureConverter
from .modules.timestep_encoder import DiffNoise, TimeStepSampler


class PSMModel(Model):
    """
    Class for training a Masked Language Model. It also supports an
    additional sentence level prediction if the sent-loss argument is set.
    """

    def __init__(
        self,
        args,
        loss_fn=None,
        not_init=False,
        psm_finetune_head: nn.Module = None,
    ):
        """
        Initialize the PSMModel class.

        Args:
            args: Command line arguments.
            loss_fn: The loss function to use.
            data_mean: The mean of the label. For label normalization.
            data_std: The standard deviation of the label. For label normalization.
            not_init: If True, the model will not be initialized. Default is False.
            psm_finetune_head: head used to finetune psm
        """

        super().__init__()
        if not_init:
            return

        self.psm_config = PSMConfig(args)
        self.args = self.psm_config.args
        if args.rank == 0:
            logger.info(self.args)

        self.net = PSM(args, self.psm_config)

        self.psm_finetune_head = psm_finetune_head
        self.checkpoint_loaded = self.reload_checkpoint()

        self.diffnoise = DiffNoise(self.psm_config)
        self.diffusion_process = DIFFUSION_PROCESS_REGISTER[
            self.psm_config.diffusion_sampling
        ](self.diffnoise.alphas_cumprod)

        self.time_step_sampler = TimeStepSampler(self.psm_config.num_timesteps)

        self.loss_fn = loss_fn(args)

        if self.args.backbone in ["vanillatransformer", "dit", "e2dit"]:
            self.disable_data_aug = getattr(self.args, "disable_data_aug", False)
            if self.psm_config.psm_finetune_mode:
                self.disable_data_aug = True
            if self.disable_data_aug:
                logger.warning(
                    f"=== N O T E === Data augmentation is disabled for {self.args.backbone}"
                )

        if self.psm_config.sample_in_validation:
            self.sampled_structure_converter = SampledStructureConverter(
                self.psm_config.sampled_structure_output_path
            )

        try:
            mode_prob = [float(item) for item in self.psm_config.mode_prob.split(",")]
            assert len(mode_prob) == 3
            assert sum(mode_prob) == 1.0
        except:
            mode_prob = [0.0, 0.0, 1.0]
        self.mode_prob = mode_prob
        logger.info(f"protein mode prob: {mode_prob}")

        try:
            complex_mode_prob = [
                float(item) for item in self.psm_config.complex_mode_prob.split(",")
            ]
            assert len(complex_mode_prob) == 3
            assert sum(complex_mode_prob) == 1.0
        except:
            complex_mode_prob = [0.0, 0.0, 1.0]
        self.complex_mode_prob = complex_mode_prob
        logger.info(f"complex mode prob: {complex_mode_prob}")

    def reload_checkpoint(self):
        if self.psm_config.psm_finetune_mode or self.psm_config.psm_validation_mode:
            if os.path.exists(self.args.loadcheck_path):
                self.load_pretrained_weights(
                    self.args, checkpoint_path=self.args.loadcheck_path
                )
                loaded = True
            else:
                logger.warning(
                    "Finetune or validation mode, but no checkpoint is loaded"
                )
                loaded = False
        else:
            logger.info("No checkpoint is loaded")
            loaded = False
        if self.psm_config.psm_finetune_mode:
            settings = dict(
                psm_finetune_reset_head=self.psm_config.psm_finetune_reset_head,
                psm_finetune_head=(
                    self.psm_finetune_head.__class__ if self.psm_finetune_head else None
                ),
                psm_finetune_noise_mode=self.psm_config.psm_finetune_noise_mode,
            )
            logger.info(f"Finetune settings: {settings}")
            if self.psm_config.psm_finetune_reset_head:
                self.net.reset_head_for_finetune()
        else:
            assert not self.psm_finetune_head
            self.psm_finetune_head = None

        return loaded

    def half(self):
        to_return = super().half()
        if self.args.backbone == "graphormer" and self.psm_config.use_fp32_in_decoder:
            self.net.decoder = self.net.decoder.float()
            for key in self.net.forces_head:
                self.net.forces_head[key] = self.net.forces_head[key].float()
            for key in self.net.energy_head:
                self.net.energy_head[key] = self.net.energy_head[key].float()
            self.net.noise_head = self.net.noise_head.float()
        return to_return

    def _create_initial_pos_for_diffusion(self, batched_data):
        is_stable_periodic = batched_data["is_stable_periodic"]
        ori_pos = batched_data["pos"][is_stable_periodic]
        n_periodic_graphs = ori_pos.size()[0]
        init_cell_pos = torch.zeros_like(ori_pos)
        init_cell_pos_input = torch.tensor(
            [
                [
                    [0.0, 0.0, 0.0],
                    [0.0, 0.0, 1.0],
                    [0.0, 1.0, 0.0],
                    [0.0, 1.0, 1.0],
                    [1.0, 0.0, 0.0],
                    [1.0, 0.0, 1.0],
                    [1.0, 1.0, 0.0],
                    [1.0, 1.0, 1.0],
                ]
            ],
            dtype=ori_pos.dtype,
            device=ori_pos.device,
        ).repeat([n_periodic_graphs, 1, 1]) * self.psm_config.diff_init_lattice_size - (
            self.psm_config.diff_init_lattice_size / 2.0
        )  # centering
        scatter_index = torch.arange(8, device=ori_pos.device).unsqueeze(0).unsqueeze(
            -1
        ).repeat([n_periodic_graphs, 1, 3]) + batched_data["num_atoms"][
            is_stable_periodic
        ].unsqueeze(
            -1
        ).unsqueeze(
            -1
        )
        init_cell_pos = init_cell_pos.scatter(1, scatter_index, init_cell_pos_input)
        batched_data["init_pos"] = torch.zeros_like(batched_data["pos"])
        batched_data["init_pos"][is_stable_periodic] = init_cell_pos

    def _create_protein_mask(self, batched_data):
        token_id = batched_data["token_id"]  # B x T
        # create protein aa mask with mask ratio
        batched_data["protein_masked_pos"] = (
            torch.rand_like(token_id.unsqueeze(-1), dtype=torch.float)
            < self.psm_config.mask_ratio
        ).expand_as(batched_data["pos"])

        # generate a random number [0.15, 0.6] as mask ratio
        if self.psm_config.mask_ratio < 0.15:
            mask_ratio = self.psm_config.mask_ratio
        else:
            mask_ratio = np.random.uniform(0.15, self.psm_config.mask_ratio)

        batched_data["protein_masked_aa"] = (
            torch.rand_like(token_id, dtype=torch.float) < mask_ratio
        )

        masked_pos = batched_data["protein_masked_pos"]

        masked_protein = (
            ((token_id > 129) & (token_id < 158))
            .any(dim=-1, keepdim=True)
            .unsqueeze(-1)
            .expand_as(masked_pos)
        )  # mask_protein: B x T x 3
        masked_nan = (
            torch.isnan(batched_data["pos"])
            .any(dim=-1, keepdim=True)
            .expand_as(masked_pos)
        )  # mask_nan: B x T x 3
        masked_inf = (
            torch.isinf(batched_data["pos"])
            .any(dim=-1, keepdim=True)
            .expand_as(masked_pos)
        )  # mask_nan: B x T x 3

        # protein mask is used to mask out protein inf or nan during training
        mask = masked_protein & (masked_nan | masked_inf)
        batched_data["protein_mask"] = mask

    # @torch.compiler.disable(recursive=False)
    def _protein_pretrain_mode(
        self,
        clean_mask,
        aa_mask,
        padding_mask,
        is_protein,
        is_seq_only,
        is_complex,
        time_step,
        batched_data,
    ):
        """
        For protein pretrain mode, we have 3 modes:
        0: 50% masked seq and 50% noised structure to structure and seq
        1: clean seq to structure
        2: 50% masked seq to structure and masked seq
        For Complex pretrain mode, we have 3 modes:
        0: clean protein seq to protein structure and molecule structure, time_protein == time_ligand
        1: clean protein seq to protein structure and molecule structure, time_protein < time_ligand
        2: 50% masked protein seq and 50% noised structure to protein structure and seq, molecule all clean

        """
        n_graph, nnodes = aa_mask.size()[:2]
        if batched_data["is_complex"].any():
            mask_choice = np.random.choice(
                np.arange(3), n_graph, p=self.complex_mode_prob
            )
        else:
            mask_choice = np.random.choice(np.arange(3), n_graph, p=self.mode_prob)
        mask_choice = torch.tensor([i for i in mask_choice]).to(clean_mask.device)
        clean_mask = clean_mask.unsqueeze(-1).repeat(1, nnodes)
        mask_choice = mask_choice.unsqueeze(-1).repeat(1, nnodes)
        time_protein = (
            (torch.rand(n_graph, device=clean_mask.device) * time_step)
            .unsqueeze(-1)
            .repeat(1, nnodes)
        )
        time_step = time_step.unsqueeze(-1).repeat(1, nnodes)

        # mode 0:
        aa_mask = torch.where(
            (mask_choice == 0) & is_complex.unsqueeze(-1), False, aa_mask
        )
        clean_mask = torch.where(
            (mask_choice == 0) & is_protein & (~is_complex.unsqueeze(-1)),
            ~aa_mask,
            clean_mask,
        )

        # mode 1:
        aa_mask = torch.where(
            (mask_choice == 1) & ~is_seq_only.unsqueeze(-1), False, aa_mask
        )
        # set ligand time t2 > t1 for mode 1
        time_step = torch.where(
            (mask_choice == 1) & is_complex.unsqueeze(-1) & is_protein,
            time_protein,
            time_step,
        )

        # mode 2:
        clean_mask = torch.where(
            (mask_choice == 2) & is_protein & is_complex.unsqueeze(-1),
            ~aa_mask,
            clean_mask,
        )

        # set padding mask to clean
        clean_mask = clean_mask.masked_fill(padding_mask, True)
        clean_mask = clean_mask.masked_fill(
            is_seq_only.unsqueeze(-1),
            False if self.psm_config.mlm_from_decoder_feature else True,
        )
        # set special token "<.>" to clean
        token_id = batched_data["token_id"]
        clean_mask = clean_mask.masked_fill(token_id == 156, True)

        # set T noise if protein is seq only
        time_step = time_step.masked_fill(is_seq_only.unsqueeze(-1), 1.0)
        # set 0 noise for padding
        time_step = time_step.masked_fill(padding_mask, 0.0)

        # # TODO: found this may cause instability issue, need to check
        # # # set T noise for batched_data["protein_mask"] nan/inf coords
        time_step = time_step.masked_fill(batched_data["protein_mask"].any(dim=-1), 1.0)
        # make sure noise really replaces nan/inf coords
        clean_mask = clean_mask.masked_fill(
            batched_data["protein_mask"].any(dim=-1), False
        )

        return clean_mask, aa_mask, time_step

    def _create_system_tags(self, batched_data):
        token_id = batched_data["token_id"]
        sample_type = batched_data["sample_type"]
        is_periodic = batched_data["pbc"].any(dim=-1)
        is_molecule = (~is_periodic) & (token_id <= 129).all(dim=-1)
        is_protein = (~is_periodic.unsqueeze(-1)) & (token_id > 129) & (token_id < 156)
        is_heavy_atom = is_molecule & (token_id > 37).any(dim=-1)
        # is_heavy_atom = is_molecule & (token_id > 130).any(dim=-1)
        is_seq_only = sample_type == 5
        is_complex = sample_type == 6
        is_energy_outlier = is_molecule & (
            torch.abs(batched_data["energy_per_atom"]) > 23
        )
        is_force_outlier = is_molecule & (
            batched_data["forces"].norm(dim=-1).mean(dim=-1) > 2.5
        )

        batched_data["is_periodic"] = is_periodic
        batched_data["is_molecule"] = is_molecule
        batched_data["is_protein"] = is_protein
        batched_data["is_heavy_atom"] = (
            is_energy_outlier | is_heavy_atom | is_force_outlier
        )
        batched_data["is_seq_only"] = is_seq_only
        batched_data["is_complex"] = is_complex

        # atom mask to leave out unit cell corners for periodic systems
        pos = batched_data["pos"]
        n_graphs, n_nodes = pos.size()[:2]

        # create non_atom_mask to mask out unit cell corners for pbc only
        non_atom_mask = torch.arange(
            n_nodes, dtype=torch.long, device=pos.device
        ).unsqueeze(0).repeat(n_graphs, 1) >= batched_data["num_atoms"].unsqueeze(-1)
        batched_data["non_atom_mask"] = non_atom_mask

        # create diff loss mask so that only diffusion loss of 4 out of 8 cell corners are calculated
        diff_loss_mask = torch.arange(
            n_nodes, dtype=torch.long, device=pos.device
        ).unsqueeze(0).repeat(n_graphs, 1) < batched_data["num_atoms"].unsqueeze(-1)
        is_stable_periodic = batched_data["is_stable_periodic"]
        stable_periodic_index = torch.nonzero(is_stable_periodic)[:, 0]
        diff_loss_mask[
            stable_periodic_index, batched_data["num_atoms"][is_stable_periodic]
        ] = True
        diff_loss_mask[
            stable_periodic_index, batched_data["num_atoms"][is_stable_periodic] + 1
        ] = True
        diff_loss_mask[
            stable_periodic_index, batched_data["num_atoms"][is_stable_periodic] + 2
        ] = True
        diff_loss_mask[
            stable_periodic_index, batched_data["num_atoms"][is_stable_periodic] + 4
        ] = True
        batched_data["diff_loss_mask"] = diff_loss_mask

    def _set_noise(
        self,
        padding_mask,
        batched_data,
        ori_angle=None,
        mask_pos=None,
        mask_angle=None,
        mode_mask=None,
        time_step=None,
        clean_mask=None,
        infer=False,
    ):
        """
        set diffusion noise here
        """

        ori_pos = center_pos(batched_data, padding_mask)
        ori_pos = ori_pos.masked_fill(padding_mask.unsqueeze(-1), 0.0)

        self._create_initial_pos_for_diffusion(batched_data)

        if (
            self.args.backbone in ["vanillatransformer", "dit", "e2dit"]
            and not self.disable_data_aug
            and not batched_data["is_periodic"].any()  # do not rotate pbc material
        ):
            R = uniform_random_rotation(
                ori_pos.size(0), device=ori_pos.device, dtype=ori_pos.dtype
            )
            # T = torch.randn(
            #     ori_pos.size(0), 3, device=ori_pos.device, dtype=ori_pos.dtype
            # ).unsqueeze(1)
            ori_pos = torch.bmm(ori_pos, R)
            batched_data["forces"] = torch.bmm(batched_data["forces"], R)
            # batched_data["init_pos"] = torch.bmm(batched_data["init_pos"], R)
            # batched_data["cell"] = torch.bmm(batched_data["cell"], R)

        batched_data["ori_pos"] = ori_pos

        (
            noise_pos,
            noise,
            sqrt_one_minus_alphas_cumprod_t,
            sqrt_alphas_cumprod_t,
        ) = self.diffnoise.noise_sample(
            x_start=ori_pos,
            t=time_step,
            non_atom_mask=batched_data["non_atom_mask"],
            is_stable_periodic=batched_data["is_stable_periodic"],
            x_init=batched_data["init_pos"],
            clean_mask=clean_mask,
        )
        noise_pos = complete_cell(noise_pos, batched_data)

        return noise_pos, noise, sqrt_one_minus_alphas_cumprod_t, sqrt_alphas_cumprod_t

    def load_pretrained_weights(self, args, checkpoint_path):
        """
        Load pretrained weights from a given state_dict.

        Args:
            args: Command line arguments.
            checkpoint_path: Path to the pretrained weights.
        """
        checkpoints_state = torch.load(checkpoint_path, map_location="cpu")
        if "model" in checkpoints_state:
            checkpoints_state = checkpoints_state["model"]
        elif "module" in checkpoints_state:
            checkpoints_state = checkpoints_state["module"]

        for key in list(checkpoints_state.keys()):
            if key.startswith("base."):
                checkpoints_state[key[5:]] = checkpoints_state.pop(key)

        IncompatibleKeys = self.load_state_dict(checkpoints_state, strict=False)
        IncompatibleKeys = IncompatibleKeys._asdict()

        missing_keys = []
        for keys in IncompatibleKeys["missing_keys"]:
            if keys.find("dummy") == -1:
                missing_keys.append(keys)

        unexpected_keys = []
        for keys in IncompatibleKeys["unexpected_keys"]:
            if keys.find("dummy") == -1:
                unexpected_keys.append(keys)

        if len(missing_keys) > 0:
            logger.info(
                "Missing keys in {}: {}".format(
                    checkpoint_path,
                    missing_keys,
                )
            )

        if len(unexpected_keys) > 0:
            logger.info(
                "Unexpected keys {}: {}".format(
                    checkpoint_path,
                    unexpected_keys,
                )
            )

        logger.info(f"checkpoint: {checkpoint_path} is loaded")

    def max_positions(self):
        """
        Returns the maximum positions of the net.
        """
        return self.net.max_positions

    def sample_and_calc_match_metric(self, batched_data):
        match_results = {}
        self.net.eval()
        for sample_time_index in range(self.psm_config.num_sampling_time):
            original_pos = batched_data["pos"].clone()
            # Comment out the following lines to enable conditional sampling
            # batched_data["pos"] = torch.zeros_like(
            #     batched_data["pos"]
            # )  # zero position to avoid any potential leakage
            self.sample(batched_data=batched_data)
            match_result_one_time = self.sampled_structure_converter.convert_and_match(
                batched_data, original_pos, sample_time_index
            )
            for match_result in match_result_one_time:
                for key in match_result:
                    if key not in match_results:
                        match_results[key] = []
                    match_results[key].append(match_result[key])
            batched_data[
                "pos"
            ] = original_pos  # recover original position, in case that we want to calculate diffusion loss and sampling RMSD at the same time in validation, and for subsequent sampling
        for key in match_results:
            match_results[key] = torch.tensor(
                match_results[key], device=batched_data["pos"].device
            )
            match_results[key] = (
                match_results[key].view(self.psm_config.num_sampling_time, -1).T
            )
        self.net.train()
        return match_results

    def forward(self, batched_data, **kwargs):
        """
        Forward pass of the model.

        Args:
            batched_data: Input data for the forward pass.
            **kwargs: Additional keyword arguments.
        """

        if self.psm_config.sample_in_validation and not self.training:
            match_results = self.sample_and_calc_match_metric(batched_data)

        self._create_system_tags(batched_data)
        self._create_protein_mask(batched_data)
        pos = batched_data["pos"]

        n_graphs = pos.size(0)
        time_step, clean_mask = self.time_step_sampler.sample(
            n_graphs, pos.device, pos.dtype, self.psm_config.clean_sample_ratio
        )
        clean_mask = clean_mask & ~(
            batched_data["is_protein"].any(dim=-1) | batched_data["is_complex"]
        )  # Proteins are always corrupted. For proteins, we only consider diffusion training on structure for now.

        # Do not predict energy of molecule with heavy atom avoid loss instability.
        clean_mask = clean_mask & ~batched_data["is_heavy_atom"]

        clean_mask = clean_mask | (
            (batched_data["is_periodic"]) & (~batched_data["is_stable_periodic"])
        )  # A periodic sample which is not stable is always clean

        clean_mask = clean_mask & (
            (~batched_data["is_periodic"]) | (~batched_data["is_stable_periodic"])
        )  # A periodic sample which is stable is always corrupted

        token_id = batched_data["token_id"]
        padding_mask = token_id.eq(0)  # B x T x 1
        aa_mask = batched_data["protein_masked_aa"] & batched_data["is_protein"]
        aa_mask = aa_mask & ~padding_mask

        clean_mask, aa_mask, time_step = self._protein_pretrain_mode(
            clean_mask,
            aa_mask,
            padding_mask,
            batched_data["is_protein"],
            batched_data["is_seq_only"],
            batched_data["is_complex"],
            time_step,
            batched_data,
        )

        if self.psm_config.psm_finetune_mode:
            if self.training:
                noise_mode = self.psm_config.psm_finetune_noise_mode
            else:
                noise_mode = self.psm_config.psm_finetune_valid_noise_mode

            if noise_mode == "T":
                time_step = torch.ones_like(time_step)
                clean_mask = torch.zeros_like(clean_mask)
                # batched_data["pos"] = torch.zeros_like(batched_data["pos"])
            elif noise_mode == "zero":
                time_step = torch.zeros_like(time_step)
                clean_mask = torch.ones_like(clean_mask)
            elif noise_mode == "T_zero":
                # 50% zero, 50% T, set clean_mask=True to 0
                time_step = torch.ones_like(time_step)
                time_step = time_step.masked_fill(clean_mask, 0.0)
                batched_data["pos"] = batched_data["pos"].masked_fill(
                    ~clean_mask.unsqueeze(-1), 0.0
                )
            elif noise_mode == "T_Diff":
                # 50% diffusion, 50% T, set clean_mask=True to T
                time_step = time_step.masked_fill(clean_mask, 1.0)
                batched_data["pos"] = batched_data["pos"].masked_fill(
                    clean_mask.unsqueeze(-1), 0.0
                )
                clean_mask = torch.zeros_like(clean_mask)
            else:
                assert noise_mode == "diffusion"

        (
            pos,
            noise,
            sqrt_one_minus_alphas_cumprod_t,
            sqrt_alphas_cumprod_t,
        ) = self._set_noise(
            padding_mask=padding_mask,
            batched_data=batched_data,
            time_step=time_step,
            clean_mask=clean_mask,
        )
        batched_data["pos"] = pos
        batched_data[
            "sqrt_one_minus_alphas_cumprod_t"
        ] = sqrt_one_minus_alphas_cumprod_t

        if self.psm_config.psm_sample_structure_in_finetune:
            self.net.eval()

        context = torch.no_grad() if self.psm_config.freeze_backbone else nullcontext()
        with context:
            result_dict = self.net(
                batched_data,
                time_step=time_step,
                clean_mask=clean_mask,
                aa_mask=aa_mask,
                **kwargs,
            )

        result_dict["noise"] = noise
        result_dict["clean_mask"] = clean_mask
        result_dict["aa_mask"] = aa_mask
        result_dict["diff_loss_mask"] = batched_data["diff_loss_mask"]
        result_dict["ori_pos"] = batched_data["ori_pos"]
        result_dict["sqrt_alphas_cumprod_t"] = sqrt_alphas_cumprod_t
        result_dict["sqrt_one_minus_alphas_cumprod_t"] = batched_data[
            "sqrt_one_minus_alphas_cumprod_t"
        ]
        result_dict["force_label"] = batched_data["forces"]
        result_dict["padding_mask"] = padding_mask
        result_dict["time_step"] = time_step

        if self.psm_config.sample_in_validation and not self.training:
            result_dict.update(match_results)

        if self.psm_finetune_head:
            result_dict = self.psm_finetune_head(result_dict)
            if self.psm_config.psm_sample_structure_in_finetune:
                self.eval()
                sampled_output = self.sample(batched_data)
                for k, v in sampled_output.items():
                    result_dict[k + "_sample"] = v
                self.train()

        return result_dict

    def compute_loss(self, model_output, batched_data) -> ModelOutput:
        """
        Compute loss for the model.

        Args:
            model_output: The output from the model.
            batched_data: The batch data.

        Returns:
            ModelOutput: The model output which includes loss, log_output, num_examples.
        """
        bs = batched_data["pos"].size(0)
        loss, logging_output = self.loss_fn(model_output, batched_data)
        if self.psm_finetune_head and hasattr(self.psm_finetune_head, "update_loss"):
            loss, logging_output = self.psm_finetune_head.update_loss(
                loss, logging_output, model_output, batched_data
            )
        return ModelOutput(loss=loss, num_examples=bs, log_output=logging_output)

    def config_optimizer(self):
        """
        Return the optimizer and learning rate scheduler for this model.

        Returns:
            tuple[Optimizer, LRScheduler]:
        """
        return (None, None)

    @torch.no_grad()
    def sample(
        self,
        batched_data,
        perturb=None,
        time_step=None,
        mask_aa=None,
        mask_pos=None,
        mask_angle=None,
        padding_mask=None,
        mode_mask=None,
        time_pos=None,
        time_aa=None,
        segment_labels=None,
        masked_tokens=None,
        **unused,
    ):
        """
        Sample method for diffussion model
        """
        if "ori_pos" in batched_data:
            batched_data["pos"] = batched_data["ori_pos"]

        self._create_system_tags(batched_data)
        self._create_protein_mask(batched_data)

        device = batched_data["pos"].device

        n_graphs = batched_data["pos"].shape[0]

        token_id = batched_data["token_id"]
        padding_mask = token_id.eq(0)  # B x T x 1
        orig_pos = center_pos(batched_data, padding_mask)

        self._create_initial_pos_for_diffusion(batched_data)

        clean_mask = None
        # clean_mask = torch.zeros_like(token_id, dtype=torch.bool, device=device)
        # if self.psm_config.sample_ligand_only:
        #     clean_mask = batched_data["is_protein"]

        # clean_mask = clean_mask.masked_fill(token_id == 156, True)
        # clean_mask = clean_mask.masked_fill(padding_mask, True)
        # clean_mask = clean_mask.masked_fill(
        #     batched_data["protein_mask"].any(dim=-1), False
        # )

        # batched_data["pos"] = self.diffnoise.get_sampling_start(
        #     batched_data["init_pos"],
        #     batched_data["non_atom_mask"],
        #     batched_data["is_periodic"],
        # )

        # if clean_mask is not None:
        #     batched_data["pos"] = torch.where(
        #         clean_mask.unsqueeze(-1), orig_pos, batched_data["pos"]
        #     )

        batched_data["pos"] = complete_cell(batched_data["pos"], batched_data)
        batched_data["pos"] = center_pos(
            batched_data, padding_mask=padding_mask, clean_mask=clean_mask
        )  # centering to remove noise translation

        decoder_x_output = None
        for t in range(
            self.psm_config.num_timesteps - 1,
            -1,
            self.psm_config.num_timesteps_stepsize,
        ):
            # forward
            time_step = self.time_step_sampler.get_continuous_time_step(
                t, n_graphs, device=device, dtype=batched_data["pos"].dtype
            )
            time_step = time_step.unsqueeze(-1).repeat(1, batched_data["pos"].shape[1])
            if clean_mask is not None:
                time_step = time_step.masked_fill(clean_mask, 0.0)

            batched_data["sqrt_one_minus_alphas_cumprod_t"] = self.diffnoise._extract(
                self.diffnoise.sqrt_one_minus_alphas_cumprod,
                (time_step * self.psm_config.num_timesteps).long(),
                batched_data["pos"].shape,
            )

            net_result = self.net(
                batched_data, time_step=time_step, clean_mask=clean_mask
            )

            predicted_noise = net_result["noise_pred"]
            if self.psm_config.psm_finetune_mode:
                decoder_x_output = net_result["decoder_x_output"]
            epsilon = self.diffnoise.get_noise(
                batched_data["pos"],
                batched_data["non_atom_mask"],
                batched_data["is_periodic"],
            )

            batched_data["pos"] = self.diffusion_process.sample_step(
                batched_data["pos"],
                batched_data["init_pos"],
                predicted_noise,
                epsilon,
                t,
<<<<<<< HEAD
                stepsize=self.psm_config.num_timesteps_stepsize,
=======
                stepsize=-self.psm_config.num_timesteps_stepsize,
>>>>>>> cf2b5575
            )

            if clean_mask is not None:
                batched_data["pos"] = torch.where(
                    clean_mask.unsqueeze(-1), orig_pos, batched_data["pos"]
                )

            batched_data["pos"] = complete_cell(batched_data["pos"], batched_data)
            batched_data["pos"] = center_pos(
                batched_data, padding_mask=padding_mask, clean_mask=clean_mask
            )  # centering to remove noise translation
            batched_data["pos"] = batched_data["pos"].detach()

        pred_pos = batched_data["pos"].clone()
        if (
            self.psm_config.psm_finetune_mode
            and self.psm_finetune_head.__class__.__name__ == "PerResidueLDDTCaPredictor"
        ):
            logger.info("Running PerResidueLDDTCaPredictor")
            plddt = self.psm_finetune_head(
                {
                    "decoder_x_output": decoder_x_output,
                    "is_protein": batched_data["is_protein"],
                }
            )
            plddt_residue = plddt["plddt"]
            mean_plddt = plddt["mean_plddt"]
            plddt_per_prot = (plddt_residue * batched_data["is_protein"]).sum(
                dim=-1
            ) / (1e-10 + batched_data["is_protein"].sum(dim=-1))
            batched_data["plddt_residue"] = plddt_residue
            batched_data["mean_plddt"] = mean_plddt
            batched_data["plddt_per_prot"] = plddt_per_prot

        loss = torch.sum((pred_pos - orig_pos) ** 2, dim=-1, keepdim=True)

        return {
            "loss": loss,
            "pred_pos": pred_pos,
            "orig_pos": orig_pos,
        }


@torch.compiler.disable(recursive=True)
def center_pos(batched_data, padding_mask, clean_mask=None):
    # get center of system positions
    is_stable_periodic = batched_data["is_stable_periodic"]  # B x 3 -> B
    periodic_center = (
        torch.gather(
            batched_data["pos"][is_stable_periodic],
            index=batched_data["num_atoms"][is_stable_periodic]
            .unsqueeze(-1)
            .unsqueeze(-1)
            .repeat(1, 1, 3),
            dim=1,
        )
        + torch.gather(
            batched_data["pos"][is_stable_periodic],
            index=batched_data["num_atoms"][is_stable_periodic]
            .unsqueeze(-1)
            .unsqueeze(-1)
            .repeat(1, 1, 3)
            + 7,
            dim=1,
        )
    ) / 2.0
    periodic_center = (
        batched_data["cell"][is_stable_periodic].sum(dim=1, keepdim=True) / 2.0
    )
    protein_mask = batched_data["protein_mask"]
    if clean_mask is None:
        num_non_atoms = torch.sum(protein_mask.any(dim=-1), dim=-1)
        non_periodic_center = torch.sum(
            batched_data["pos"].masked_fill(
                padding_mask.unsqueeze(-1) | protein_mask, 0.0
            ),
            dim=1,
        ) / (batched_data["num_atoms"] - num_non_atoms).unsqueeze(-1)
    else:
        num_non_atoms = torch.sum(protein_mask.any(dim=-1) | clean_mask, dim=-1)
        non_periodic_center = torch.sum(
            batched_data["pos"].masked_fill(
                padding_mask.unsqueeze(-1) | protein_mask | clean_mask.unsqueeze(-1),
                0.0,
            ),
            dim=1,
        ) / (batched_data["num_atoms"] - num_non_atoms).unsqueeze(-1)

    center = non_periodic_center.unsqueeze(1)
    center[is_stable_periodic] = periodic_center
    batched_data["pos"] -= center

    batched_data["pos"] = batched_data["pos"].masked_fill(
        padding_mask.unsqueeze(-1), 0.0
    )
    # TODO: filter nan/inf to zero in coords from pdb data, needs better solution
    batched_data["pos"] = batched_data["pos"].masked_fill(protein_mask, 0.0)
    return batched_data["pos"]


def complete_cell(pos, batched_data):
    is_stable_periodic = batched_data["is_stable_periodic"]
    periodic_pos = pos[is_stable_periodic]
    device = periodic_pos.device
    dtype = periodic_pos.dtype
    cell_matrix = torch.tensor(
        [
            [0, 0, 0],
            [0, 0, 1],
            [0, 1, 0],
            [0, 1, 1],
            [1, 0, 0],
            [1, 0, 1],
            [1, 1, 0],
            [1, 1, 1],
        ],
        dtype=dtype,
        device=device,
    )
    n_graphs = periodic_pos.size()[0]
    gather_index = torch.tensor(
        [0, 4, 2, 1], device=device, dtype=torch.long
    ).unsqueeze(0).unsqueeze(-1).repeat([n_graphs, 1, 3]) + batched_data["num_atoms"][
        is_stable_periodic
    ].unsqueeze(
        -1
    ).unsqueeze(
        -1
    )
    lattice = torch.gather(periodic_pos, 1, index=gather_index)
    corner = lattice[:, 0, :]
    lattice = lattice[:, 1:, :] - corner.unsqueeze(1)
    batched_data["cell"][is_stable_periodic, :, :] = lattice
    cell = torch.matmul(cell_matrix, lattice) + corner.unsqueeze(1)
    scatter_index = torch.arange(8, device=device).unsqueeze(0).unsqueeze(-1).repeat(
        [n_graphs, 1, 3]
    ) + batched_data["num_atoms"][is_stable_periodic].unsqueeze(-1).unsqueeze(-1)
    cell -= ((cell[:, 0, :] + cell[:, 7, :]) / 2.0).unsqueeze(1)
    periodic_pos = periodic_pos.scatter(1, scatter_index, cell)
    pos[is_stable_periodic] = periodic_pos

    token_id = batched_data["token_id"]
    padding_mask = token_id.eq(0)  # B x T x 1
    pos = pos.masked_fill(padding_mask.unsqueeze(-1), 0.0)

    return pos


class PSM(nn.Module):
    """
    Class for training Physics science module
    """

    def __init__(self, args, psm_config: PSMConfig):
        super().__init__()
        self.max_positions = args.max_positions
        self.args = args
        self.backbone = args.backbone

        self.psm_config = psm_config

        self.cell_expander = CellExpander(
            self.psm_config.pbc_cutoff,
            self.psm_config.pbc_expanded_token_cutoff,
            self.psm_config.pbc_expanded_num_cell_per_direction,
            self.psm_config.pbc_multigraph_cutoff,
        )

        # Implement the embedding
        if args.backbone in ["vanillatransformer", "vectorvanillatransformer"]:
            self.embedding = PSMMix3dEmbedding(
                psm_config, use_unified_batch_sampler=args.use_unified_batch_sampler
            )
        elif args.backbone in ["dit", "e2dit"]:
            self.embedding = PSMMix3dDitEmbedding(psm_config)
        elif args.backbone in ["vanillatransformer_equiv"]:
            self.embedding = PSMMix3DEquivEmbedding(psm_config)
        else:
            self.embedding = PSMMixEmbedding(psm_config)

        self.encoder = None
        if args.backbone == "graphormer":
            # Implement the encoder
            self.encoder = PSMEncoder(args, psm_config)
            # Implement the decoder
            self.decoder = EquivariantDecoder(psm_config)
        elif args.backbone == "graphormer-e2":
            # Implement the encoder
            self.encoder = PSMEncoder(args, psm_config)
            # Implement the decoder
            self.decoder = E2former(**args.backbone_config)
        elif args.backbone == "equiformerv2":
            self.decoder = Equiformerv2SO2(**args.backbone_config)
        elif args.backbone == "equiformer":
            self.decoder = Equiformer(**args.backbone_config)
        elif args.backbone == "e2former":
            self.decoder = E2former(**args.backbone_config)
        elif args.backbone == "geomformer":
            self.encoder = None
            # Implement the decoder
            self.decoder = EquivariantDecoder(psm_config)
        elif args.backbone in ["vanillatransformer", "vanillatransformer_equiv"]:
            # Implement the encoder
            self.encoder = PSMPlainEncoder(args, psm_config)
            # Implement the decoder
            # self.decoder = EquivariantDecoder(psm_config)
            # self.decoder = NodeTaskHead(psm_config)
            self.decoder = VectorVanillaTransformer(psm_config)
        elif args.backbone in ["vectorvanillatransformer"]:
            self.encoder = None
            self.decoder = VectorVanillaTransformer(psm_config)
        elif args.backbone in ["dit"]:
            # Implement the encoder
            self.encoder = PSMDiTEncoder(args, psm_config)
            self.decoder = EquivariantDecoder(psm_config)
        elif args.backbone in ["e2dit"]:
            # Implement the encoder
            self.encoder = PSMDiTEncoder(args, psm_config)
            self.decoder = E2former(**args.backbone_config)
            # self.decoder = EquivariantDecoder(psm_config)
        else:
            raise NotImplementedError

        # simple energy, force and noise prediction heads
        self.energy_head = nn.ModuleDict()
        self.forces_head = nn.ModuleDict()

        for key in {"molecule", "periodic", "protein"}:
            if args.backbone in [
                "vanillatransformer",
                "vanillatransformer_equiv",
                "vectorvanillatransformer",
                # "dit",
                # "e2dit",
            ]:
                self.energy_head.update(
                    {
                        key: nn.Sequential(
                            # AdaNorm(psm_config.embedding_dim)
                            # if self.psm_config.decoder_feat4energy
                            # else nn.Identity(),
                            nn.Linear(
                                psm_config.embedding_dim,
                                psm_config.embedding_dim,
                                bias=True,
                            ),
                            nn.SiLU(),
                            nn.LayerNorm(psm_config.embedding_dim),
                            nn.Linear(psm_config.embedding_dim, 1, bias=True),
                        )
                    }
                )
            else:
                self.energy_head.update(
                    {
                        key: nn.Sequential(
                            nn.Linear(
                                psm_config.embedding_dim,
                                psm_config.embedding_dim,
                                bias=True,
                            ),
                            nn.SiLU(),
                            nn.Linear(psm_config.embedding_dim, 1, bias=True),
                        )
                    }
                )

            if args.backbone in [
                "vanillatransformer",
                "vanillatransformer_equiv",
                "vectorvanillatransformer",
            ]:
                self.noise_head = VectorOutput(psm_config.embedding_dim)
                if self.psm_config.force_head_type == ForceHeadType.LINEAR:
                    self.forces_head.update(
                        {key: nn.Linear(psm_config.embedding_dim, 1, bias=False)}
                    )
                else:
                    self.forces_head.update(
                        {key: ForceVecOutput(psm_config.embedding_dim)}
                    )
            # elif args.backbone in ["dit"]:
            #     self.noise_head = VectorGatedOutput(psm_config.embedding_dim)
            #     if self.psm_config.force_head_type == ForceHeadType.LINEAR:
            #         self.forces_head.update(
            #             {key: nn.Linear(psm_config.embedding_dim, 1, bias=False)}
            #         )
            #     else:
            #         self.forces_head.update(
            #             {key: ForceGatedOutput(psm_config.embedding_dim)}
            #         )
            else:
                self.noise_head = EquivariantVectorOutput(psm_config.embedding_dim)
                if self.psm_config.force_head_type == ForceHeadType.LINEAR:
                    self.forces_head.update(
                        {key: nn.Linear(psm_config.embedding_dim, 1, bias=False)}
                    )
                else:
                    self.forces_head.update(
                        {key: EquivariantVectorOutput(psm_config.embedding_dim)}
                    )

        # aa mask predict head
        self.aa_mask_head = nn.Sequential(
            nn.Linear(psm_config.embedding_dim, psm_config.embedding_dim, bias=False),
            nn.SiLU(),
            nn.Linear(psm_config.embedding_dim, 160, bias=False),
        )

        self.mlp_w = nn.Sequential(
            nn.Linear(psm_config.embedding_dim, psm_config.embedding_dim, bias=False),
            nn.SiLU(),
            nn.Linear(psm_config.embedding_dim, 1, bias=False),
        )

        if self.args.backbone in [
            "vanillatransformer",
            "vanillatransformer_equiv",
            "dit",
            "e2dit",
        ]:
            self.layer_norm = nn.LayerNorm(psm_config.embedding_dim)
            self.layer_norm_vec = nn.LayerNorm(psm_config.embedding_dim)

        if self.args.AutoGradForce:
            self.autograd_force_head = GradientHead()

        self.num_vocab = max([VOCAB[key] for key in VOCAB]) + 1

        # self.inv_KbT = nn.Parameter(torch.zeros(1), requires_grad=True)

    def _set_aa_mask(self, batched_data, aa_mask):
        token_id = batched_data["token_id"]
        if aa_mask is not None:
            mask_token_type = token_id.masked_fill(
                aa_mask, 157
            )  # 157 is the mask token
        else:
            mask_token_type = token_id

        batched_data["masked_token_type"] = mask_token_type

    def _create_node_type_edge(self, batched_data):
        masked_token_type = batched_data["masked_token_type"]
        n_node = masked_token_type.size()[-1]
        masked_token_type_i = (
            masked_token_type.unsqueeze(-1).repeat(1, 1, n_node).unsqueeze(-1)
        )
        masked_token_type_j = (
            masked_token_type.unsqueeze(1).repeat(1, n_node, 1).unsqueeze(-1)
        )
        if (
            self.psm_config.node_type_edge_method
            == GaussianFeatureNodeType.NON_EXCHANGABLE
        ):
            node_type_edge = masked_token_type_i * self.num_vocab + masked_token_type_j
        else:
            node_type_edge = torch.cat(
                [masked_token_type_i, masked_token_type_j], dim=-1
            )
        batched_data["node_type_edge"] = node_type_edge

    def forward(
        self,
        batched_data,
        time_step=None,
        clean_mask=None,
        aa_mask=None,
        padding_mask=None,
        perturb=None,
        q=None,  # for computing the score model on the q
        q_0=None,
        delta_tq=None,  # for computing the score model on the q at time_pos + delta_tq
        mask_aa=None,
        mask_pos=None,
        mask_angle=None,
        mode_mask=None,
        time_pos=None,
        time_aa=None,
        segment_labels=None,
        masked_tokens=None,
        **unused,
    ):
        """
        Forward pass for PSM. This first computes the token

        Args:
            - batched_data: keys need to be defined in the data module
        Returns:
            - need to be defined
        """

        pos = batched_data["pos"]

        if self.args.AutoGradForce:
            pos.requires_grad_(True)

        n_graphs, n_nodes = pos.size()[:2]
        is_periodic = batched_data["is_periodic"]
        is_molecule = batched_data["is_molecule"]
        is_protein = batched_data["is_protein"]

        self._set_aa_mask(batched_data, aa_mask)
        self._create_node_type_edge(batched_data)

        skip_decoder = (
            batched_data["is_seq_only"].all()
            and not self.psm_config.mlm_from_decoder_feature
            and self.args.backbone == "graphormer"
        )

        # B, L, H is Batch, Length, Hidden
        # token_embedding: B x L x H
        # padding_mask: B x L
        # token_type: B x L  (0 is used for PADDING)
        with (
            torch.cuda.amp.autocast(enabled=True, dtype=torch.float32)
            if self.args.fp16
            else nullcontext()
        ):
            if (
                "pbc" in batched_data
                and batched_data["pbc"] is not None
                and torch.any(batched_data["pbc"])
            ):
                assert batched_data["is_stable_periodic"].all() or (
                    not batched_data["is_stable_periodic"].any()
                ), "Stable and unstable material structures appear in one micro-batch, which is not supported for now."
                if not batched_data["is_stable_periodic"].all():
                    use_local_attention = self.psm_config.pbc_use_local_attention
                else:
                    use_local_attention = False
                pbc_expand_batched = self.cell_expander.expand(
                    batched_data["pos"],
                    batched_data["init_pos"],
                    batched_data["pbc"],
                    batched_data["num_atoms"],
                    batched_data["masked_token_type"],
                    batched_data["cell"],
                    batched_data["node_type_edge"],
                    use_local_attention=use_local_attention,
                    use_grad=self.psm_config.AutoGradForce,
                )
            else:
                pbc_expand_batched = None

            if self.args.backbone in [
                "vanillatransformer",
                "vanillatransformer_equiv",
                "dit",
                "e2dit",
            ]:
                (
                    token_embedding,
                    padding_mask,
                    time_embed,
                    mixed_attn_bias,
                    pos_embedding,
                ) = self.embedding(
                    batched_data,
                    time_step,
                    clean_mask,
                    aa_mask,
                    pbc_expand_batched=pbc_expand_batched,
                )
            else:
                (
                    token_embedding,
                    padding_mask,
                    time_embed,
                    mixed_attn_bias,
                ) = self.embedding(
                    batched_data,
                    time_step,
                    clean_mask,
                    aa_mask,
                    pbc_expand_batched=pbc_expand_batched,
                )

        # for invariant model struct, we first used encoder to get invariant feature
        # then used equivariant decoder to get equivariant output: like force, noise.
        if self.args.backbone in ["vanillatransformer", "vanillatransformer_equiv"]:
            encoder_output = self.encoder(
                token_embedding.transpose(0, 1),
                padding_mask,
                batched_data,
                pbc_expand_batched,
                mixed_attn_bias=mixed_attn_bias,
                ifbackprop=self.args.AutoGradForce,
            )

            with (
                torch.cuda.amp.autocast(enabled=True, dtype=torch.float32)
                if self.args.fp16
                else nullcontext()
            ):
                encoder_output = self.layer_norm(encoder_output)

                if not self.args.seq_only:
                    decoder_x_output, decoder_vec_output = self.decoder(
                        batched_data,
                        encoder_output,
                        mixed_attn_bias,
                        padding_mask,
                        pbc_expand_batched,
                    )
        elif self.args.backbone in ["dit"]:
            encoder_output = self.encoder(
                token_embedding,
                pos_embedding,
                padding_mask,
                batched_data,
                pbc_expand_batched,
                mixed_attn_bias=mixed_attn_bias,
                ifbackprop=self.args.AutoGradForce,
            )

            with (
                torch.cuda.amp.autocast(enabled=True, dtype=torch.float32)
                if self.args.fp16
                else nullcontext()
            ):
                encoder_output = self.layer_norm(encoder_output)
                # decoder_x_output, decoder_vec_output = encoder_output, None
                # encoder_output = encoder_output.transpose(0, 1)
                if not self.args.seq_only:
                    decoder_x_output, decoder_vec_output = self.decoder(
                        batched_data,
                        encoder_output.transpose(0, 1),
                        mixed_attn_bias,
                        padding_mask,
                        pbc_expand_batched,
                    )

        elif self.args.backbone in ["e2dit"]:
            encoder_output = self.encoder(
                token_embedding,
                pos_embedding,
                padding_mask,
                batched_data,
                pbc_expand_batched,
                mixed_attn_bias=mixed_attn_bias,
                ifbackprop=self.args.AutoGradForce,
            )

            with (
                torch.cuda.amp.autocast(enabled=True, dtype=torch.float32)
                if self.args.fp16
                else nullcontext()
            ):
                encoder_output = self.layer_norm(encoder_output)
                if not self.args.seq_only:
                    decoder_x_output, decoder_vec_output = self.decoder(
                        batched_data,
                        encoder_output.transpose(0, 1),
                        mixed_attn_bias,
                        padding_mask,
                        pbc_expand_batched,
                    )
        elif self.encoder is not None:
            assert self.args.backbone in ["graphormer", "graphormer-e2"]

            encoder_output = self.encoder(
                token_embedding.transpose(0, 1),
                padding_mask,
                batched_data,
                mixed_attn_bias,
                pbc_expand_batched,
            )

            if not skip_decoder:
                decoder_x_output, decoder_vec_output = self.decoder(
                    batched_data,
                    encoder_output,
                    mixed_attn_bias[-1] if mixed_attn_bias is not None else None,
                    padding_mask,
                    pbc_expand_batched,
                    time_embed=time_embed,
                )
        elif self.args.backbone in ["vectorvanillatransformer"]:
            decoder_x_output, decoder_vec_output = self.decoder(
                batched_data,
                token_embedding.transpose(0, 1),
                mixed_attn_bias,
                padding_mask,
                pbc_expand_batched,
            )
        else:
            decoder_x_output, decoder_vec_output = self.decoder(
                batched_data,
                token_embedding.transpose(0, 1),
                padding_mask=padding_mask,
                pbc_expand_batched=pbc_expand_batched,
            )

        # atom mask to leave out unit cell corners for periodic systems
        non_atom_mask = torch.arange(
            n_nodes, dtype=torch.long, device=pos.device
        ).unsqueeze(0).repeat(n_graphs, 1) >= batched_data["num_atoms"].unsqueeze(-1)

        with (
            torch.cuda.amp.autocast(enabled=True, dtype=torch.float32)
            if self.args.fp16
            else nullcontext()
        ):
            if not self.args.seq_only:
                noise_pred = self.noise_head(decoder_x_output, decoder_vec_output)

                if self.args.backbone in ["dit", "e2dit"]:
                    energy_per_atom = torch.where(
                        is_periodic.unsqueeze(-1),
                        self.energy_head["periodic"](encoder_output).squeeze(-1),
                        self.energy_head["molecule"](encoder_output).squeeze(-1),
                    )
                else:
                    energy_per_atom = torch.where(
                        is_periodic.unsqueeze(-1),
                        self.energy_head["periodic"](decoder_x_output).squeeze(-1),
                        self.energy_head["molecule"](decoder_x_output).squeeze(-1),
                    )

                if self.args.diffusion_mode == "epsilon":
                    scale_shift = self.mlp_w(time_embed)  # .unsqueeze(-1)
                    logit_bias = torch.logit(
                        batched_data["sqrt_one_minus_alphas_cumprod_t"]
                    )
                    scale = torch.sigmoid(scale_shift + logit_bias)
                    noise_pred = (
                        scale * (batched_data["pos"] - batched_data["init_pos"])
                        + (1 - scale) * noise_pred
                    )
                elif self.args.diffusion_mode == "x0":
                    scale_shift = self.mlp_w(time_embed)  # .unsqueeze(-1)
                    logit_bias = torch.logit(
                        batched_data["sqrt_one_minus_alphas_cumprod_t"]
                    )
                    scale = torch.sigmoid(scale_shift + logit_bias)
                    noise_pred = scale * noise_pred + (1 - scale) * batched_data["pos"]
                else:
                    raise ValueError(
                        f"diffusion mode: {self.args.diffusion_mode} is not supported"
                    )

                if (
                    self.args.AutoGradForce
                    and pbc_expand_batched is not None
                    and (~batched_data["is_stable_periodic"]).any()
                ):
                    forces = self.autograd_force_head(
                        energy_per_atom.masked_fill(non_atom_mask, 0.0).sum(
                            dim=-1, keepdim=True
                        ),
                        pos,
                    )
                elif self.args.NoisePredForce:
                    forces = (
                        -noise_pred
                        / batched_data["sqrt_one_minus_alphas_cumprod_t"]
                        / 20
                    )  # * self.inv_KbT
                else:
                    if self.psm_config.force_head_type == ForceHeadType.LINEAR:
                        forces = torch.where(
                            is_periodic.unsqueeze(-1).unsqueeze(-1),
                            self.forces_head["periodic"](decoder_vec_output).squeeze(
                                -1
                            ),
                            self.forces_head["molecule"](decoder_vec_output).squeeze(
                                -1
                            ),
                        )
                    else:
                        forces = torch.where(
                            is_periodic.unsqueeze(-1).unsqueeze(-1),
                            self.forces_head["periodic"](
                                decoder_x_output, decoder_vec_output
                            ).squeeze(-1),
                            self.forces_head["molecule"](
                                decoder_x_output, decoder_vec_output
                            ).squeeze(-1),
                        )

                # per-atom energy prediction
                total_energy = energy_per_atom.masked_fill(non_atom_mask, 0.0).sum(
                    dim=-1
                )
                energy_per_atom = total_energy / batched_data["num_atoms"]
            else:
                energy_per_atom = torch.zeros_like(batched_data["num_atoms"])
                total_energy = torch.zeros_like(batched_data["num_atoms"])
                forces = torch.zeros_like(batched_data["pos"])
                noise_pred = torch.zeros_like(batched_data["pos"])

            if (
                self.encoder is not None
                and not self.psm_config.mlm_from_decoder_feature
            ):
                aa_logits = self.aa_mask_head(encoder_output.transpose(0, 1))
            else:
                aa_logits = self.aa_mask_head(decoder_x_output)

        result_dict = {
            "energy_per_atom": energy_per_atom,
            "total_energy": total_energy,
            "forces": forces,
            "aa_logits": aa_logits,
            "time_step": time_step,
            "noise_pred": noise_pred,
            "non_atom_mask": non_atom_mask,
            "protein_mask": batched_data["protein_mask"],
            "is_molecule": is_molecule,
            "is_periodic": is_periodic,
            "is_protein": is_protein,
            "is_complex": batched_data["is_complex"],
            "is_seq_only": batched_data["is_seq_only"],
            "num_atoms": batched_data["num_atoms"],
            "pos": batched_data["pos"],
        }

        if self.psm_config.psm_finetune_mode:
            result_dict.update(
                {
                    "decoder_x_output": decoder_x_output,
                    "decoder_vec_output": decoder_vec_output,
                }
            )

        return result_dict

    def reset_head_for_finetune(self):
        def _reset_one_head(head_module: nn.Module, prefix: str):
            if hasattr(head_module, "reset_parameters"):
                head_module.reset_parameters()
                logger.info(f"Reset parameters successfully in {prefix}")
            else:
                for name, module in head_module.named_children():
                    logger.info(f"Reset parameters into {prefix}.{name}")
                    _reset_one_head(module, prefix + "." + name)

        _reset_one_head(self.energy_head, "energy_head")
        _reset_one_head(self.forces_head, "forces_head")
        _reset_one_head(self.noise_head, "noise_head")

    def init_state_dict_weight(self, weight, bias):
        """
        Initialize the state dict weight.
        """
        pass<|MERGE_RESOLUTION|>--- conflicted
+++ resolved
@@ -808,11 +808,7 @@
                 predicted_noise,
                 epsilon,
                 t,
-<<<<<<< HEAD
                 stepsize=self.psm_config.num_timesteps_stepsize,
-=======
-                stepsize=-self.psm_config.num_timesteps_stepsize,
->>>>>>> cf2b5575
             )
 
             if clean_mask is not None:
