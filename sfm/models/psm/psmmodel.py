--- conflicted
+++ resolved
@@ -744,10 +744,6 @@
 
         self._create_initial_pos_for_diffusion(batched_data)
 
-<<<<<<< HEAD
-        clean_mask = None
-=======
->>>>>>> 57787e65
         clean_mask = torch.zeros_like(token_id, dtype=torch.bool, device=device)
         if self.psm_config.sample_ligand_only:
             clean_mask = batched_data["is_protein"]
@@ -772,15 +768,11 @@
         batched_data["pos"] = complete_cell(batched_data["pos"], batched_data)
 
         if self.args.backbone in [
-<<<<<<< HEAD
             "vanillatransformer",
             "vanillatransformer_equiv",
             "dit",
             "e2dit",
             "vectorvanillatransformer",
-=======
-            "dit",
->>>>>>> 57787e65
         ]:
             if_recenter = False
         else:
