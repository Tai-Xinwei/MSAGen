--- conflicted
+++ resolved
@@ -757,12 +757,8 @@
                 }
             )
 
-<<<<<<< HEAD
-            if args.backbone == "vanillatransformer":
-=======
             if args.backbone in ["vanillatransformer", "vanillatransformer_equiv"]:
                 self.noise_head = VectorOutput(psm_config.embedding_dim)
->>>>>>> 429e8e1e
                 self.forces_head.update({key: VectorOutput(psm_config.embedding_dim)})
             else:
                 self.forces_head.update(
