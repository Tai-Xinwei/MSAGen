--- conflicted
+++ resolved
@@ -515,18 +515,11 @@
         self.net.eval()
         for sample_time_index in range(self.psm_config.num_sampling_time):
             original_pos = batched_data["pos"].clone()
-<<<<<<< HEAD
-            # Comment out the following lines to enable conditional sampling
+            original_cell = batched_data["cell"].clone()
             # batched_data["pos"] = torch.zeros_like(
             #     batched_data["pos"]
             # )  # zero position to avoid any potential leakage
-=======
-            original_cell = batched_data["cell"].clone()
-            batched_data["pos"] = torch.zeros_like(
-                batched_data["pos"]
-            )  # zero position to avoid any potential leakage
             batched_data["cell"] = torch.zeros_like(batched_data["cell"])
->>>>>>> 6cd9080d
             self.sample(batched_data=batched_data)
             match_result_one_time = self.sampled_structure_converter.convert_and_match(
                 batched_data, original_pos, sample_time_index
@@ -902,10 +895,6 @@
             dim=1,
         )
     ) / 2.0
-<<<<<<< HEAD
-
-=======
->>>>>>> 6cd9080d
     protein_mask = batched_data["protein_mask"]
     if clean_mask is None:
         num_non_atoms = torch.sum(protein_mask.any(dim=-1), dim=-1)
