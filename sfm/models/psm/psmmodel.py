# -*- coding: utf-8 -*-
# Copyright (c) Mircrosoft.
#
# This source code is licensed under the MIT license found in the
# LICENSE file in the root directory of this source tree.

import os
from contextlib import nullcontext

import numpy as np
import torch
import torch.nn as nn
from tqdm import tqdm

from sfm.data.psm_data.utils import VOCAB
from sfm.logging import logger
from sfm.models.psm.equivariant.e2former import E2former
from sfm.models.psm.equivariant.equiformer.graph_attention_transformer import Equiformer
from sfm.models.psm.equivariant.equiformer_series import Equiformerv2SO2
from sfm.models.psm.equivariant.equivariant import EquivariantDecoder
from sfm.models.psm.equivariant.geomformer import EquivariantVectorOutput
from sfm.models.psm.equivariant.nodetaskhead import (
    ForceGatedOutput,
    ForceVecOutput,
    NodeTaskHead,
    VectorGatedOutput,
    VectorOutput,
    VectorProjOutput,
)
from sfm.models.psm.equivariant.vectorVT import VectorVanillaTransformer
from sfm.models.psm.invariant.dit_encoder import PSMDiTEncoder
from sfm.models.psm.invariant.invariant_encoder import PSMEncoder
from sfm.models.psm.invariant.plain_encoder import PSMPlainEncoder
from sfm.models.psm.modules.embedding import PSMMixEmbedding
from sfm.models.psm.modules.mixembedding import PSMMix3dDitEmbedding, PSMMix3dEmbedding
from sfm.models.psm.modules.mixembedding_equiv import PSMMix3DEquivEmbedding
from sfm.models.psm.modules.pbc import CellExpander
from sfm.models.psm.psm_config import ForceHeadType, GaussianFeatureNodeType, PSMConfig
from sfm.modules.layer_norm import AdaNorm
from sfm.pipeline.accelerator.dataclasses import ModelOutput
from sfm.pipeline.accelerator.trainer import Model

from .modules.autograd import GradientHead
from .modules.dataaug import uniform_random_rotation
from .modules.diffusion import DIFFUSION_PROCESS_REGISTER
from .modules.sampled_structure_converter import SampledStructureConverter
from .modules.timestep_encoder import DiffNoise, TimeStepSampler


class PSMModel(Model):
    """
    Class for training a Masked Language Model. It also supports an
    additional sentence level prediction if the sent-loss argument is set.
    """

    def __init__(
        self,
        args,
        loss_fn=None,
        not_init=False,
        psm_finetune_head: nn.Module = None,
    ):
        """
        Initialize the PSMModel class.

        Args:
            args: Command line arguments.
            loss_fn: The loss function to use.
            data_mean: The mean of the label. For label normalization.
            data_std: The standard deviation of the label. For label normalization.
            not_init: If True, the model will not be initialized. Default is False.
            psm_finetune_head: head used to finetune psm
        """

        super().__init__()
        if not_init:
            return

        self.psm_config = PSMConfig(args)
        self.args = self.psm_config.args
        if args.rank == 0:
            logger.info(self.args)

        self.net = PSM(args, self.psm_config)

        self.psm_finetune_head = psm_finetune_head
        self.checkpoint_loaded = self.reload_checkpoint()

        self.diffnoise = DiffNoise(self.psm_config)
        self.diffusion_process = DIFFUSION_PROCESS_REGISTER[
            self.psm_config.diffusion_sampling
        ](self.diffnoise.alphas_cumprod)

        self.time_step_sampler = TimeStepSampler(self.psm_config.num_timesteps)

        self.loss_fn = loss_fn(args)

        if self.args.backbone in ["vanillatransformer", "dit", "e2dit"]:
            self.disable_data_aug = getattr(self.args, "disable_data_aug", False)
            if self.disable_data_aug:
                logger.warning(
                    f"=== N O T E === Data augmentation is disabled for {self.args.backbone}"
                )

        if self.psm_config.sample_in_validation:
            self.sampled_structure_converter = SampledStructureConverter(
                self.psm_config.sampled_structure_output_path
            )

        try:
            mode_prob = [float(item) for item in self.psm_config.mode_prob.split(",")]
            assert len(mode_prob) == 3
            assert sum(mode_prob) == 1.0
        except:
            mode_prob = [0.0, 0.0, 1.0]
        self.mode_prob = mode_prob
        logger.info(f"protein mode prob: {mode_prob}")

    def reload_checkpoint(self):
        if self.psm_config.psm_finetune_mode or self.psm_config.psm_validation_mode:
            if os.path.exists(self.args.loadcheck_path):
                self.load_pretrained_weights(
                    self.args, checkpoint_path=self.args.loadcheck_path
                )
                loaded = True
            else:
                logger.warning(
                    "Finetune or validation mode, but no checkpoint is loaded"
                )
                loaded = False
        else:
            logger.info("No checkpoint is loaded")
            loaded = False
        if self.psm_config.psm_finetune_mode:
            settings = dict(
                psm_finetune_reset_head=self.psm_config.psm_finetune_reset_head,
                psm_finetune_head=(
                    self.psm_finetune_head.__class__ if self.psm_finetune_head else None
                ),
                psm_finetune_noise_mode=self.psm_config.psm_finetune_noise_mode,
            )
            logger.info(f"Finetune settings: {settings}")
            if self.psm_config.psm_finetune_reset_head:
                self.net.reset_head_for_finetune()
        else:
            assert not self.psm_finetune_head
            self.psm_finetune_head = None

        return loaded

    def half(self):
        to_return = super().half()
        if self.args.backbone == "graphormer" and self.psm_config.use_fp32_in_decoder:
            self.net.decoder = self.net.decoder.float()
            for key in self.net.forces_head:
                self.net.forces_head[key] = self.net.forces_head[key].float()
            for key in self.net.energy_head:
                self.net.energy_head[key] = self.net.energy_head[key].float()
            self.net.noise_head = self.net.noise_head.float()
        return to_return

    def _create_initial_pos_for_diffusion(self, batched_data):
        is_stable_periodic = batched_data["is_stable_periodic"]
        ori_pos = batched_data["pos"][is_stable_periodic]
        n_periodic_graphs = ori_pos.size()[0]
        init_cell_pos = torch.zeros_like(ori_pos)
        init_cell_pos_input = torch.tensor(
            [
                [
                    [0.0, 0.0, 0.0],
                    [0.0, 0.0, 1.0],
                    [0.0, 1.0, 0.0],
                    [0.0, 1.0, 1.0],
                    [1.0, 0.0, 0.0],
                    [1.0, 0.0, 1.0],
                    [1.0, 1.0, 0.0],
                    [1.0, 1.0, 1.0],
                ]
            ],
            dtype=ori_pos.dtype,
            device=ori_pos.device,
        ).repeat([n_periodic_graphs, 1, 1]) * self.psm_config.diff_init_lattice_size - (
            self.psm_config.diff_init_lattice_size / 2.0
        )  # centering
        scatter_index = torch.arange(8, device=ori_pos.device).unsqueeze(0).unsqueeze(
            -1
        ).repeat([n_periodic_graphs, 1, 3]) + batched_data["num_atoms"][
            is_stable_periodic
        ].unsqueeze(
            -1
        ).unsqueeze(
            -1
        )
        init_cell_pos = init_cell_pos.scatter(1, scatter_index, init_cell_pos_input)
        batched_data["init_pos"] = torch.zeros_like(batched_data["pos"])
        batched_data["init_pos"][is_stable_periodic] = init_cell_pos

    def _create_protein_mask(self, batched_data):
        token_id = batched_data["token_id"]  # B x T
        # create protein aa mask with mask ratio
        batched_data["protein_masked_pos"] = (
            torch.rand_like(token_id.unsqueeze(-1), dtype=torch.float)
            < self.psm_config.mask_ratio
        ).expand_as(batched_data["pos"])

        # generate a random number [0.15, 0.6] as mask ratio
        if self.psm_config.mask_ratio < 0.15:
            mask_ratio = self.psm_config.mask_ratio
        else:
            mask_ratio = np.random.uniform(0.15, self.psm_config.mask_ratio)

        batched_data["protein_masked_aa"] = (
            torch.rand_like(token_id, dtype=torch.float) < mask_ratio
        )

        masked_pos = batched_data["protein_masked_pos"]

        masked_protein = (
            ((token_id > 129) & (token_id < 158))
            .any(dim=-1, keepdim=True)
            .unsqueeze(-1)
            .expand_as(masked_pos)
        )  # mask_protein: B x T x 3
        masked_nan = (
            torch.isnan(batched_data["pos"])
            .any(dim=-1, keepdim=True)
            .expand_as(masked_pos)
        )  # mask_nan: B x T x 3
        masked_inf = (
            torch.isinf(batched_data["pos"])
            .any(dim=-1, keepdim=True)
            .expand_as(masked_pos)
        )  # mask_nan: B x T x 3

        # protein mask is used to mask out protein inf or nan during training
        mask = masked_protein & (masked_nan | masked_inf)
        batched_data["protein_mask"] = mask

    # @torch.compiler.disable(recursive=False)
    def _protein_pretrain_mode(
        self,
        clean_mask,
        aa_mask,
        padding_mask,
        is_protein,
        is_seq_only,
        is_complex,
        time_step,
        batched_data,
    ):
        """
        For protein pretrain mode, we have 3 modes:
        0: 50% masked seq and 50% noised structure to structure and seq
        1: clean seq to structure
        2: 50% masked seq to structure and masked seq
        For Complex pretrain mode, we have 3 modes:
        0: clean protein seq to protein structure and molecule structure, time_protein == time_ligand
        1: clean protein seq to protein structure and molecule structure, time_protein < time_ligand
        2: 50% masked protein seq and 50% noised structure to protein structure and seq, molecule all clean

        """
        n_graph, nnodes = aa_mask.size()[:2]
        mask_choice = np.random.choice(np.arange(3), n_graph, p=self.mode_prob)
        mask_choice = torch.tensor([i for i in mask_choice]).to(clean_mask.device)
        clean_mask = clean_mask.unsqueeze(-1).repeat(1, nnodes)
        mask_choice = mask_choice.unsqueeze(-1).repeat(1, nnodes)
        time_protein = (
            (torch.rand(n_graph, device=clean_mask.device) * time_step)
            .unsqueeze(-1)
            .repeat(1, nnodes)
        )
        time_step = time_step.unsqueeze(-1).repeat(1, nnodes)

        # mode 0:
        aa_mask = torch.where(
            (mask_choice == 0) & is_complex.unsqueeze(-1), False, aa_mask
        )
        clean_mask = torch.where(
            (mask_choice == 0) & is_protein & (~is_complex.unsqueeze(-1)),
            ~aa_mask,
            clean_mask,
        )

        # mode 1:
        aa_mask = torch.where(
            (mask_choice == 1) & ~is_seq_only.unsqueeze(-1), False, aa_mask
        )
        # set ligand time t2 > t1 for mode 1
        time_step = torch.where(
            (mask_choice == 1) & is_complex.unsqueeze(-1) & is_protein,
            time_protein,
            time_step,
        )

        # mode 2:
        clean_mask = torch.where(
            (mask_choice == 2) & is_protein & is_complex.unsqueeze(-1),
            ~aa_mask,
            clean_mask,
        )

        # set padding mask to clean
        clean_mask = clean_mask.masked_fill(padding_mask, True)
        clean_mask = clean_mask.masked_fill(
            is_seq_only.unsqueeze(-1),
            False if self.psm_config.mlm_from_decoder_feature else True,
        )
        # set special token "<.>" to clean
        token_id = batched_data["token_id"]
        clean_mask = clean_mask.masked_fill(token_id >= 156, True)

        # set T noise if protein is seq only
        time_step = time_step.masked_fill(is_seq_only.unsqueeze(-1), 1.0)
        # set 0 noise for padding
        time_step = time_step.masked_fill(padding_mask, 0.0)

        # # TODO: found this may cause instability issue, need to check
        # # # set T noise for batched_data["protein_mask"] nan/inf coords
        time_step = time_step.masked_fill(batched_data["protein_mask"].any(dim=-1), 1.0)
        # make sure noise really replaces nan/inf coords
        clean_mask = clean_mask.masked_fill(
            batched_data["protein_mask"].any(dim=-1), False
        )

        return clean_mask, aa_mask, time_step

    def _create_system_tags(self, batched_data):
        token_id = batched_data["token_id"]
        sample_type = batched_data["sample_type"]
        is_periodic = batched_data["pbc"].any(dim=-1)
        is_molecule = (~is_periodic) & (token_id <= 129).all(dim=-1)
        is_protein = (~is_periodic.unsqueeze(-1)) & (token_id > 129) & (token_id < 156)
        is_heavy_atom = is_molecule & (token_id > 37).any(dim=-1)
        is_seq_only = sample_type == 5
        is_complex = sample_type == 6
        is_energy_outlier = is_molecule & (
            torch.abs(batched_data["energy_per_atom"]) > 23
        )

        batched_data["is_periodic"] = is_periodic
        batched_data["is_molecule"] = is_molecule
        batched_data["is_protein"] = is_protein
        batched_data["is_heavy_atom"] = is_energy_outlier | is_heavy_atom
        batched_data["is_seq_only"] = is_seq_only
        batched_data["is_complex"] = is_complex

        # atom mask to leave out unit cell corners for periodic systems
        pos = batched_data["pos"]
        n_graphs, n_nodes = pos.size()[:2]

        # create non_atom_mask to mask out unit cell corners for pbc only
        non_atom_mask = torch.arange(
            n_nodes, dtype=torch.long, device=pos.device
        ).unsqueeze(0).repeat(n_graphs, 1) >= batched_data["num_atoms"].unsqueeze(-1)
        batched_data["non_atom_mask"] = non_atom_mask

        # create diff loss mask so that only diffusion loss of 4 out of 8 cell corners are calculated
        diff_loss_mask = torch.arange(
            n_nodes, dtype=torch.long, device=pos.device
        ).unsqueeze(0).repeat(n_graphs, 1) < batched_data["num_atoms"].unsqueeze(-1)
        is_stable_periodic = batched_data["is_stable_periodic"]
        stable_periodic_index = torch.nonzero(is_stable_periodic)[:, 0]
        diff_loss_mask[
            stable_periodic_index, batched_data["num_atoms"][is_stable_periodic]
        ] = True
        diff_loss_mask[
            stable_periodic_index, batched_data["num_atoms"][is_stable_periodic] + 1
        ] = True
        diff_loss_mask[
            stable_periodic_index, batched_data["num_atoms"][is_stable_periodic] + 2
        ] = True
        diff_loss_mask[
            stable_periodic_index, batched_data["num_atoms"][is_stable_periodic] + 4
        ] = True
        batched_data["diff_loss_mask"] = diff_loss_mask

    def _set_noise(
        self,
        padding_mask,
        batched_data,
        ori_angle=None,
        mask_pos=None,
        mask_angle=None,
        mode_mask=None,
        time_step=None,
        clean_mask=None,
        infer=False,
    ):
        """
        set diffusion noise here
        """

        ori_pos = center_pos(batched_data, padding_mask)
        ori_pos = ori_pos.masked_fill(padding_mask.unsqueeze(-1), 0.0)

        self._create_initial_pos_for_diffusion(batched_data)

        if (
            self.args.backbone in ["vanillatransformer", "dit", "e2dit"]
            and not self.disable_data_aug
        ):
            R = uniform_random_rotation(
                ori_pos.size(0), device=ori_pos.device, dtype=ori_pos.dtype
            )
            ori_pos = torch.bmm(ori_pos, R)
            batched_data["forces"] = torch.bmm(batched_data["forces"], R)
            batched_data["init_pos"] = torch.bmm(batched_data["init_pos"], R)
            batched_data["cell"] = torch.bmm(batched_data["cell"], R)

        batched_data["ori_pos"] = ori_pos

        (
            noise_pos,
            noise,
            sqrt_one_minus_alphas_cumprod_t,
            sqrt_alphas_cumprod_t,
        ) = self.diffnoise.noise_sample(
            x_start=ori_pos,
            t=time_step,
            non_atom_mask=batched_data["non_atom_mask"],
            is_stable_periodic=batched_data["is_stable_periodic"],
            x_init=batched_data["init_pos"],
            clean_mask=clean_mask,
        )
        noise_pos = complete_cell(noise_pos, batched_data)

        return noise_pos, noise, sqrt_one_minus_alphas_cumprod_t, sqrt_alphas_cumprod_t

    def load_pretrained_weights(self, args, checkpoint_path):
        """
        Load pretrained weights from a given state_dict.

        Args:
            args: Command line arguments.
            checkpoint_path: Path to the pretrained weights.
        """
        checkpoints_state = torch.load(checkpoint_path, map_location="cpu")
        if "model" in checkpoints_state:
            checkpoints_state = checkpoints_state["model"]
        elif "module" in checkpoints_state:
            checkpoints_state = checkpoints_state["module"]

        for key in list(checkpoints_state.keys()):
            if key.startswith("base."):
                checkpoints_state[key[5:]] = checkpoints_state.pop(key)

        IncompatibleKeys = self.load_state_dict(checkpoints_state, strict=False)
        IncompatibleKeys = IncompatibleKeys._asdict()

        missing_keys = []
        for keys in IncompatibleKeys["missing_keys"]:
            if keys.find("dummy") == -1:
                missing_keys.append(keys)

        unexpected_keys = []
        for keys in IncompatibleKeys["unexpected_keys"]:
            if keys.find("dummy") == -1:
                unexpected_keys.append(keys)

        if len(missing_keys) > 0:
            logger.info(
                "Missing keys in {}: {}".format(
                    checkpoint_path,
                    missing_keys,
                )
            )

        if len(unexpected_keys) > 0:
            logger.info(
                "Unexpected keys {}: {}".format(
                    checkpoint_path,
                    unexpected_keys,
                )
            )

        logger.info(f"checkpoint: {checkpoint_path} is loaded")

    def max_positions(self):
        """
        Returns the maximum positions of the net.
        """
        return self.net.max_positions

    def sample_and_calc_match_metric(self, batched_data):
        match_results = {}
        for sample_time_index in range(self.psm_config.num_sampling_time):
            original_pos = batched_data["pos"].clone()
            batched_data["pos"] = torch.zeros_like(
                batched_data["pos"]
            )  # zero position to avoid any potential leakage
            self.sample(batched_data=batched_data)
            match_result_one_time = self.sampled_structure_converter.convert_and_match(
                batched_data, original_pos, sample_time_index
            )
            for match_result in match_result_one_time:
                for key in match_result:
                    if key not in match_results:
                        match_results[key] = []
                    match_results[key].append(match_result[key])
            batched_data[
                "pos"
            ] = original_pos  # recover original position, in case that we want to calculate diffusion loss and sampling RMSD at the same time in validation, and for subsequent sampling
        for key in match_results:
            match_results[key] = torch.tensor(
                match_results[key], device=batched_data["pos"].device
            )
            match_results[key] = (
                match_results[key].view(self.psm_config.num_sampling_time, -1).T
            )
        return match_results

    def forward(self, batched_data, **kwargs):
        """
        Forward pass of the model.

        Args:
            batched_data: Input data for the forward pass.
            **kwargs: Additional keyword arguments.
        """

        if self.psm_config.sample_in_validation and not self.training:
            match_results = self.sample_and_calc_match_metric(batched_data)

        self._create_system_tags(batched_data)
        self._create_protein_mask(batched_data)
        pos = batched_data["pos"]

        n_graphs = pos.size(0)
        time_step, clean_mask = self.time_step_sampler.sample(
            n_graphs, pos.device, pos.dtype, self.psm_config.clean_sample_ratio
        )
        clean_mask = clean_mask & ~(
            batched_data["is_protein"].any(dim=-1)
        )  # Proteins are always corrupted. For proteins, we only consider diffusion training on structure for now.

        # Do not predict energy of molecule with heavy atom avoid loss instability.
        clean_mask = clean_mask & ~batched_data["is_heavy_atom"]

        clean_mask = clean_mask | (
            (batched_data["is_periodic"]) & (~batched_data["is_stable_periodic"])
        )  # A periodic sample which is not stable is always clean

        clean_mask = clean_mask & (
            (~batched_data["is_periodic"]) | (~batched_data["is_stable_periodic"])
        )  # A periodic sample which is stable is always corrupted

        token_id = batched_data["token_id"]
        padding_mask = token_id.eq(0)  # B x T x 1
        aa_mask = batched_data["protein_masked_aa"] & batched_data["is_protein"]
        aa_mask = aa_mask & ~padding_mask

        clean_mask, aa_mask, time_step = self._protein_pretrain_mode(
            clean_mask,
            aa_mask,
            padding_mask,
            batched_data["is_protein"],
            batched_data["is_seq_only"],
            batched_data["is_complex"],
            time_step,
            batched_data,
        )

        if self.psm_config.psm_finetune_mode:
            if self.training:
                noise_mode = self.psm_config.psm_finetune_noise_mode
            else:
                noise_mode = self.psm_config.psm_finetune_valid_noise_mode

            if noise_mode == "T":
                time_step = torch.ones_like(time_step)
                clean_mask = torch.zeros_like(clean_mask)
                # batched_data["pos"] = torch.zeros_like(batched_data["pos"])
            elif noise_mode == "zero":
                time_step = torch.zeros_like(time_step)
                clean_mask = torch.ones_like(clean_mask)
            elif noise_mode == "T_zero":
                # 50% zero, 50% T, set clean_mask=True to 0
                time_step = torch.ones_like(time_step)
                time_step = time_step.masked_fill(clean_mask, 0.0)
                batched_data["pos"] = batched_data["pos"].masked_fill(
                    ~clean_mask.unsqueeze(-1), 0.0
                )
            elif noise_mode == "T_Diff":
                # 50% diffusion, 50% T, set clean_mask=True to T
                time_step = time_step.masked_fill(clean_mask, 1.0)
                batched_data["pos"] = batched_data["pos"].masked_fill(
                    clean_mask.unsqueeze(-1), 0.0
                )
                clean_mask = torch.zeros_like(clean_mask)
            else:
                assert noise_mode == "diffusion"

        (
            pos,
            noise,
            sqrt_one_minus_alphas_cumprod_t,
            sqrt_alphas_cumprod_t,
        ) = self._set_noise(
            padding_mask=padding_mask,
            batched_data=batched_data,
            time_step=time_step,
            clean_mask=clean_mask,
        )
        batched_data["pos"] = pos
        batched_data[
            "sqrt_one_minus_alphas_cumprod_t"
        ] = sqrt_one_minus_alphas_cumprod_t

        context = torch.no_grad() if self.psm_config.freeze_backbone else nullcontext()
        with context:
            result_dict = self.net(
                batched_data,
                time_step=time_step,
                clean_mask=clean_mask,
                aa_mask=aa_mask,
                **kwargs,
            )

        result_dict["noise"] = noise
        result_dict["clean_mask"] = clean_mask
        result_dict["aa_mask"] = aa_mask
        result_dict["diff_loss_mask"] = batched_data["diff_loss_mask"]
        result_dict["ori_pos"] = batched_data["ori_pos"]
        result_dict["sqrt_alphas_cumprod_t"] = sqrt_alphas_cumprod_t
        result_dict["sqrt_one_minus_alphas_cumprod_t"] = batched_data[
            "sqrt_one_minus_alphas_cumprod_t"
        ]
        result_dict["force_label"] = batched_data["forces"]
        result_dict["padding_mask"] = padding_mask
        result_dict["time_step"] = time_step

        if self.psm_config.sample_in_validation and not self.training:
            result_dict.update(match_results)

        if self.psm_finetune_head:
            result_dict = self.psm_finetune_head(result_dict)
            if self.psm_config.psm_sample_structure_in_finetune:
                sampled_output = self.sample(batched_data)
                for k, v in sampled_output.items():
                    result_dict[k + "_sample"] = v

        return result_dict

    def compute_loss(self, model_output, batched_data) -> ModelOutput:
        """
        Compute loss for the model.

        Args:
            model_output: The output from the model.
            batched_data: The batch data.

        Returns:
            ModelOutput: The model output which includes loss, log_output, num_examples.
        """
        bs = batched_data["pos"].size(0)
        loss, logging_output = self.loss_fn(model_output, batched_data)
        if self.psm_finetune_head and hasattr(self.psm_finetune_head, "update_loss"):
            loss, logging_output = self.psm_finetune_head.update_loss(
                loss, logging_output, model_output, batched_data
            )
        return ModelOutput(loss=loss, num_examples=bs, log_output=logging_output)

    def config_optimizer(self):
        """
        Return the optimizer and learning rate scheduler for this model.

        Returns:
            tuple[Optimizer, LRScheduler]:
        """
        return (None, None)

    @torch.no_grad()
    def sample(
        self,
        batched_data,
        perturb=None,
        time_step=None,
        mask_aa=None,
        mask_pos=None,
        mask_angle=None,
        padding_mask=None,
        mode_mask=None,
        time_pos=None,
        time_aa=None,
        segment_labels=None,
        masked_tokens=None,
        **unused,
    ):
        """
        Sample method for diffussion model
        """

        self._create_system_tags(batched_data)
        self._create_protein_mask(batched_data)

        device = batched_data["pos"].device

        n_graphs = batched_data["pos"].shape[0]

        token_id = batched_data["token_id"]
        padding_mask = token_id.eq(0)  # B x T x 1

        orig_pos = center_pos(batched_data, padding_mask)

        self._create_initial_pos_for_diffusion(batched_data)

        batched_data["pos"] = self.diffnoise.get_sampling_start(
            batched_data["init_pos"],
            batched_data["non_atom_mask"],
            batched_data["is_periodic"],
        )
        batched_data["pos"] = complete_cell(batched_data["pos"], batched_data)
        batched_data["pos"] = center_pos(
            batched_data, padding_mask=padding_mask
        )  # centering to remove noise translation

        for t in range(
            self.psm_config.num_timesteps - 1,
            -1,
            self.psm_config.num_timesteps_stepsize,
        ):  # TODO: need to modify the step size
            # forward
            time_step = self.time_step_sampler.get_continuous_time_step(
                t, n_graphs, device=device, dtype=batched_data["pos"].dtype
            )
            time_step = time_step.unsqueeze(-1)
            batched_data["sqrt_one_minus_alphas_cumprod_t"] = self.diffnoise._extract(
                self.diffnoise.sqrt_one_minus_alphas_cumprod,
                (time_step * self.psm_config.num_timesteps).long(),
                batched_data["pos"].shape,
            )
            predicted_noise = self.net(batched_data, time_step=time_step)["noise_pred"]
            epsilon = self.diffnoise.get_noise(
                batched_data["pos"],
                batched_data["non_atom_mask"],
                batched_data["is_periodic"],
            )

            batched_data["pos"] = self.diffusion_process.sample_step(
                batched_data["pos"],
                batched_data["init_pos"],
                predicted_noise,
                epsilon,
                t,
            )
            batched_data["pos"] = complete_cell(batched_data["pos"], batched_data)
            batched_data["pos"] = center_pos(
                batched_data, padding_mask=padding_mask
            )  # centering to remove noise translation
            batched_data["pos"] = batched_data["pos"].detach()

        pred_pos = batched_data["pos"].clone()

        loss = torch.sum((pred_pos - orig_pos) ** 2, dim=-1, keepdim=True)

        return {"loss": loss, "pred_pos": pred_pos, "orig_pos": orig_pos}


@torch.compiler.disable(recursive=True)
def center_pos(batched_data, padding_mask):
    # get center of system positions
    is_stable_periodic = batched_data["is_stable_periodic"]  # B x 3 -> B
    periodic_center = (
        torch.gather(
            batched_data["pos"][is_stable_periodic],
            index=batched_data["num_atoms"][is_stable_periodic]
            .unsqueeze(-1)
            .unsqueeze(-1)
            .repeat(1, 1, 3),
            dim=1,
        )
        + torch.gather(
            batched_data["pos"][is_stable_periodic],
            index=batched_data["num_atoms"][is_stable_periodic]
            .unsqueeze(-1)
            .unsqueeze(-1)
            .repeat(1, 1, 3)
            + 7,
            dim=1,
        )
    ) / 2.0
    periodic_center = (
        batched_data["cell"][is_stable_periodic].sum(dim=1, keepdim=True) / 2.0
    )
    protein_mask = batched_data["protein_mask"]
    non_periodic_center = torch.sum(
        batched_data["pos"].masked_fill(padding_mask.unsqueeze(-1) | protein_mask, 0.0),
        dim=1,
    ) / batched_data["num_atoms"].unsqueeze(-1)
    center = non_periodic_center.unsqueeze(1)
    center[is_stable_periodic] = periodic_center
    batched_data["pos"] -= center

    batched_data["pos"] = batched_data["pos"].masked_fill(
        padding_mask.unsqueeze(-1), 0.0
    )
    # TODO: filter nan/inf to zero in coords from pdb data, needs better solution
    batched_data["pos"] = batched_data["pos"].masked_fill(protein_mask, 0.0)
    return batched_data["pos"]


def complete_cell(pos, batched_data):
    is_stable_periodic = batched_data["is_stable_periodic"]
    periodic_pos = pos[is_stable_periodic]
    device = periodic_pos.device
    dtype = periodic_pos.dtype
    cell_matrix = torch.tensor(
        [
            [0, 0, 0],
            [0, 0, 1],
            [0, 1, 0],
            [0, 1, 1],
            [1, 0, 0],
            [1, 0, 1],
            [1, 1, 0],
            [1, 1, 1],
        ],
        dtype=dtype,
        device=device,
    )
    n_graphs = periodic_pos.size()[0]
    gather_index = torch.tensor(
        [0, 4, 2, 1], device=device, dtype=torch.long
    ).unsqueeze(0).unsqueeze(-1).repeat([n_graphs, 1, 3]) + batched_data["num_atoms"][
        is_stable_periodic
    ].unsqueeze(
        -1
    ).unsqueeze(
        -1
    )
    lattice = torch.gather(periodic_pos, 1, index=gather_index)
    corner = lattice[:, 0, :]
    lattice = lattice[:, 1:, :] - corner.unsqueeze(1)
    batched_data["cell"][is_stable_periodic, :, :] = lattice
    cell = torch.matmul(cell_matrix, lattice) + corner.unsqueeze(1)
    scatter_index = torch.arange(8, device=device).unsqueeze(0).unsqueeze(-1).repeat(
        [n_graphs, 1, 3]
    ) + batched_data["num_atoms"][is_stable_periodic].unsqueeze(-1).unsqueeze(-1)
    cell -= ((cell[:, 0, :] + cell[:, 7, :]) / 2.0).unsqueeze(1)
    periodic_pos = periodic_pos.scatter(1, scatter_index, cell)
    pos[is_stable_periodic] = periodic_pos

    token_id = batched_data["token_id"]
    padding_mask = token_id.eq(0)  # B x T x 1
    pos = pos.masked_fill(padding_mask.unsqueeze(-1), 0.0)

    return pos


class PSM(nn.Module):
    """
    Class for training Physics science module
    """

    def __init__(self, args, psm_config: PSMConfig):
        super().__init__()
        self.max_positions = args.max_positions
        self.args = args
        self.backbone = args.backbone

        self.psm_config = psm_config

        self.cell_expander = CellExpander(
            self.psm_config.pbc_cutoff,
            self.psm_config.pbc_expanded_token_cutoff,
            self.psm_config.pbc_expanded_num_cell_per_direction,
            self.psm_config.pbc_multigraph_cutoff,
        )

        # Implement the embedding
        if args.backbone in ["vanillatransformer", "vectorvanillatransformer"]:
            self.embedding = PSMMix3dEmbedding(
                psm_config, use_unified_batch_sampler=args.use_unified_batch_sampler
            )
        elif args.backbone in ["dit", "e2dit"]:
            self.embedding = PSMMix3dDitEmbedding(psm_config)
        elif args.backbone in ["vanillatransformer_equiv"]:
            self.embedding = PSMMix3DEquivEmbedding(psm_config)
        else:
            self.embedding = PSMMixEmbedding(psm_config)

        self.encoder = None
        if args.backbone == "graphormer":
            # Implement the encoder
            self.encoder = PSMEncoder(args, psm_config)
            # Implement the decoder
<<<<<<< HEAD
            # self.decoder = EquivariantDecoder(psm_config)
            self.decoder = E2former(**args.backbone_config)
=======
            self.decoder = EquivariantDecoder(psm_config)
>>>>>>> 1df9130a
        elif args.backbone == "graphormer-e2":
            # Implement the encoder
            self.encoder = PSMEncoder(args, psm_config)
            # Implement the decoder
            self.decoder = E2former(**args.backbone_config)
        elif args.backbone == "equiformerv2":
            self.decoder = Equiformerv2SO2(**args.backbone_config)
        elif args.backbone == "equiformer":
            self.decoder = Equiformer(**args.backbone_config)
        elif args.backbone == "e2former":
            self.decoder = E2former(**args.backbone_config)
        elif args.backbone == "geomformer":
            self.encoder = None
            # Implement the decoder
            self.decoder = EquivariantDecoder(psm_config)
        elif args.backbone in ["vanillatransformer", "vanillatransformer_equiv"]:
            # Implement the encoder
            self.encoder = PSMPlainEncoder(args, psm_config)
            # Implement the decoder
            # self.decoder = EquivariantDecoder(psm_config)
            # self.decoder = NodeTaskHead(psm_config)
            self.decoder = VectorVanillaTransformer(psm_config)
        elif args.backbone in ["vectorvanillatransformer"]:
            self.encoder = None
            self.decoder = VectorVanillaTransformer(psm_config)
        elif args.backbone in ["dit"]:
            # Implement the encoder
            self.encoder = PSMDiTEncoder(args, psm_config)
            self.decoder = EquivariantDecoder(psm_config)
        elif args.backbone in ["e2dit"]:
            # Implement the encoder
            self.encoder = PSMDiTEncoder(args, psm_config)
            self.decoder = E2former(**args.backbone_config)
            # self.decoder = EquivariantDecoder(psm_config)
        else:
            raise NotImplementedError

        # simple energy, force and noise prediction heads
        self.energy_head = nn.ModuleDict()
        self.forces_head = nn.ModuleDict()

        for key in {"molecule", "periodic", "protein"}:
            if args.backbone in [
                "vanillatransformer",
                "vanillatransformer_equiv",
                "vectorvanillatransformer",
                # "dit",
                # "e2dit",
            ]:
                self.energy_head.update(
                    {
                        key: nn.Sequential(
<<<<<<< HEAD
                            # AdaNorm(psm_config.embedding_dim)
                            # if self.psm_config.decoder_feat4energy
                            # else nn.Identity(),
=======
                            (
                                AdaNorm(psm_config.embedding_dim)
                                if self.psm_config.decoder_feat4energy
                                else nn.Identity()
                            ),
>>>>>>> 1df9130a
                            nn.Linear(
                                psm_config.embedding_dim,
                                psm_config.embedding_dim,
                                bias=True,
                            ),
                            nn.SiLU(),
                            nn.LayerNorm(psm_config.embedding_dim),
                            nn.Linear(psm_config.embedding_dim, 1, bias=True),
                        )
                    }
                )
            else:
                self.energy_head.update(
                    {
                        key: nn.Sequential(
                            nn.Linear(
                                psm_config.embedding_dim,
                                psm_config.embedding_dim,
                                bias=True,
                            ),
                            nn.SiLU(),
                            nn.Linear(psm_config.embedding_dim, 1, bias=True),
                        )
                    }
                )

            if args.backbone in [
                "vanillatransformer",
                "vanillatransformer_equiv",
                "vectorvanillatransformer",
            ]:
                self.noise_head = VectorOutput(psm_config.embedding_dim)
                if self.psm_config.force_head_type == ForceHeadType.LINEAR:
                    self.forces_head.update(
                        {key: nn.Linear(psm_config.embedding_dim, 1, bias=False)}
                    )
                else:
                    self.forces_head.update(
                        {key: ForceVecOutput(psm_config.embedding_dim)}
                    )
            elif args.backbone in ["dit"]:
                self.noise_head = VectorGatedOutput(psm_config.embedding_dim)
                if self.psm_config.force_head_type == ForceHeadType.LINEAR:
                    self.forces_head.update(
                        {key: nn.Linear(psm_config.embedding_dim, 1, bias=False)}
                    )
                else:
                    self.forces_head.update(
                        {key: ForceGatedOutput(psm_config.embedding_dim)}
                    )
            else:
                self.noise_head = EquivariantVectorOutput(psm_config.embedding_dim)
                if self.psm_config.force_head_type == ForceHeadType.LINEAR:
                    self.forces_head.update(
                        {key: nn.Linear(psm_config.embedding_dim, 1, bias=False)}
                    )
                else:
                    self.forces_head.update(
                        {key: EquivariantVectorOutput(psm_config.embedding_dim)}
                    )

        # aa mask predict head
        self.aa_mask_head = nn.Sequential(
            nn.Linear(psm_config.embedding_dim, psm_config.embedding_dim, bias=False),
            nn.SiLU(),
            nn.Linear(psm_config.embedding_dim, 160, bias=False),
        )

        self.mlp_w = nn.Sequential(
            nn.Linear(psm_config.embedding_dim, psm_config.embedding_dim, bias=False),
            nn.SiLU(),
            nn.Linear(psm_config.embedding_dim, 1, bias=False),
        )

        if self.args.backbone in [
            "vanillatransformer",
            "vanillatransformer_equiv",
            "dit",
        ]:
            self.layer_norm = nn.LayerNorm(psm_config.embedding_dim)
            self.layer_norm_vec = nn.LayerNorm(psm_config.embedding_dim)

        if self.args.AutoGradForce:
            self.autograd_force_head = GradientHead()

        self.num_vocab = max([VOCAB[key] for key in VOCAB]) + 1

        # self.inv_KbT = nn.Parameter(torch.zeros(1), requires_grad=True)

    def _set_aa_mask(self, batched_data, aa_mask):
        token_id = batched_data["token_id"]
        if aa_mask is not None:
            mask_token_type = token_id.masked_fill(
                aa_mask, 157
            )  # 157 is the mask token
        else:
            mask_token_type = token_id

        batched_data["masked_token_type"] = mask_token_type

    def _create_node_type_edge(self, batched_data):
        masked_token_type = batched_data["masked_token_type"]
        n_node = masked_token_type.size()[-1]
        masked_token_type_i = (
            masked_token_type.unsqueeze(-1).repeat(1, 1, n_node).unsqueeze(-1)
        )
        masked_token_type_j = (
            masked_token_type.unsqueeze(1).repeat(1, n_node, 1).unsqueeze(-1)
        )
        if (
            self.psm_config.node_type_edge_method
            == GaussianFeatureNodeType.NON_EXCHANGABLE
        ):
            node_type_edge = masked_token_type_i * self.num_vocab + masked_token_type_j
        else:
            node_type_edge = torch.cat(
                [masked_token_type_i, masked_token_type_j], dim=-1
            )
        batched_data["node_type_edge"] = node_type_edge

    def forward(
        self,
        batched_data,
        time_step=None,
        clean_mask=None,
        aa_mask=None,
        padding_mask=None,
        perturb=None,
        q=None,  # for computing the score model on the q
        q_0=None,
        delta_tq=None,  # for computing the score model on the q at time_pos + delta_tq
        mask_aa=None,
        mask_pos=None,
        mask_angle=None,
        mode_mask=None,
        time_pos=None,
        time_aa=None,
        segment_labels=None,
        masked_tokens=None,
        **unused,
    ):
        """
        Forward pass for PSM. This first computes the token

        Args:
            - batched_data: keys need to be defined in the data module
        Returns:
            - need to be defined
        """

        pos = batched_data["pos"]

        if self.args.AutoGradForce:
            pos.requires_grad_(True)

        n_graphs, n_nodes = pos.size()[:2]
        is_periodic = batched_data["is_periodic"]
        is_molecule = batched_data["is_molecule"]
        is_protein = batched_data["is_protein"]

        self._set_aa_mask(batched_data, aa_mask)
        self._create_node_type_edge(batched_data)

        skip_decoder = (
            batched_data["is_seq_only"].all()
            and not self.psm_config.mlm_from_decoder_feature
            and self.args.backbone == "graphormer"
        )

        # B, L, H is Batch, Length, Hidden
        # token_embedding: B x L x H
        # padding_mask: B x L
        # token_type: B x L  (0 is used for PADDING)
        with (
            torch.cuda.amp.autocast(enabled=True, dtype=torch.float32)
            if self.args.fp16
            else nullcontext()
        ):
            if (
                "pbc" in batched_data
                and batched_data["pbc"] is not None
                and torch.any(batched_data["pbc"])
            ):
                pbc_expand_batched = self.cell_expander.expand(
                    batched_data["pos"],
                    batched_data["init_pos"],
                    batched_data["pbc"],
                    batched_data["num_atoms"],
                    batched_data["masked_token_type"],
                    batched_data["cell"],
                    batched_data["node_type_edge"],
                    self.psm_config.pbc_use_local_attention,
                    use_grad=self.psm_config.AutoGradForce,
                )
            else:
                pbc_expand_batched = None

            if self.args.backbone in [
                "vanillatransformer",
                "vanillatransformer_equiv",
                "dit",
                "e2dit",
            ]:
                (
                    token_embedding,
                    padding_mask,
                    time_embed,
                    mixed_attn_bias,
                    pos_embedding,
                ) = self.embedding(
                    batched_data,
                    time_step,
                    clean_mask,
                    aa_mask,
                    pbc_expand_batched=pbc_expand_batched,
                )
            else:
                (
                    token_embedding,
                    padding_mask,
                    time_embed,
                    mixed_attn_bias,
                ) = self.embedding(
                    batched_data,
                    time_step,
                    clean_mask,
                    aa_mask,
                    pbc_expand_batched=pbc_expand_batched,
                )

        # for invariant model struct, we first used encoder to get invariant feature
        # then used equivariant decoder to get equivariant output: like force, noise.
        if self.args.backbone in ["vanillatransformer", "vanillatransformer_equiv"]:
            encoder_output = self.encoder(
                token_embedding.transpose(0, 1),
                padding_mask,
                batched_data,
                pbc_expand_batched,
                mixed_attn_bias=mixed_attn_bias,
                ifbackprop=self.args.AutoGradForce,
            )

            with (
                torch.cuda.amp.autocast(enabled=True, dtype=torch.float32)
                if self.args.fp16
                else nullcontext()
            ):
                encoder_output = self.layer_norm(encoder_output)

                if not self.args.seq_only:
                    decoder_x_output, decoder_vec_output = self.decoder(
                        batched_data,
                        encoder_output,
                        mixed_attn_bias,
                        padding_mask,
                        pbc_expand_batched,
                    )
        elif self.args.backbone in ["dit"]:
            encoder_output = self.encoder(
                token_embedding,
                pos_embedding,
                padding_mask,
                batched_data,
                pbc_expand_batched,
                mixed_attn_bias=mixed_attn_bias,
                ifbackprop=self.args.AutoGradForce,
            )

            with (
                torch.cuda.amp.autocast(enabled=True, dtype=torch.float32)
                if self.args.fp16
                else nullcontext()
            ):
                encoder_output = self.layer_norm(encoder_output)
                # decoder_x_output, decoder_vec_output = encoder_output, None
                # encoder_output = encoder_output.transpose(0, 1)

                decoder_x_output = encoder_output

                if not self.args.seq_only:
                    _, decoder_vec_output = self.decoder(
                        batched_data,
                        encoder_output.transpose(0, 1),
                        mixed_attn_bias,
                        padding_mask,
                        pbc_expand_batched,
                    )

        elif self.args.backbone in ["e2dit"]:
            encoder_output = self.encoder(
                token_embedding,
                pos_embedding,
                padding_mask,
                batched_data,
                pbc_expand_batched,
                mixed_attn_bias=mixed_attn_bias,
                ifbackprop=self.args.AutoGradForce,
            )

            with (
                torch.cuda.amp.autocast(enabled=True, dtype=torch.float32)
                if self.args.fp16
                else nullcontext()
            ):
                if not self.args.seq_only:
                    decoder_x_output, decoder_vec_output = self.decoder(
                        batched_data,
                        encoder_output.transpose(0, 1),
                        mixed_attn_bias,
                        padding_mask,
                        pbc_expand_batched,
                    )
        elif self.encoder is not None:
            assert self.args.backbone in ["graphormer", "graphormer-e2"]

            encoder_output = self.encoder(
                token_embedding.transpose(0, 1),
                padding_mask,
                batched_data,
                mixed_attn_bias,
                pbc_expand_batched,
                time_embed=time_embed,
            )

            if not skip_decoder:
                decoder_x_output, decoder_vec_output = self.decoder(
                    batched_data,
                    encoder_output,
                    mixed_attn_bias[-1] if mixed_attn_bias is not None else None,
                    padding_mask,
                    pbc_expand_batched,
                )
        elif self.args.backbone in ["vectorvanillatransformer"]:
            decoder_x_output, decoder_vec_output = self.decoder(
                batched_data,
                token_embedding.transpose(0, 1),
                mixed_attn_bias,
                padding_mask,
                pbc_expand_batched,
            )
        else:
            decoder_x_output, decoder_vec_output = self.decoder(
                batched_data,
                token_embedding.transpose(0, 1),
                padding_mask=padding_mask,
                pbc_expand_batched=pbc_expand_batched,
            )

        # atom mask to leave out unit cell corners for periodic systems
        non_atom_mask = torch.arange(
            n_nodes, dtype=torch.long, device=pos.device
        ).unsqueeze(0).repeat(n_graphs, 1) >= batched_data["num_atoms"].unsqueeze(-1)

        with (
            torch.cuda.amp.autocast(enabled=True, dtype=torch.float32)
            if self.args.fp16
            else nullcontext()
        ):
            if not self.args.seq_only:
                if self.args.backbone in ["dit", "e2dit"]:
                    noise_pred = self.noise_head(decoder_x_output, decoder_vec_output)
                else:
                    noise_pred = self.noise_head(decoder_x_output, decoder_vec_output)

                energy_per_atom = torch.where(
                    is_periodic.unsqueeze(-1),
                    self.energy_head["periodic"](decoder_x_output).squeeze(-1),
                    self.energy_head["molecule"](decoder_x_output).squeeze(-1),
                )

                if self.args.diffusion_mode == "epsilon":
                    scale_shift = self.mlp_w(time_embed)  # .unsqueeze(-1)
                    logit_bias = torch.logit(
                        batched_data["sqrt_one_minus_alphas_cumprod_t"]
                    )
                    scale = torch.sigmoid(scale_shift + logit_bias)
                    noise_pred = (
                        scale * (batched_data["pos"] - batched_data["init_pos"])
                        + (1 - scale) * noise_pred
                    )
                elif self.args.diffusion_mode == "x0":
                    scale_shift = self.mlp_w(time_embed)  # .unsqueeze(-1)
                    logit_bias = torch.logit(
                        batched_data["sqrt_one_minus_alphas_cumprod_t"]
                    )
                    scale = torch.sigmoid(scale_shift + logit_bias)
                    noise_pred = scale * noise_pred + (1 - scale) * batched_data["pos"]
                else:
                    raise ValueError(
                        f"diffusion mode: {self.args.diffusion_mode} is not supported"
                    )

                if (
                    self.args.AutoGradForce
                    and pbc_expand_batched is not None
                    and (~batched_data["is_stable_periodic"]).any()
                ):
                    forces = self.autograd_force_head(
                        energy_per_atom.masked_fill(non_atom_mask, 0.0).sum(
                            dim=-1, keepdim=True
                        ),
                        pos,
                    )
                elif self.args.NoisePredForce:
                    forces = (
                        -noise_pred
                        / batched_data["sqrt_one_minus_alphas_cumprod_t"]
                        / 20
                    )  # * self.inv_KbT
                else:
                    if self.psm_config.force_head_type == ForceHeadType.LINEAR:
                        forces = torch.where(
                            is_periodic.unsqueeze(-1).unsqueeze(-1),
                            self.forces_head["periodic"](decoder_vec_output).squeeze(
                                -1
                            ),
                            self.forces_head["molecule"](decoder_vec_output).squeeze(
                                -1
                            ),
                        )
                    else:
                        forces = torch.where(
                            is_periodic.unsqueeze(-1).unsqueeze(-1),
                            self.forces_head["periodic"](
                                decoder_x_output, decoder_vec_output
                            ).squeeze(-1),
                            self.forces_head["molecule"](
                                decoder_x_output, decoder_vec_output
                            ).squeeze(-1),
                        )

                # per-atom energy prediction
                total_energy = energy_per_atom.masked_fill(non_atom_mask, 0.0).sum(
                    dim=-1
                )
                energy_per_atom = total_energy / batched_data["num_atoms"]
            else:
                energy_per_atom = torch.zeros_like(batched_data["num_atoms"])
                total_energy = torch.zeros_like(batched_data["num_atoms"])
                forces = torch.zeros_like(batched_data["pos"])
                noise_pred = torch.zeros_like(batched_data["pos"])

            if (
                self.encoder is not None
                and not self.psm_config.mlm_from_decoder_feature
            ):
                aa_logits = self.aa_mask_head(encoder_output.transpose(0, 1))
            else:
                aa_logits = self.aa_mask_head(decoder_x_output)

        result_dict = {
            "energy_per_atom": energy_per_atom,
            "total_energy": total_energy,
            "forces": forces,
            "aa_logits": aa_logits,
            "time_step": time_step,
            "noise_pred": noise_pred,
            "non_atom_mask": non_atom_mask,
            "protein_mask": batched_data["protein_mask"],
            "is_molecule": is_molecule,
            "is_periodic": is_periodic,
            "is_protein": is_protein,
            "is_complex": batched_data["is_complex"],
            "is_seq_only": batched_data["is_seq_only"],
            "num_atoms": batched_data["num_atoms"],
            "pos": batched_data["pos"],
        }

        if self.psm_config.psm_finetune_mode:
            result_dict.update(
                {
                    "decoder_x_output": decoder_x_output,
                    "decoder_vec_output": decoder_vec_output,
                }
            )

        return result_dict

    def reset_head_for_finetune(self):
        def _reset_one_head(head_module: nn.Module, prefix: str):
            if hasattr(head_module, "reset_parameters"):
                head_module.reset_parameters()
                logger.info(f"Reset parameters successfully in {prefix}")
            else:
                for name, module in head_module.named_children():
                    logger.info(f"Reset parameters into {prefix}.{name}")
                    _reset_one_head(module, prefix + "." + name)

        _reset_one_head(self.energy_head, "energy_head")
        _reset_one_head(self.forces_head, "forces_head")
        _reset_one_head(self.noise_head, "noise_head")

    def init_state_dict_weight(self, weight, bias):
        """
        Initialize the state dict weight.
        """
        pass<|MERGE_RESOLUTION|>--- conflicted
+++ resolved
@@ -884,12 +884,7 @@
             # Implement the encoder
             self.encoder = PSMEncoder(args, psm_config)
             # Implement the decoder
-<<<<<<< HEAD
-            # self.decoder = EquivariantDecoder(psm_config)
-            self.decoder = E2former(**args.backbone_config)
-=======
             self.decoder = EquivariantDecoder(psm_config)
->>>>>>> 1df9130a
         elif args.backbone == "graphormer-e2":
             # Implement the encoder
             self.encoder = PSMEncoder(args, psm_config)
@@ -942,17 +937,9 @@
                 self.energy_head.update(
                     {
                         key: nn.Sequential(
-<<<<<<< HEAD
                             # AdaNorm(psm_config.embedding_dim)
                             # if self.psm_config.decoder_feat4energy
                             # else nn.Identity(),
-=======
-                            (
-                                AdaNorm(psm_config.embedding_dim)
-                                if self.psm_config.decoder_feat4energy
-                                else nn.Identity()
-                            ),
->>>>>>> 1df9130a
                             nn.Linear(
                                 psm_config.embedding_dim,
                                 psm_config.embedding_dim,
