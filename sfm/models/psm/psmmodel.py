--- conflicted
+++ resolved
@@ -11,11 +11,8 @@
 import numpy as np
 import torch
 import torch.nn as nn
-<<<<<<< HEAD
 import torch.nn.functional as F
 from tqdm import tqdm
-=======
->>>>>>> a9faef27
 
 from sfm.data.psm_data.utils import VOCAB
 from sfm.logging import logger
@@ -122,21 +119,13 @@
 
         if self.psm_config.diffusion_mode == "edm":
             self.diffnoise = DiffNoise_EDM(self.psm_config)
-<<<<<<< HEAD
+            self.diffnoise.alphas_cumprod = None
         else:
             self.diffnoise = DiffNoise(self.psm_config)
+
             self.diffusion_process = DIFFUSION_PROCESS_REGISTER[
                 self.psm_config.diffusion_sampling
             ](self.diffnoise.alphas_cumprod, self.psm_config)
-=======
-            self.diffnoise.alphas_cumprod = None
-        else:
-            self.diffnoise = DiffNoise(self.psm_config)
-
-        self.diffusion_process = DIFFUSION_PROCESS_REGISTER[
-            self.psm_config.diffusion_sampling
-        ](self.diffnoise.alphas_cumprod, self.psm_config)
->>>>>>> a9faef27
 
         if self.psm_config.diffusion_mode == "edm":
             self.time_step_sampler = NoiseStepSampler_EDM()
@@ -837,11 +826,7 @@
         self.net.train()
         return match_results
 
-<<<<<<< HEAD
     def _pre_forward_operation(self, batched_data):
-=======
-    def forward(self, batched_data, skip_sample=False, **kwargs):
->>>>>>> a9faef27
         """
         Pre-forward operation for the model.
 
@@ -849,17 +834,6 @@
             batched_data: Input data for the forward pass.
         """
 
-<<<<<<< HEAD
-=======
-        if (
-            self.psm_config.sample_in_validation
-            and not self.training
-            and not skip_sample
-        ):
-            match_results = self.sample_and_calc_match_metric(batched_data)
-
-        self._create_system_tags(batched_data)
->>>>>>> a9faef27
         self._create_protein_mask(batched_data)
         self._create_system_tags(batched_data)
         pos = batched_data["pos"]
@@ -1021,7 +995,7 @@
             padding_mask,
         )
 
-    def forward(self, batched_data, **kwargs):
+    def forward(self, batched_data, skip_sample=False, **kwargs):
         """
         Forward pass of the model.
 
@@ -1030,7 +1004,11 @@
             **kwargs: Additional keyword arguments.
         """
 
-        if self.psm_config.sample_in_validation and not self.training:
+        if (
+            self.psm_config.sample_in_validation
+            and not self.training
+            and not skip_sample
+        ):
             match_results = self.sample_and_calc_match_metric(batched_data)
 
         (
