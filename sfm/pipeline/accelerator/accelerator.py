# -*- coding: utf-8 -*-
import math
import multiprocessing
import os
from abc import ABC, abstractmethod
from contextlib import nullcontext
from dataclasses import asdict
from datetime import timedelta
from pathlib import Path
from typing import List, Optional, Union

import deepspeed
import torch
from deepspeed.runtime.dataloader import DeepSpeedDataLoader
from deepspeed.runtime.pipe.topology import PipeModelDataParallelTopology
from torch.nn.parallel import DistributedDataParallel
from torch.utils.data import (
    DataLoader,
    DistributedSampler,
    IterableDataset,
    RandomSampler,
)

from sfm.data.data_utils import batch_by_size
from sfm.data.dataset import Batch, Data, FoundationModelDataset
from sfm.data.dynamics_loader import DynamicBatchSampler, DynamicDistributedSampler
from sfm.logging import logger
from sfm.pipeline.accelerator.compile_opts import torch_compile
from sfm.pipeline.accelerator.dataclasses import (
    ModelOutput,
    TrainerState,
    TrainStrategy,
    ValidLogOutput,
)
from sfm.pipeline.accelerator.fp16_scaler import FP16Scaler
from sfm.utils.move_to_device import move_to_device
from sfm.utils.PPEngine import initialize as initialize_pp_engine

from .model import Model
from .pipeline_module import SFMPipelineModule

try:
    import transformer_engine.pytorch as te
    from transformer_engine.common import recipe
except:
    logger.info("Transformer Engine package is not installed.")


def safe_div(a, b):
    if b == 0:
        return 0
    return a / b


from sfm.data.psm_data.unifieddataset import UnifiedDataSampler


class GroupedBatchIter(object):
    """
    This class is used to group batches into a larger batch. i.e., gradient accumulation.
    """

    def __init__(self, it, group_size, drop_last=False):
        self.it = it
        self.group_size = group_size
        self.drop_last = drop_last

    def __iter__(self):
        chunk = []
        for item in self.it:
            chunk.append(item)
            if len(chunk) == self.group_size:
                yield chunk
                chunk = []
        if not self.drop_last and chunk:
            yield chunk

    def __len__(self):
        if self.drop_last:
            return len(self.it) // self.group_size
        else:
            return (len(self.it) + self.group_size - 1) // self.group_size


class Accelerator(ABC):
    @abstractmethod
    def set_up():
        pass

    @abstractmethod
    def train_step(self, grouped_batch_data: List[Batch]) -> ModelOutput:
        pass

    @abstractmethod
    def valid_step(self, batch_data: Batch) -> ValidLogOutput:
        pass

    @abstractmethod
    def save_checkpoint(
        self, ckpt_id: Union[int, str], extra_state: Optional[dict] = None
    ):
        pass

    @abstractmethod
    def load_checkpoint(
        self,
        ckpt_dir: Path,
        ckpt_id: Union[int, str],
        trainer_state: TrainerState,
        model_states_only: bool = False,
    ) -> TrainerState:
        pass

    @abstractmethod
    def build_data_loader(self, train_data, val_data):
        pass

    @abstractmethod
    def barrier(self):
        pass

    @abstractmethod
    def sync_valid_loss(self, total_loss, num_examples):
        pass

    @property
    @abstractmethod
    def grad_scale(self) -> float:
        pass

    def before_epoch(self, epoch: int):
        pass

    def skip_first_batches(self, start_iteration):
        return False

    def _accumulate_log_output(
        self, total_log_output, log_output, current_sample_count, num_new_samples
    ):
        for key in log_output:
            value = log_output[key]
            if key not in total_log_output:
                if isinstance(value, torch.Tensor):
                    total_log_output[key] = value.item()
                elif isinstance(value, tuple):
                    if isinstance(value[0], torch.Tensor):
                        v0 = value[0].item()
                    else:
                        v0 = value[0]
                    if isinstance(value[1], torch.Tensor):
                        v1 = value[1].item()
                    else:
                        v1 = value[1]
                    total_log_output[key] = (v0, v1)
                else:
                    total_log_output[key] = value
            else:
                if isinstance(value, torch.Tensor):
                    total_log_output[key] = safe_div(
                        (
                            total_log_output[key] * current_sample_count
                            + value.item() * num_new_samples
                        ),
                        (current_sample_count + num_new_samples),
                    )
                elif isinstance(value, tuple):
                    if isinstance(value[0], torch.Tensor):
                        v0 = value[0].item()
                    else:
                        v0 = value[0]
                    if isinstance(value[1], torch.Tensor):
                        v1 = value[1].item()
                    else:
                        v1 = value[1]
                    v0_sum = total_log_output[key][0] * total_log_output[key][1]
                    v0_sum += v0 * v1
                    v1 += total_log_output[key][1]
                    v0 = safe_div(v0_sum, v1)
                    total_log_output[key] = (v0, v1)
                else:
                    total_log_output[key] = safe_div(
                        (
                            total_log_output[key] * current_sample_count
                            + value * num_new_samples
                        ),
                        (current_sample_count + num_new_samples),
                    )


class SingleNodeAccelerator(Accelerator):
    def __init__(
        self, args, model: Model, optimizer, lr_scheduler, device: str
    ) -> None:
        super().__init__()
        self.args = args
        self.model = model
        self.optimizer = optimizer
        self.lr_scheduler = lr_scheduler
        self.device = device
        self.world_size = 1

        if not torch.cuda.is_available():
            logger.warning("cuda is not available. use cpu instead")
            self.device = "cpu"
        self.scaler = FP16Scaler(
            init_scale=self.args.grad_scaler_init, enabled=self.args.fp16
        )

        if args.fp16:
            self.model = self.model.half()

        self.model.to(self.device)
        self.model = torch_compile(self.model, self.args.compile)

    @property
    def grad_scale(self) -> float:
        return self.scaler.scale

    def set_up(self):
        if self.optimizer is None:
            self.optimizer, self.lr_scheduler = self.model.config_optimizer()

    def barrier(self):
        pass

    def build_data_loader(
        self, train_data: FoundationModelDataset, valid_data: FoundationModelDataset
    ):
        train_batch_size_per_gpu = self.args.train_batch_size // (
            self.world_size * self.args.gradient_accumulation_steps
        )
        assert (
            train_batch_size_per_gpu > 0
        ), "train_batch_size_per_gpu should be greater than 0"

        self.train_sampler = RandomSampler(train_data)
        self.train_data_loader = DataLoader(
            train_data,
            sampler=self.train_sampler,
            batch_size=train_batch_size_per_gpu,
            collate_fn=train_data.collate,
            drop_last=True,
        )

        if valid_data:
            valid_batch_size_per_gpu = self.args.val_batch_size // self.world_size
            assert (
                valid_batch_size_per_gpu > 0
            ), "valid_batch_size_per_gpu should be greater than 0"

            self.valid_data_loader = DataLoader(
                valid_data,
                sampler=None,
                batch_size=valid_batch_size_per_gpu,
                collate_fn=valid_data.collate,
                drop_last=False,
            )
        else:
            self.valid_data_loader = None

    def train_step(self, grouped_batch_data: List[Batch]) -> ModelOutput:
        assert grouped_batch_data, "grouped_batch_data is empty"

        self.model.train()

        self.optimizer.zero_grad()
        success_batch_count = 0
        sample_count = 0
        total_loss = 0.0
        total_log_output = {}
        for batch_data in grouped_batch_data:
            self.model.before_batch()
            batch_data = move_to_device(batch_data, self.device)

            pred = self.model(batch_data)
            model_output = self.model.compute_loss(pred, batch_data)
            loss = model_output.loss / len(grouped_batch_data)

            if torch.isnan(loss).item() or torch.isinf(loss).item():
                logger.warning("loss is nan or inf. skip this batch")
                loss = loss.new_tensor(0.0, requires_grad=True)
            else:
                success_batch_count += 1

            self.scaler.backward(loss)

            if model_output.num_examples is not None:
                self._accumulate_log_output(
                    total_log_output,
                    model_output.log_output,
                    sample_count,
                    model_output.num_examples,
                )
                sample_count += model_output.num_examples
                total_loss += model_output.loss * model_output.num_examples

            self.model.after_batch()

        if success_batch_count > 0:
            self.scaler.step(self.model, self.optimizer, self.args.gradient_clipping)

        self.lr_scheduler.step()

        model_output.num_examples = sample_count
        model_output.loss = safe_div(total_loss, sample_count)
        model_output.log_output = total_log_output
        return model_output

    def valid_step(self, batch_data: Batch, epoch: int = 0) -> ValidLogOutput:
        self.model.eval()

        batch_data = move_to_device(batch_data, self.device)
        with torch.no_grad():
            pred = self.model(batch_data)
            model_output = self.model.compute_loss(pred, batch_data)

        if hasattr(batch_data, "batch_size"):
            num_examples = batch_data.batch_size
        elif hasattr(model_output, "num_examples"):
            num_examples = model_output.num_examples
        else:
            logger.info("num_examples is not found. set to None")
            num_examples = None

        return ValidLogOutput(
            valid_loss=model_output.loss.item(),
            epoch=epoch,
            num_examples=num_examples,
            logits=model_output.logits,
            label=model_output.label,
            extra_output=model_output.log_output,
        )

    def save_checkpoint(self, ckpt_id: str, extra_state: Optional[dict] = None):
        save_dir = Path(self.args.save_dir)

        checkpoint = {
            "model": self.model.state_dict(),
            "optimizer": self.optimizer.state_dict(),
            "lr_scheduler": self.lr_scheduler.state_dict(),
        }

        if self.args.fp16:
            checkpoint["fpscaler"] = self.scaler.scale

        if extra_state is not None:
            checkpoint.update(extra_state)
        logger.info("save checkpoint: {}", ckpt_id)
        torch.save(checkpoint, save_dir / ckpt_id)

        with open(save_dir / "checkpoint_list.txt", "a") as f:
            f.write(ckpt_id + "\n")

    def _transfer_optimizer_state_to_fp32(self):
        for group in self.optimizer.param_groups:
            for p in group["params"]:
                if "exp_avg" in self.optimizer.state[p]:
                    self.optimizer.state[p]["exp_avg"] = self.optimizer.state[p][
                        "exp_avg"
                    ].float()
                if "exp_avg_sq" in self.optimizer.state[p]:
                    self.optimizer.state[p]["exp_avg_sq"] = self.optimizer.state[p][
                        "exp_avg_sq"
                    ].float()

    def load_checkpoint(
        self,
        ckpt_dir: Path,
        ckpt_id: Union[int, str],
        trainer_state: TrainerState,
        model_states_only: bool = False,
    ) -> TrainerState:
        checkpoint_path = ckpt_dir / str(ckpt_id)
        checkpoint = torch.load(checkpoint_path, map_location="cpu")
        self.model.load_state_dict(checkpoint["model"])
        if not model_states_only:
            self.optimizer.load_state_dict(checkpoint["optimizer"])
            self.lr_scheduler.load_state_dict(checkpoint["lr_scheduler"])
            if self.args.fp16:
                self.scaler.scale = checkpoint["fpscaler"]
                self._transfer_optimizer_state_to_fp32()

            logger.info(f"optimizer is loaded from checkpoint {ckpt_id}")

        if not model_states_only:
            for k, v in checkpoint.items():
                if k not in ["model", "optimizer", "lr_scheduler"]:
                    setattr(trainer_state, k, v)

        return trainer_state

    def sync_valid_loss(self, total_loss, num_examples):
        return total_loss, num_examples

    @staticmethod
    def _allreducelog(log_dict: dict = {}, log_num_dict: dict = {}):
        return None

    def skip_first_batches(self, start_iteration):
        if self.args.use_unified_batch_sampler:
            self.train_data_loader.batch_sampler.set_skip_batches(
                start_iteration * self.args.gradient_accumulation_steps, 0
            )
            return True
        else:
            return False


class DdpAccelerator(SingleNodeAccelerator):
    def __init__(self, args, model: Model, optimizer, lr_scheduler) -> None:
        super().__init__(args, model, optimizer, lr_scheduler, device="cuda")

    def set_up(self):
        super().set_up()
        assert "WORLD_SIZE" in os.environ, "WORLD_SIZE must be set to use DDP"
        assert "RANK" in os.environ, "RANK must be set to use DDP"
        assert "LOCAL_RANK" in os.environ, "LOCAL_RANK must be set to use DDP"

        self.world_size = int(os.environ["WORLD_SIZE"])
        self.rank = int(os.environ["RANK"])
        self.local_rank = int(os.environ["LOCAL_RANK"])

        master_addr = os.environ.get("MASTER_ADDR", "")
        master_port = os.environ.get("MASTER_PORT", "")

        torch.cuda.set_device(self.local_rank)
        self.device = torch.device("cuda", self.local_rank)

        multiprocessing.set_start_method("spawn", force=True)

        ddp_timeout = os.environ.get("DDP_TIMEOUT_MINUTES", None)
        logger.critical(
            f"Initializing DDP by env://. word size: {self.world_size}, rank: {self.rank}, "
            f"local_rank: {self.local_rank}, master_addr: {master_addr}, master_port: {master_port}, "
            f"DDP_TIMEOUT_MINUTES: {ddp_timeout}"
        )
        torch.distributed.init_process_group(
            backend=self.args.dist_backend,
            init_method="env://",
            world_size=self.world_size,
            rank=self.rank,
            timeout=timedelta(minutes=int(ddp_timeout))
            if ddp_timeout is not None
            else timedelta(minutes=5),
        )

        torch.distributed.barrier()

        logger.success("DDP initialized.")

        self.model.to(self.device)
        self.ddp_model = DistributedDataParallel(
            self.model,
            device_ids=[self.local_rank],
            output_device=self.local_rank,
            find_unused_parameters=self.args.find_unused_parameters,
        )
        if self.model.checkpoint_loaded:
            logger.info("Reloading checkpoint after DDP to ensure correctness.")
            self.ddp_model.module.reload_checkpoint()

        self.ddp_model = torch_compile(self.ddp_model, self.args.compile)

    def barrier(self):
        torch.distributed.barrier()

    def train_step(self, grouped_batch_data: List[Batch]) -> ModelOutput:
        assert grouped_batch_data, "grouped_batch_data is empty"

        self.ddp_model.train()
        self.optimizer.zero_grad()

        success_batch_count = 0
        sample_count = 0
        total_loss = 0.0
        total_log_output = {}
        for idx, batch_data in enumerate(grouped_batch_data):
            self.model.before_batch()
            batch_data = move_to_device(batch_data, self.device)

            # No sync for gradient accumulation
            maybe_no_sync = (
                self.ddp_model.no_sync()
                if idx != len(grouped_batch_data) - 1
                else nullcontext()
            )

            with maybe_no_sync:
                pred = self.ddp_model(batch_data)
                model_output = self.model.compute_loss(pred, batch_data)
                loss = model_output.loss / len(grouped_batch_data)

                if torch.isnan(loss).item() or torch.isinf(loss).item():
                    logger.info("loss is nan or inf. skip this batch")
                    # continue
                    success_batch_count += 1
                    mask = torch.isnan(loss) | torch.isinf(loss)
                    loss[mask] = 0.0
                    self.scaler.backward(loss)
                else:
                    success_batch_count += 1
                    self.scaler.backward(loss)

            self._accumulate_log_output(
                total_log_output,
                model_output.log_output,
                sample_count,
                model_output.num_examples,
            )
            sample_count += model_output.num_examples
            total_loss += model_output.loss * model_output.num_examples
            self.model.after_batch()

        if success_batch_count > 0:
            self.scaler.step(self.model, self.optimizer, self.args.gradient_clipping)

        self.lr_scheduler.step()
        model_output.num_examples = sample_count
        model_output.loss = safe_div(total_loss, sample_count)
        model_output.log_output = total_log_output
        return model_output

    def build_data_loader(
        self, train_data: FoundationModelDataset, val_data: FoundationModelDataset
    ):
        if self.args.dynamic_loader:
            self.train_sampler = DynamicDistributedSampler(
                dataset=train_data,
                batch_by_size_fn=batch_by_size,
                max_tokens=self.args.max_tokens,
                max_length=self.args.max_length,
                num_tokens_fn=train_data.num_tokens,
                shuffle=True,
                drop_last=False,
                num_replicas=self.world_size,
                rank=self.rank,
            )
            self.train_data_loader = DataLoader(
                dataset=train_data,
                collate_fn=train_data.collate,
                batch_sampler=self.train_sampler,
            )
        elif self.args.ifstack:
            train_batch_size_per_gpu = self.args.train_batch_size // (
                self.world_size * self.args.gradient_accumulation_steps
            )
            assert (
                train_batch_size_per_gpu > 0
            ), "train_batch_size_per_gpu should be greater than 0"

            self.train_sampler = None
            self.train_data_loader = DataLoader(
                train_data,
                batch_size=train_batch_size_per_gpu,
                collate_fn=train_data.collate,
                drop_last=True,
                num_workers=0,
            )
        else:
            train_batch_size_per_gpu = self.args.train_batch_size // (
                self.world_size * self.args.gradient_accumulation_steps
            )
            assert (
                train_batch_size_per_gpu > 0
            ), "train_batch_size_per_gpu should be greater than 0"

            if not isinstance(train_data, IterableDataset):
                if self.args.use_unified_batch_sampler:
                    self.train_sampler = UnifiedDataSampler(
                        train_data,
                        self.args.dataset_split_raito,
                        self.args.dataset_micro_batch_size,
                        num_replicas=self.world_size,
                        rank=self.rank,
                        seed=self.args.seed,
                    )
                    self.train_data_loader = DataLoader(
                        train_data,
                        batch_sampler=self.train_sampler,
                        collate_fn=train_data.collate,
                        num_workers=self.args.unified_data_num_workers,
                        pin_memory=True,
                        persistent_workers=True
                        if self.args.unified_data_num_workers > 0
                        else False,
                        prefetch_factor=4
                        if self.args.unified_data_num_workers > 0
                        else None,
                    )
                else:
                    self.train_sampler = DistributedSampler(
                        train_data, num_replicas=self.world_size, rank=self.rank
                    )
                    self.train_data_loader = DataLoader(
                        train_data,
                        sampler=self.train_sampler,
                        batch_size=train_batch_size_per_gpu,
                        collate_fn=train_data.collate,
                        drop_last=True,
                    )
            elif self.args.use_dali_pipeline:
                self.train_sampler = None
                self.train_data_loader = DataLoader(
                    train_data,
                    batch_size=None,
                    collate_fn=train_data.collate,
                )
            else:
                self.train_sampler = None
                self.train_data_loader = DataLoader(
                    train_data,
                    batch_size=train_batch_size_per_gpu,
                    collate_fn=train_data.collate,
                    drop_last=True,
                    num_workers=1,
                )

        if val_data:
            if self.args.use_unified_batch_sampler:
                valid_sampler = UnifiedDataSampler(
                    val_data,
                    self.args.dataset_split_raito,
                    self.args.dataset_micro_batch_size,
                    num_replicas=self.world_size,
                    rank=self.rank,
                    seed=self.args.seed,
                )
                self.valid_data_loader = DataLoader(
                    val_data,
                    batch_sampler=valid_sampler,
                    collate_fn=val_data.collate,
                )
            elif self.args.use_dali_pipeline:
                self.valid_data_loader = DataLoader(
                    val_data,
                    batch_size=None,
                    collate_fn=val_data.collate,
                )
            else:
                valid_batch_size_per_gpu = self.args.val_batch_size // self.world_size
                assert (
                    valid_batch_size_per_gpu > 0
                ), "valid_batch_size_per_gpu should be greater than 0"
                validsampler = torch.utils.data.distributed.DistributedSampler(
                    val_data, num_replicas=self.world_size, shuffle=False
                )
                self.valid_data_loader = DataLoader(
                    val_data,
                    sampler=validsampler,
                    batch_size=valid_batch_size_per_gpu,
                    collate_fn=val_data.collate,
                    drop_last=False,
                )
        else:
            self.valid_data_loader = None

    def before_epoch(self, epoch: int):
        if self.train_sampler is not None:
            self.train_sampler.set_epoch(epoch)

    def save_checkpoint(self, ckpt_id: str, extra_state: Optional[dict] = None):
        if self.rank == 0:
            super().save_checkpoint(ckpt_id, extra_state)

        torch.distributed.barrier()

    def sync_valid_loss(self, total_loss, num_examples):
        total_loss = torch.Tensor([total_loss]).cuda(self.device)
        num_examples = torch.Tensor([num_examples * 1.0]).cuda(self.device)
        torch.distributed.all_reduce(total_loss)
        torch.distributed.all_reduce(num_examples)
        total_loss = total_loss.item()
        num_examples = num_examples.item()

        return total_loss, num_examples

    def sync_valid_metric(self, label_list, logits_list):
        if not label_list or not logits_list:
            return None, None

        label = torch.cat(label_list, dim=0).to(self.device)
        logits = torch.cat(logits_list, dim=0).to(self.device)
        num_samples = torch.zeros(
            self.world_size + 1, device=self.device, dtype=torch.long
        )
        num_samples[self.rank + 1] = label.shape[0]
        torch.distributed.all_reduce(num_samples)
        total_samples = int(torch.sum(num_samples).item())
        for i in range(1, self.world_size + 1):
            num_samples[i] += num_samples[i - 1]
        total_label = torch.zeros(
            total_samples, *label.shape[1:], device=self.device, dtype=label.dtype
        )
        total_logits = torch.zeros(
            total_samples, *logits.shape[1:], device=self.device, dtype=logits.dtype
        )

        total_label[num_samples[self.rank] : num_samples[self.rank + 1]] = label
        total_logits[num_samples[self.rank] : num_samples[self.rank + 1]] = logits
        torch.distributed.all_reduce(total_label)
        torch.distributed.all_reduce(total_logits)
        return total_label, total_logits

    def calculate_metric(self, label, logits):
        return self.model.calculate_metric(label, logits)

    @staticmethod
    def _allreducelog(log_dict: dict = {}, log_num_dict: dict = {}):
        for k, v in log_dict.items():
            if not isinstance(v, torch.Tensor):
                v = torch.tensor(v)
            v = v.cuda()
            torch.distributed.all_reduce(v, op=torch.distributed.ReduceOp.SUM)
            log_dict[k] = v.item()

        for k, v in log_num_dict.items():
            if not isinstance(v, torch.Tensor):
                v = torch.tensor(v)
            v = v.cuda()
            torch.distributed.all_reduce(v, op=torch.distributed.ReduceOp.SUM)
            log_num_dict[k] = v.item()

        return {k: safe_div(v, log_num_dict[k]) for k, v in log_dict.items()}

    def skip_first_batches(self, start_iteration):
        if self.args.use_unified_batch_sampler:
            self.train_data_loader.batch_sampler.set_skip_batches(
                start_iteration * self.args.gradient_accumulation_steps, 0
            )
            return True
        else:
            return False


class DeepSpeedAccelerator(Accelerator):
    def __init__(
        self,
        args,
        model,
        optimizer,
        lr_scheduler,
        train_data,
        valid_data,
        loss_log_dict={},
    ) -> None:
        super().__init__()
        self.args = args
        self.model = torch_compile(model, self.args.compile).cpu()
        self.optimizer = optimizer
        self.lr_scheduler = lr_scheduler
        self.train_data = train_data
        self.valid_data = valid_data
        self.loss_log_dict = loss_log_dict

    @property
    def grad_scale(self) -> float:
        return self.optimizer.cur_scale

    def set_ds_config(self):
        if self.args.deepspeed_config_path != "":
            import json

            try:
                with open(self.args.deepspeed_config_path) as deepspeed_config_file:
                    self.args.deepspeed_config = json.load(deepspeed_config_file)
            except Exception as e:
                logger.warning(
                    f"Failed to load deepspeed config from {self.args.deepspeed_config}, "
                    f"using default config instead. Error message: {e}"
                )
                from sfm.utils.defaultdsconfig import DEFAULT_DS_CONFIG

                self.args.deepspeed_config = DEFAULT_DS_CONFIG

        else:
            from sfm.utils.defaultdsconfig import DEFAULT_DS_CONFIG

            self.args.deepspeed_config = DEFAULT_DS_CONFIG

            self.args.deepspeed_config["train_batch_size"] = self.args.train_batch_size
            self.args.deepspeed_config[
                "gradient_accumulation_steps"
            ] = self.args.gradient_accumulation_steps

            self.args.deepspeed_config["fp16"]["enabled"] = self.args.fp16
            self.args.deepspeed_config["fp16"]["auto_cast"] = self.args.auto_cast
            self.args.deepspeed_config["fp16"]["initial_scale_power"] = round(
                math.log2(self.args.grad_scaler_init)
            )

            self.args.deepspeed_config["bf16"]["enabled"] = self.args.bf16

            if self.args.strategy == TrainStrategy.Zero0:
                logger.warning(
                    "Zero0 is not compatible with offloading; setting zero_offload to False"
                )
                self.args.zero_offload = False

            if self.args.strategy == TrainStrategy.Zero0:
                self.args.deepspeed_config["zero_optimization"]["stage"] = 0
            elif (
                self.args.strategy == TrainStrategy.Zero1
                or self.args.strategy == TrainStrategy.Pipeline
                or self.args.strategy == TrainStrategy.ThreeD
            ):
                self.args.deepspeed_config["zero_optimization"]["stage"] = 1
            elif self.args.strategy == TrainStrategy.Zero2:
                self.args.deepspeed_config["zero_optimization"]["stage"] = 2
            elif self.args.strategy == TrainStrategy.Zero3:
                self.args.deepspeed_config["zero_optimization"]["stage"] = 3
            elif self.args.strategy == TrainStrategy.ZeroInf:
                self.args.deepspeed_config["zero_optimization"]["stage"] = 3
                self.args.deepspeed_config["zero_optimization"]["offload_optimizer"][
                    "device"
                ] = "nvme"
                self.args.deepspeed_config["zero_optimization"]["offload_param"][
                    "device"
                ] = "nvme"
                self.args.deepspeed_config["zero_optimization"]["offload_optimizer"][
                    "nvme_path"
                ] = self.args.zero_offload_dir
                self.args.deepspeed_config["zero_optimization"]["offload_param"][
                    "nvme_path"
                ] = self.args.zero_offload_dir
            else:
                raise ValueError(
                    f"Unsupported accelerator strategy: {self.args.strategy}"
                )

            if self.args.zero_offload and self.args.strategy != TrainStrategy.ZeroInf:
                self.args.deepspeed_config["zero_optimization"]["offload_optimizer"][
                    "device"
                ] = "cpu"
                self.args.deepspeed_config["zero_optimization"]["offload_param"][
                    "device"
                ] = "cpu"
                self.args.deepspeed_config["zero_force_ds_cpu_optimizer"] = False

            self.args.deepspeed_config["optimizer"]["params"]["lr"] = self.args.max_lr
            self.args.deepspeed_config["optimizer"]["params"]["betas"] = [
                self.args.beta1,
                self.args.beta2,
            ]
            self.args.deepspeed_config["optimizer"]["params"][
                "weight_decay"
            ] = self.args.weight_decay
            self.args.deepspeed_config["optimizer"]["params"]["betas"] = [
                self.args.beta1,
                self.args.beta2,
            ]
            self.args.deepspeed_config["optimizer"]["params"][
                "weight_decay"
            ] = self.args.weight_decay

            self.args.deepspeed_config["scheduler"]["params"][
                "total_num_steps"
            ] = self.args.total_num_steps
            self.args.deepspeed_config["scheduler"]["params"][
                "warmup_num_steps"
            ] = self.args.warmup_num_steps
            self.args.deepspeed_config["scheduler"]["params"][
                "warmup_max_lr"
            ] = self.args.max_lr

            self.args.deepspeed_config[
                "gradient_clipping"
            ] = self.args.gradient_clipping
            self.args.deepspeed_config["steps_per_print"] = self.args.log_interval

            self.args.deepspeed_config["zero_optimization"][
                "ignore_unused_parameters"
            ] = not self.args.find_unused_parameters
            self.args.deepspeed_config["aio"][
                "ignore_unused_parameters"
            ] = not self.args.find_unused_parameters

            # self.args.deepspeed_config["wandb"]["enabled"] = self.args.wandb
            # self.args.deepspeed_config["wandb"]["team"] = self.args.wandb_team
            # self.args.deepspeed_config["wandb"]["group"] = self.args.wandb_group
            # self.args.deepspeed_config["wandb"]["project"] = self.args.wandb_project

            self.args.deepspeed_config["flops_profiler"][
                "enabled"
            ] = self.args.profiling
            self.args.deepspeed_config["flops_profiler"]["output_file"] = os.path.join(
                self.args.prof_dir, "profiler_ds.txt"
            )
            self.args.deepspeed_config["wall_clock_breakdown"] = self.args.profiling
            self.args.deepspeed_config["comms_logger"]["enabled"] = self.args.debug

            self.args.deepspeed_config["memory_breakdown"] = self.args.debug
            return

    def get_unfreeze_param_list(self, unfreeze_param_name_list: str):
        if unfreeze_param_name_list == "":
            logger.info(
                "unfreeze_param_list is empty, unfreeze all parameters with gradient"
            )
            if (
                self.args.strategy == TrainStrategy.Pipeline
                or self.args.strategy == TrainStrategy.ThreeD
            ):
                return [
                    param for param in self.ppmodel.parameters() if param.requires_grad
                ]
            else:
                return [
                    param for param in self.model.parameters() if param.requires_grad
                ]

        unfreeze_param = []
        unfreeze_param_name_list = list(
            filter(lambda x: x != "", unfreeze_param_name_list.split(","))
        ) + ["dummy"]

        if (
            self.args.strategy == TrainStrategy.Pipeline
            or self.args.strategy == TrainStrategy.ThreeD
        ):
            for name, param in self.ppmodel.named_parameters():
                for param_name in unfreeze_param_name_list:
                    if name.find(param_name) != -1:
                        logger.info(f"Unfreezing {name}")
                        unfreeze_param.append(param)
                        break
        else:
            for name, param in self.model.named_parameters():
                for param_name in unfreeze_param_name_list:
                    if name.find(param_name) != -1:
                        logger.info(f"Unfreezing {name}")
                        unfreeze_param.append(param)
                        break

        return unfreeze_param

    def set_up(self):
        self.rank = int(os.environ["RANK"])
        self.local_rank = int(os.environ["LOCAL_RANK"])

        deepspeed.init_distributed(dist_backend=self.args.dist_backend)
        self.set_ds_config()

        if self.args.fp8:
            # Create FP8 recipe. Note: All input args are optional.
            self.fp8_recipe = recipe.DelayedScaling(
                fp8_format=recipe.Format.HYBRID,
                amax_history_len=16,
                amax_compute_algo="max",
            )

        if (
            self.args.strategy == TrainStrategy.Pipeline
            or self.args.strategy == TrainStrategy.ThreeD
        ):
            assert (
                self.args.pipeline_model_parallel_size > 0
            ), f"invalid model parallel size: {self.args.pipeline_model_parallel_size}"

            pp_partition_layer_name = self.args.deepspeed_config.get(
                "pp_partition_layer_name", self.args.pp_partition_layer_name
            )

            if pp_partition_layer_name not in ["parameters", "uniform", "manual"]:
                pp_partition_layer_name = "type:" + pp_partition_layer_name

            if self.args.strategy == TrainStrategy.ThreeD:
                from megatron.core import mpu

                topology = PipeModelDataParallelTopology(
                    num_pp=mpu.get_pipeline_model_parallel_world_size(),
                    num_mp=mpu.get_tensor_model_parallel_world_size(),
                    num_dp=mpu.get_data_parallel_world_size(),
                )
            else:
                topology = None

            self.ppmodel = SFMPipelineModule(
                self.model,
                loss_fn=lambda pred, label: self.model.compute_loss(pred, label),
                num_stages=self.args.deepspeed_config.get(
                    "num_pp_stages", self.args.pipeline_model_parallel_size
                ),
                partition_method=pp_partition_layer_name,
                part_list=self.args.pp_part_list,
                loss_log_dict=self.loss_log_dict,
                topology=topology,
                activation_checkpoint_interval=self.args.activation_checkpoint_interval,
                checkpointable_layers=self.args.checkpointable_layers,
            )
            unfreeze_params = self.get_unfreeze_param_list(
                self.args.unfreeze_param_list
            )
            self.optimizer, self.lr_scheduler = self.model.config_optimizer(
                model=self.ppmodel
            )

            if self.lr_scheduler is not None:
                # When using custom scheduler, we need to set the scheduler type to None
                # Otherwise, deepspeed will use that scheduler instead of the custom one
                logger.info("custom scheduler is set, DS scheduler is disabled")
                self.args.deepspeed_config["scheduler"]["type"] = None

            if self.optimizer is not None:
                logger.info("optimizer is set, remove the ds default optimizer")
                self.args.deepspeed_config["optimizer"]["type"] = None

            model_parameters = (
                unfreeze_params
                if len(unfreeze_params) > 0
                else self.ppmodel.parameters()
            )

            (
                self.model_engine,
                self.optimizer,
                self.train_data_loader,
                self.lr_scheduler,
            ) = initialize_pp_engine(
                args=self.args,
                model=self.ppmodel,
                model_parameters=model_parameters,
                training_data=self.train_data,
                collate_fn=self.train_data.collate,
                optimizer=self.optimizer,
                lr_scheduler=self.lr_scheduler,
            )

            logger.info(f"using optimizer: {self.optimizer}")
            logger.info(f"using lr_scheduler: {self.lr_scheduler}")

            self.args.gradient_accumulation_steps = (
                self.model_engine.gradient_accumulation_steps()
            )
            self.args.deepspeed_config[
                "gradient_accumulation_steps"
            ] = self.args.gradient_accumulation_steps
        else:
            if self.optimizer is None or self.args.zero_offload:
                self.optimizer, self.lr_scheduler = self.model.config_optimizer()
            else:
                # When using custom scheduler, it is a good idea to set the optimizer type to None
                logger.info("custom optimizer is set, DS optimizer is disabled")
                self.args.deepspeed_config["optimizer"]["type"] = None

            if self.lr_scheduler is not None:
                # When using custom scheduler, we need to set the scheduler type to None
                # Otherwise, deepspeed will use that scheduler instead of the custom one
                logger.info("lr scheduler is set, remove the ds default scheduler")
                self.args.deepspeed_config["scheduler"]["type"] = None

            (
                self.model_engine,
                self.optimizer,
                self.train_data_loader,
                self.lr_scheduler,
            ) = deepspeed.initialize(
                args=self.args,
                model=self.model,
                model_parameters=self.model.parameters(),
                training_data=self.train_data,
                collate_fn=self.train_data.collate,
                optimizer=self.optimizer,
                lr_scheduler=self.lr_scheduler,
            )
        self.build_data_loader(self.train_data, self.valid_data)

    @property
    def world_size(self) -> int:
        return self.model_engine.dp_world_size

    def barrier(self):
        deepspeed.comm.barrier()

    def before_epoch(self, epoch: int):
        super().before_epoch(epoch)
        if (
            self.args.strategy == TrainStrategy.Pipeline
            or self.args.strategy == TrainStrategy.ThreeD
        ):
            if isinstance(self.train_data_loader, DeepSpeedDataLoader):
                if hasattr(self.train_data_loader.data_sampler, "set_epoch"):
                    self.train_data_loader.data_sampler.set_epoch(epoch)
            elif isinstance(self.train_data_loader, DataLoader):
                if hasattr(self.train_data_loader.batch_sampler, "set_epoch"):
                    self.train_data_loader.batch_sampler.set_epoch(epoch)
            else:
                raise ValueError(
                    f"Unknown training data loader type {type(self.train_data_loader)}"
                )

        # set seed of data sampler
        if isinstance(self.train_data_loader, DeepSpeedDataLoader):
            if hasattr(self.train_data_loader.data_sampler, "seed"):
                logger.info(f"Setting seed of data loader to {self.args.seed + epoch}.")
                self.train_data_loader.data_sampler.seed = self.args.seed + epoch
        elif isinstance(self.train_data_loader, DataLoader):
            if hasattr(self.train_data_loader.batch_sampler, "seed"):
                logger.info(f"Setting seed of data loader to {self.args.seed + epoch}.")
                self.train_data_loader.batch_sampler.seed = self.args.seed + epoch
        else:
            raise ValueError(
                f"Unknown training data loader type {type(self.train_data_loader)}"
            )

    def build_data_loader(
        self, train_data: FoundationModelDataset, val_data: FoundationModelDataset
    ):
        if (
            self.args.strategy == TrainStrategy.Pipeline
            or self.args.strategy == TrainStrategy.ThreeD
        ):
            dp_rank = self.model_engine.mpu.get_data_parallel_rank()
        else:
            dp_rank = self.model_engine.global_rank

        if self.args.use_unified_batch_sampler:
            self.train_sampler = UnifiedDataSampler(
                train_data,
                self.args.dataset_split_raito,
                self.args.dataset_micro_batch_size,
                num_replicas=self.world_size,
                rank=self.rank,
                seed=self.args.seed,
            )
            self.train_data_loader = DataLoader(
                train_data,
                batch_sampler=self.train_sampler,
                collate_fn=train_data.collate,
<<<<<<< HEAD
                num_workers=1,  # multiprocessing.cpu_count() // torch.cuda.device_count(),
                # pin_memory=True,
                # persistent_workers=True,
                # prefetch_factor=4,
=======
                num_workers=self.args.unified_data_num_workers,
                pin_memory=True,
                persistent_workers=True
                if self.args.unified_data_num_workers > 0
                else False,
                prefetch_factor=4 if self.args.unified_data_num_workers > 0 else None,
>>>>>>> d8864bc7
            )
        elif self.args.dynamic_loader:
            assert (
                self.args.strategy is not TrainStrategy.Pipeline
            ), "dynamic loader is not supported in pipeline mode"

            train_batch_size_per_gpu = self.args.train_batch_size // (
                self.model_engine.dp_world_size * self.args.gradient_accumulation_steps
            )
            assert (
                train_batch_size_per_gpu > 0
            ), "train_batch_size_per_gpu should be greater than 0"

            dynamic_sampler = DynamicDistributedSampler(
                dataset=self.train_data,
                batch_by_size_fn=batch_by_size,
                max_tokens=self.args.max_tokens,
                max_length=self.args.max_length,
                num_tokens_fn=self.train_data.num_tokens,
                shuffle=True,
                drop_last=False,
                num_replicas=self.model_engine.dp_world_size,
                rank=dp_rank,
            )
            self.train_data_loader = DataLoader(
                dataset=self.train_data,
                collate_fn=self.train_data.collate,
                batch_sampler=dynamic_sampler,
            )
        elif self.args.ifstack:
            assert (
                self.args.strategy is not TrainStrategy.Pipeline
            ), "stack loader is not supported in pipeline mode"

            train_batch_size_per_gpu = self.args.train_batch_size // (
                self.model_engine.dp_world_size * self.args.gradient_accumulation_steps
            )
            assert (
                train_batch_size_per_gpu > 0
            ), "train_batch_size_per_gpu should be greater than 0"
            logger.info(f"Using stack mode with batch size {train_batch_size_per_gpu}")

            self.train_sampler = None
            self.train_data_loader = DataLoader(
                train_data,
                batch_size=train_batch_size_per_gpu,
                collate_fn=train_data.collate,
                drop_last=True,
                num_workers=1,
            )
        elif self.args.use_dali_pipeline:
            self.train_sampler = None
            self.train_data_loader = DataLoader(
                train_data,
                batch_size=None,
                collate_fn=train_data.collate,
            )

        if self.valid_data:
            if self.args.use_unified_batch_sampler:
                valid_sampler = UnifiedDataSampler(
                    val_data,
                    self.args.dataset_split_raito,
                    self.args.dataset_micro_batch_size,
                    num_replicas=self.world_size,
                    rank=self.rank,
                    seed=self.args.seed,
                )
                self.valid_data_loader = DataLoader(
                    val_data,
                    batch_sampler=valid_sampler,
                    collate_fn=train_data.collate,
                )
            else:
                validsampler = torch.utils.data.distributed.DistributedSampler(
                    self.valid_data,
                    num_replicas=self.model_engine.dp_world_size,
                    rank=dp_rank,
                    shuffle=False,
                )
                if self.args.strategy == TrainStrategy.Pipeline:
                    logger.warning(
                        f"Using pipeline training of DeepSpeed, will validate with train_batch_size "
                        f"{self.args.deepspeed_config['train_batch_size']}, "
                        f"val_batch_size {self.args.val_batch_size} is being ignored."
                    )
                    valid_batch_size_per_gpu = (
                        self.model_engine.train_micro_batch_size_per_gpu()
                    )
                else:
                    valid_batch_size_per_gpu = self.args.val_batch_size // (
                        self.model_engine.dp_world_size
                        * self.args.gradient_accumulation_steps
                    )
                assert (
                    valid_batch_size_per_gpu > 0
                ), "valid_batch_size_per_gpu should be greater than 0"

                self.valid_data_loader = DataLoader(
                    self.valid_data,
                    sampler=validsampler,
                    batch_size=valid_batch_size_per_gpu,
                    collate_fn=self.valid_data.collate,
                    drop_last=False,
                )

            if (
                self.args.strategy == TrainStrategy.Pipeline
                or self.args.strategy == TrainStrategy.ThreeD
            ):
                self.valid_data_loader = GroupedBatchIter(
                    self.valid_data_loader,
                    self.args.gradient_accumulation_steps,
                    drop_last=True,
                )
        else:
            self.valid_data_loader = None

    def train_step(self, grouped_batch_data) -> ModelOutput:
        self.model_engine.module.train()
        if (
            self.args.strategy == TrainStrategy.Pipeline
            or self.args.strategy == TrainStrategy.ThreeD
        ):
            with (
                te.fp8_autocast(enabled=True, fp8_recipe=self.fp8_recipe)
                if self.args.fp8
                else nullcontext()
            ):
                loss = self.model_engine.train_batch(
                    iter(grouped_batch_data),
                    reset_act_each_step=self.args.reset_act_each_step,
                )
            model_output = ModelOutput(
                loss=loss,
                num_examples=self.args.deepspeed_config["train_batch_size"]
                // self.world_size,
                log_output={"loss": loss},
            )
        else:
            sample_count = 0
            total_loss = 0.0
            total_log_output = {}
            for idx, batch_data in enumerate(grouped_batch_data):
                self.model_engine.tput_timer.start()
                batch_data = move_to_device(
                    batch_data, device=self.args.local_rank, non_blocking=True
                )
                self.model.before_batch()
                with (
                    te.fp8_autocast(enabled=True, fp8_recipe=self.fp8_recipe)
                    if self.args.fp8
                    else nullcontext()
                ):
                    pred = self.model_engine(batch_data)

                model_output = self.model.compute_loss(pred, batch_data)
                loss = model_output.loss
                self._accumulate_log_output(
                    total_log_output,
                    model_output.log_output,
                    sample_count,
                    model_output.num_examples,
                )
                sample_count += model_output.num_examples
                total_loss += model_output.loss * model_output.num_examples

                self.model.after_batch()

                self.model_engine.backward(loss)
                self.model_engine.step()

            model_output.num_examples = sample_count
            model_output.loss = safe_div(total_loss, sample_count)
            model_output.log_output = total_log_output

        return model_output

    def valid_step(
        self, batch_data: Union[Data, List], epoch: int = 0
    ) -> ValidLogOutput:
        self.model_engine.module.eval()
        if (
            self.args.strategy == TrainStrategy.Pipeline
            or self.args.strategy == TrainStrategy.ThreeD
        ):
            pred, log_loss = self.model_engine.eval_batch(iter(batch_data))
            pred = pred.detach().item()
            extra_output = {
                k: v.detach().item() if isinstance(v, torch.Tensor) else v
                for k, v in log_loss.items()
            }
            return ValidLogOutput(
                valid_loss=pred,
                epoch=epoch,
                num_examples=self.args.deepspeed_config["train_batch_size"]
                / self.model_engine.dp_world_size,
                extra_output=extra_output,
            )
        else:
            batch_data = move_to_device(
                batch_data, device=self.args.local_rank, non_blocking=True
            )

            pred = self.model_engine(batch_data)
            model_output = self.model.compute_loss(pred, batch_data)

            if hasattr(batch_data, "batch_size"):
                num_examples = batch_data.batch_size
            elif hasattr(model_output, "num_examples"):
                num_examples = model_output.num_examples
            else:
                logger.info("num_examples is not found. set to None")
                num_examples = None

            return ValidLogOutput(
                valid_loss=model_output.loss.item(),
                epoch=epoch,
                num_examples=num_examples,
                logits=model_output.logits,
                label=model_output.label,
                extra_output=model_output.log_output,
            )

    def save_checkpoint(self, ckpt_id: str, extra_state: Optional[dict] = None):
        self.model_engine.save_checkpoint(
            self.args.save_dir,
            client_state={"ckpt_id": ckpt_id},
        )

    def load_checkpoint(
        self,
        ckpt_dir: Path,
        ckpt_id: Union[int, str],
        trainer_state: TrainerState,
        model_states_only: bool = False,
    ) -> TrainerState:
        if isinstance(ckpt_id, int):
            ckpt_id = str(ckpt_id)
        load_path, client_sd = self.model_engine.load_checkpoint(
            str(ckpt_dir),
            load_optimizer_states=(not model_states_only),
            load_lr_scheduler_states=(not model_states_only),
            load_module_only=model_states_only,
            tag=ckpt_id,
            load_module_strict=False,
        )

        logger.info(f"Loaded checkpoint {load_path}")
        logger.info(f"The client state {client_sd}")

        if not model_states_only:
            self._transfer_optimizer_state_to_fp32()

        if not model_states_only:
            trainer_state.global_step = self.model_engine.global_steps
        return trainer_state

    def _transfer_optimizer_state_to_fp32(self):
        for group in self.optimizer.param_groups:
            for p in group["params"]:
                if "exp_avg" in self.optimizer.state[p]:
                    self.optimizer.state[p]["exp_avg"] = self.optimizer.state[p][
                        "exp_avg"
                    ].float()
                if "exp_avg_sq" in self.optimizer.state[p]:
                    self.optimizer.state[p]["exp_avg_sq"] = self.optimizer.state[p][
                        "exp_avg_sq"
                    ].float()

    def sync_valid_loss(self, total_loss, num_examples):
        total_loss = torch.Tensor([total_loss]).cuda()
        num_examples = torch.Tensor([num_examples * 1.0]).cuda()
        deepspeed.comm.all_reduce(total_loss)
        deepspeed.comm.all_reduce(num_examples)
        total_loss = total_loss.item()
        num_examples = num_examples.item()

        if (
            self.args.strategy == TrainStrategy.Pipeline
            or self.args.strategy == TrainStrategy.ThreeD
        ):
            total_loss /= (
                self.model_engine.num_stages * self.model_engine.model_parallel_size
            )
            num_examples /= (
                self.model_engine.num_stages * self.model_engine.model_parallel_size
            )

        return total_loss, num_examples

    def sync_valid_metric(self, label_list, logits_list):
        if not label_list or not logits_list:
            return None, None

        label = torch.cat(label_list, dim=0).cuda()
        logits = torch.cat(logits_list, dim=0).cuda()
        num_samples = torch.zeros(
            self.world_size + 1, device=label.device, dtype=torch.long
        )
        num_samples[self.rank + 1] = label.shape[0]
        torch.distributed.all_reduce(num_samples)
        total_samples = int(torch.sum(num_samples).item())
        for i in range(1, self.world_size + 1):
            num_samples[i] += num_samples[i - 1]
        total_label = torch.zeros(
            total_samples, *label.shape[1:], device=label.device, dtype=label.dtype
        )
        total_logits = torch.zeros(
            total_samples, *logits.shape[1:], device=label.device, dtype=logits.dtype
        )

        total_label[num_samples[self.rank] : num_samples[self.rank + 1]] = label
        total_logits[num_samples[self.rank] : num_samples[self.rank + 1]] = logits
        torch.distributed.all_reduce(total_label)
        torch.distributed.all_reduce(total_logits)
        return total_label, total_logits

    def calculate_metric(self, label, logits):
        return self.model.calculate_metric(label, logits)

    @staticmethod
    def _allreducelog(log_dict: dict = {}, log_num_dict: dict = {}):
        for k, v in log_dict.items():
            if not isinstance(v, torch.Tensor):
                v = torch.tensor(v)
            v = v.cuda()
            deepspeed.comm.all_reduce(v, op=torch.distributed.ReduceOp.SUM)
            log_dict[k] = v.item()

        for k, v in log_num_dict.items():
            if not isinstance(v, torch.Tensor):
                v = torch.tensor(v)
            v = v.cuda()
            deepspeed.comm.all_reduce(v, op=torch.distributed.ReduceOp.SUM)
            log_num_dict[k] = v.item()

        return {k: safe_div(v, log_num_dict[k]) for k, v in log_dict.items()}

    def skip_first_batches(self, start_iteration):
        if self.args.use_unified_batch_sampler:
            self.train_data_loader.batch_sampler.set_skip_batches(
                start_iteration * self.args.gradient_accumulation_steps, 0
            )
            return True
        elif (
            self.args.strategy == TrainStrategy.Zero1
            or self.args.strategy == TrainStrategy.Pipeline
        ):
            num_stages = self.args.deepspeed_config.get(
                "num_pp_stages", self.args.pipeline_model_parallel_size
            )
            stage_id = self.model_engine.stage_id
            if (
                hasattr(self.train_data, "weight_dict")
                and self.train_data.weight_dict is not None
            ):
                if stage_id == 0 or stage_id == num_stages - 1:
                    self.train_data_loader.data_sampler.set_skip_batches(
                        start_iteration * self.args.gradient_accumulation_steps,
                        self.args.deepspeed_config["train_batch_size"]
                        // (
                            self.model_engine.dp_world_size
                            * self.args.gradient_accumulation_steps
                        ),
                    )
                return True
            else:
                return False
        else:
            return False<|MERGE_RESOLUTION|>--- conflicted
+++ resolved
@@ -1126,19 +1126,12 @@
                 train_data,
                 batch_sampler=self.train_sampler,
                 collate_fn=train_data.collate,
-<<<<<<< HEAD
-                num_workers=1,  # multiprocessing.cpu_count() // torch.cuda.device_count(),
-                # pin_memory=True,
-                # persistent_workers=True,
-                # prefetch_factor=4,
-=======
                 num_workers=self.args.unified_data_num_workers,
                 pin_memory=True,
                 persistent_workers=True
                 if self.args.unified_data_num_workers > 0
                 else False,
                 prefetch_factor=4 if self.args.unified_data_num_workers > 0 else None,
->>>>>>> d8864bc7
             )
         elif self.args.dynamic_loader:
             assert (
