# -*- coding: utf-8 -*-
import copy
import os
import random
import shutil
import time
from contextlib import nullcontext
from copy import deepcopy
from dataclasses import asdict
from pathlib import Path
from typing import Callable, Iterator, Optional, Type, Union

import deepspeed
import numpy as np
import torch
from torch.optim import Optimizer
from torch.optim.lr_scheduler import LRScheduler
from torch.utils.data import DataLoader, Dataset
from tqdm import tqdm

from sfm.logging import logger, metric_logger
from sfm.pipeline.accelerator.accelerator import (
    Accelerator,
    DdpAccelerator,
    DeepSpeedAccelerator,
    GroupedBatchIter,
    SingleNodeAccelerator,
)
from sfm.pipeline.accelerator.dataclasses import (
    TrainerConfig,
    TrainerState,
    TrainLogOutput,
    TrainStrategy,
    ValidLogOutput,
)
from sfm.pipeline.accelerator.model import Model
from sfm.pipeline.accelerator.nnscaler_accelerator import ENABLE_NNSCALER

if ENABLE_NNSCALER:
    from nnscaler.runtime.device import DeviceGroup

    from sfm.pipeline.accelerator.nnscaler_accelerator import (
        NNScalerAccelerator,
        NNScalerTrainConfig,
    )
else:

    class NNScalerTrainConfig:
        pass

    class NNScalerAccelerator:
        pass

    logger.info("Please note nnscaler is not installed.")


def seed_everything(seed):
    deepspeed.runtime.utils.set_random_seed(seed)
    torch.cuda.manual_seed_all(seed)
    torch.manual_seed(seed)
    np.random.seed(seed)
    random.seed(seed)


class LossAccumulator(object):
    def __init__(self):
        self.sum = 0
        self.num_examples = 0

    def add(self, loss, num_examples):
        if loss is None:
            return

        if type(loss) == torch.Tensor:
            try:
                loss = loss.item()
            except:
                logger.error(f"Loss is not a valid tensor: {loss}")
                loss = 0.0

        if type(num_examples) == torch.Tensor:
            num_examples = num_examples.item()

        if num_examples is None or num_examples <= 0:
            return

        if np.isnan(loss) or np.isinf(loss):
            return

        self.sum += loss * num_examples
        self.num_examples += num_examples

    def reset(self):
        self.sum = 0.0
        self.num_examples = 0

    @property
    def averge_loss(self):
        if self.num_examples == 0:
            return 0
        return self.sum / self.num_examples


class MetricAccumulator(object):
    def __init__(self, world_size=1):
        self.sum = 0
        self.num_examples = 0
        self.start_time = time.time()
        self.world_size = world_size
        self.label_list = []
        self.logits_list = []

    def add(self, logits, label):
        if logits is None or label is None:
            return

        self.label_list.append(label)
        self.logits_list.append(logits)

    def reset(self):
        self.label_list = []
        self.logits_list = []


class LogAccumulator(object):
    def __init__(self, world_size=1, allreduce_fn=None):
        self.sum = 0
        self.num_examples = 0
        self.extra_log = {}
        self.extra_log_num = {}
        self.start_time = time.time()
        self.allreduce_fn = allreduce_fn
        self.world_size = world_size
        self.extra_log["total_acc_sample"] = 0

    def add(self, loss, num_examples, extra_log=None):
        if loss is None:
            return

        if type(loss) == torch.Tensor:
            loss = float(loss.clone().item())

        if type(num_examples) == torch.Tensor:
            num_examples = int(num_examples.clone().item())

        if num_examples is None or num_examples <= 0:
            return

        if np.isnan(loss) or np.isinf(loss):
            return

        self.sum += loss * num_examples
        self.num_examples += num_examples

        if extra_log is not None:
            for k, v in extra_log.items():
                if k not in self.extra_log and isinstance(
                    v, (torch.Tensor, float, tuple)
                ):
                    if k == "total_acc_sample":
                        continue
                    elif isinstance(v, torch.Tensor):
                        self.extra_log[k] = float(v.item()) * num_examples
                        self.extra_log_num[k] = 1 * num_examples
                    elif isinstance(v, tuple):
                        self.extra_log[k] = float(v[0]) * float(v[1])
                        self.extra_log_num[k] = float(v[1])
                    else:
                        self.extra_log[k] = float(v) * num_examples
                        self.extra_log_num[k] = 1 * num_examples
                elif k in self.extra_log and isinstance(
                    v, (torch.Tensor, float, tuple)
                ):
                    if k == "total_acc_sample":
                        continue
                    elif isinstance(v, torch.Tensor):
                        self.extra_log[k] += float(v.item()) * num_examples
                        self.extra_log_num[k] += 1 * num_examples
                    elif isinstance(v, tuple):
                        self.extra_log[k] += float(v[0]) * float(v[1])
                        self.extra_log_num[k] += float(v[1])
                    else:
                        self.extra_log[k] += float(v) * num_examples
                        self.extra_log_num[k] += 1 * num_examples

    def reset(self):
        self.sum = 0.0
        self.num_examples = 0
        self.start_time = time.time()
        for k, v in self.extra_log.items():
            if k == "total_acc_sample":
                continue
            self.extra_log[k] = 0.0
            self.extra_log_num[k] = 0

    @property
    def averge_loss(self):
        if self.num_examples == 0:
            return 0
        if self.allreduce_fn is not None:
            log_dict = {"loss": self.sum}
            log_num_dict = {"loss": self.num_examples}
            reduced_loss_dict = self.allreduce_fn(log_dict, log_num_dict)
            return reduced_loss_dict["loss"]
        else:
            return self.sum / self.num_examples

    def _allreducelog(self, log_dict: dict = {}, log_num_dict: dict = {}):
        return self.allreduce_fn(log_dict, log_num_dict)

    @property
    def averge_log(self):
        self.extra_log["SamplePerSec"] = self.num_examples / (
            time.time() - self.start_time
        )
        self.extra_log_num["SamplePerSec"] = 1.0 / self.world_size

        self.extra_log["total_acc_sample"] /= self.world_size
        self.extra_log["total_acc_sample"] += self.num_examples
        self.extra_log_num["total_acc_sample"] = 1.0 / self.world_size

        if self.world_size == 1 or self.allreduce_fn is None:
            return {
                k: (v / self.extra_log_num[k]) if self.extra_log[k] else 0
                for k, v in self.extra_log.items()
            }
        else:
            reduced_log = self._allreducelog(self.extra_log, self.extra_log_num)
            self.extra_log["total_acc_sample"] = reduced_log["total_acc_sample"]
            return reduced_log


class EarlyStopping:
    def __init__(self, patience=10, metric="valid_loss", mode="min"):
        self.patience = patience
        self.mode = mode
        if mode not in ["min", "max"]:
            raise ValueError("Mode for EarlyStopping should be min or max")
        self.metric = metric
        self.counter = 0
        self.should_stop = False
        if self.mode == "min":
            self.best = np.inf
        else:
            self.best = -np.inf
        self.best_at = 0
        self.history = []

    def __call__(self, value):
        if len(self.history) == 0:
            self.best = value
            self.best_at = 0
            self.history.append(value)
            return self.should_stop

        if (self.mode == "min" and value < self.best) or (
            self.mode == "max" and value > self.best
        ):
            self.best = value
            self.best_at = len(self.history)
            self.counter = 0
        else:
            self.counter += 1
        self.history.append(value)
        if self.counter >= self.patience:
            self.should_stop = True
        return self.should_stop


class Trainer(object):
    def __init__(
        self,
        args: TrainerConfig,
        model: Union[Model, Type[Model]],
        train_data: Dataset,
        valid_data: Optional[Dataset] = None,
        test_data: Optional[Dataset] = None,
        optimizer: Optional[torch.optim.Optimizer] = None,
        lr_scheduler: Optional[torch.optim.lr_scheduler._LRScheduler] = None,
        loss_log_dict: Optional[dict] = {},
        # use by nnscaler accelerator
        model_init: Callable[[], torch.nn.Module] = None,
        optimizer_init: Callable[
            [Iterator[torch.nn.Parameter], NNScalerTrainConfig], Optimizer
        ] = None,
        lr_scheduler_init: Callable[
            [Optimizer, NNScalerTrainConfig], LRScheduler
        ] = None,
    ):
        super().__init__()
        self.args = args
        logger.info("Trainer args: {}", args)

        self.model = model
        self.train_data = train_data
        self.valid_data = valid_data
        self.test_data = test_data
        self.early_stopping = EarlyStopping(
            patience=args.early_stopping_patience,
            metric=args.early_stopping_metric,
            mode=args.early_stopping_mode,
        )
        self.model_init = model_init
        self.optimizer_init = optimizer_init
        self.lr_scheduler_init = lr_scheduler_init

        if args.mm_tensorcore == "bf16":
            torch.set_float32_matmul_precision("medium")
        elif args.mm_tensorcore == "tf32":
            torch.set_float32_matmul_precision("high")
        else:
            torch.set_float32_matmul_precision("highest")

        if optimizer is not None and args.strategy in [
            TrainStrategy.Pipeline,
            TrainStrategy.ThreeD,
        ]:
            logger.error(
                "Pipeline and 3D need to provide optimizer and lr_scheduler in model.config_optimizer()."
            )
            raise NotImplementedError
        else:
            self.optimizer = optimizer
            self.lr_scheduler = lr_scheduler

        if args.strategy is TrainStrategy.NNScaler:
            if not ENABLE_NNSCALER:
                raise RuntimeError(
                    "NNScaler strategy is used, but nnscaler is not installed."
                )
            if optimizer is not None:
                logger.warn(
                    "NNScaler will ignore the provided optimizer and lr_scheduler, and use optimizer_init and lr_scheduler_init."
                )
            if self.optimizer_init is None or self.lr_scheduler_init is None:
                raise RuntimeError(
                    "NNScaler need to provide optimizer_init and lr_scheduler_init."
                )

        self.accelerator = self.build_accelerator(loss_log_dict=loss_log_dict)
        self.accelerator.set_up()
        if args.strategy is TrainStrategy.NNScaler:
            self.model = self.accelerator.model

        if (
            args.strategy.find("Zero") == -1
            and args.strategy is not TrainStrategy.NNScaler
        ):
            self.accelerator.build_data_loader(train_data, valid_data)

        self.state = TrainerState(args=args)

        self.save_dir = Path(self.args.save_dir)
        self.save_dir.mkdir(parents=True, exist_ok=True)

        if self.args.finetune_from_checkpoint_dir is not None:
            self.finetune_from_checkpoint_dir = Path(
                self.args.finetune_from_checkpoint_dir
            )
        else:
            self.finetune_from_checkpoint_dir = None

        self.world_size = self.accelerator.world_size
        self.start_iteration = 0

        if args.profiling:
            assert torch.cuda.is_available(), "Profiling only works on GPU trainings"
            self.prof_dir = Path(args.prof_dir)
            self.prof_dir.mkdir(exist_ok=True)
            self.prof = self.profiler_init()

    def save_checkpoint(self, name: str, state: Union[TrainerState, dict]):
        if isinstance(state, TrainerState):
            self.accelerator.save_checkpoint(name, asdict(state))
        else:
            self.accelerator.save_checkpoint(name, state)
        self._save_rng_and_iter_state(self.save_dir)

    def _load_checkpoint(self, path: Path, model_states_only: bool = False):
        checkpoint_list_path = path / "checkpoint_list.txt"
        latest_path = path / "latest"  # latest path for DeepSpeed
        if ENABLE_NNSCALER:
            nnscaler_latest_path = path / f"latest.pt.{DeviceGroup().rank}"
        else:
            nnscaler_latest_path = None

        checkpoint_last = None
        if model_states_only and self.args.finetune_from_checkpoint_id is not None:
            checkpoint_last = self.args.finetune_from_checkpoint_id
        elif checkpoint_list_path.exists():
            with open(checkpoint_list_path, "r") as f:
                checkpoint_list = f.read().splitlines()
            if len(checkpoint_list) > 0:
                checkpoint_last = checkpoint_list[-1]
        elif latest_path.exists():
            with open(latest_path, "r") as f:
                latest_list = f.read().splitlines()
            if len(latest_list) > 0:
                checkpoint_last = latest_list[-1]
        elif ENABLE_NNSCALER and nnscaler_latest_path.exists():
            checkpoint_last = f"latest.pt.{DeviceGroup().rank}"

        if checkpoint_last is not None:
            checkpoint_path = path / checkpoint_last
            if checkpoint_path.exists():
                if not model_states_only:
                    logger.info(f"Resume from checkpoint: {checkpoint_path}")
                else:
                    logger.info(f"Finetune from checkpoint: {checkpoint_path}")
                self.state = self.accelerator.load_checkpoint(
                    path,
                    checkpoint_last,
                    self.state,
                    model_states_only=model_states_only,
                )
            else:
                logger.warning(f"Checkpoint path {checkpoint_path} does not exist.")
        else:
            logger.warning(
                f"Non-empty checkpoint_list.txt or latest file is not present in {path}, "
                f"or finetune_from_checkpoint_id is not provided. No checkpoint is loaded."
            )

    def resume(self):
        self.save_dir.mkdir(parents=True, exist_ok=True)
        self._load_checkpoint(self.save_dir)
        self.start_iteration = self._load_rng_and_iter_state(self.save_dir)
        logger.info(f"self.start_iteration = {self.start_iteration}.")

    def finetune_from_checkpoint(self):
        if self.finetune_from_checkpoint_dir is not None:
            self._load_checkpoint(
                self.finetune_from_checkpoint_dir, model_states_only=True
            )
        else:
            logger.warning("No finetune_from_checkpoint_dir is provided.")

    def build_accelerator(self, loss_log_dict: Optional[dict] = {}) -> Accelerator:
        if self.args.strategy == TrainStrategy.Single:
            return SingleNodeAccelerator(
                self.args,
                self.model,
                self.optimizer,
                self.lr_scheduler,
                "cpu" if self.args.cpu else "cuda",
            )
        elif self.args.strategy in [
            TrainStrategy.Zero0,
            TrainStrategy.Zero1,
            TrainStrategy.Zero2,
            TrainStrategy.Zero3,
            TrainStrategy.ZeroInf,
            TrainStrategy.Pipeline,
            TrainStrategy.ThreeD,
        ]:
            return DeepSpeedAccelerator(
                self.args,
                self.model,
                self.optimizer,
                self.lr_scheduler,
                self.train_data,
                self.valid_data,
                loss_log_dict=loss_log_dict,
            )
        elif self.args.strategy == TrainStrategy.DDP:
            return DdpAccelerator(
                self.args,
                self.model,
                self.optimizer,
                self.lr_scheduler,
            )
        elif self.args.strategy == TrainStrategy.NNScaler:
            return NNScalerAccelerator(
                self.args,
                self.model,
                self.model_init,
                self.optimizer_init,
                self.lr_scheduler_init,
                self.train_data,
                self.valid_data,
            )
        else:
            raise ValueError(f"Unknown strategy: {self.args.strategy}")

    def build_log_output(self, loss, extra_output=None) -> TrainLogOutput:
        try:
            lr = self.accelerator.lr_scheduler.get_last_lr()[0]
        except:
            lr = 0.0

        if type(loss) == torch.Tensor:
            loss = loss.item()

        return TrainLogOutput(
            loss=loss,
            grad_scale=self.accelerator.grad_scale,
            lr=lr,
            epoch=self.state.epoch,
            batch=self.state.batch,
            total_samples=self.state.sample,
            global_step=self.state.global_step,
            extra_output=extra_output,
        )

    def should_stop(self) -> bool:
        if (
            self.args.total_num_epochs is not None
            and self.args.total_num_epochs > 0
            and self.state.epoch >= self.args.total_num_epochs
        ):
            return True
        if (
            self.args.total_num_steps is not None
            and self.args.total_num_steps > 0
            and self.state.global_step >= self.args.total_num_steps
        ):
            return True
        return False

    def should_save_batch_checkpoint(self) -> bool:
        return (
            self.args.save_batch_interval > 0
            and self.state.global_step % self.args.save_batch_interval == 0
        )

    def should_save_epoch_checkpoint(self) -> bool:
        return (
            self.args.save_epoch_interval > 0
            and self.state.epoch % self.args.save_epoch_interval == 0
        )

    def should_log(self) -> bool:
        return (
            self.args.log_interval > 0
            and self.state.global_step % self.args.log_interval == 0
        )

    def should_do_batch_validate(self) -> bool:
        return (
            self.args.val_batch_interval > 0
            and self.state.global_step % self.args.val_batch_interval == 0
        )

    def should_do_epoch_validate(self) -> bool:
        return (
            self.args.val_epoch_interval > 0
            and (self.state.epoch + 1) % self.args.val_epoch_interval == 0
        )

    @property
    def train_data_loader(self) -> DataLoader:
        """
        Return the training data loader.
        """
        return GroupedBatchIter(
            self.accelerator.train_data_loader,
            self.args.gradient_accumulation_steps,
            drop_last=True,
        )

    @property
    def valid_data_loader(self) -> DataLoader:
        return self.accelerator.valid_data_loader

    def count_parameters(self):
        if self.args.strategy in [
            TrainStrategy.Pipeline,
            TrainStrategy.ThreeD,
        ]:
            total_num = sum(p.numel() for p in self.accelerator.ppmodel.parameters())
            trainable_num = sum(
                p.numel()
                for p in self.accelerator.ppmodel.parameters()
                if p.requires_grad
            )
        else:
            total_num = sum(p.numel() for p in self.model.parameters())
            trainable_num = sum(
                p.numel() for p in self.model.parameters() if p.requires_grad
            )
        return total_num, trainable_num

    def train(self):
        """
        Train the model on the training data loader.
        """
        logger.info("Start training")
        logger.info(self.model)

        assert self.train_data_loader is not None

        if hasattr(self.model, "before_training"):
            self.model.before_training()
        if self.args.ifresume:
            self.resume()
        elif self.args.finetune_from_checkpoint_dir is not None:
            self.finetune_from_checkpoint()

        total_num, trainable_num = self.count_parameters()
        logger.info(
            "Total number of parameters: {:,} - number of trainable parameters: {:,}.",
            total_num,
            trainable_num,
        )

        with self.prof if self.args.profiling else nullcontext() as prof:
            while (
                self.state.epoch < self.args.total_num_epochs
                and self.state.global_step < self.args.total_num_steps
            ):
                self.accelerator.before_epoch(self.state.epoch)

                logger.info("Start Training for epoch: {}", self.state.epoch)

                loss_accumulator = LossAccumulator()
                interval_loss_accumulator = LogAccumulator(
                    self.accelerator.world_size, self.accelerator._allreducelog
                )

                # skip first batches
                data_iterator = iter(self.train_data_loader)
                data_iterator = self.skip_first_batches(
                    data_iterator, self.start_iteration
                )
                try:
                    for grouped_batch_data in data_iterator:
                        with torch.profiler.record_function("accelerator.train_step"):
                            model_output = self.accelerator.train_step(
                                grouped_batch_data
                            )
                        loss_accumulator.add(
                            model_output.loss, model_output.num_examples
                        )
                        interval_loss_accumulator.add(
                            model_output.loss,
                            model_output.num_examples,
                            model_output.log_output,
                        )

                        # Log and save checkpoint
                        self.state.batch += 1
                        self.state.global_step += 1
                        self.state.sample += model_output.num_examples

                        if self.should_do_batch_validate():
                            self.validate()

                        if self.should_log():
                            log_output = self.build_log_output(
                                interval_loss_accumulator.averge_loss,
                                interval_loss_accumulator.averge_log,
                            )
                            interval_loss_accumulator.reset()
                            metric_logger.log(
                                log_output, "train_inner", self.state.global_step
                            )

                        if self.should_save_batch_checkpoint():
                            checkpoint_name = (
                                f"checkpoint_E{self.state.epoch}_B{self.state.batch}.pt"
                            )
                            self.save_checkpoint(checkpoint_name, self.state)

                        if self.args.profiling:
                            prof.step()

                        if self.should_stop():
                            break
                except StopIteration:
                    logger.info("StopIteration")
                    pass

                log_output = self.build_log_output(loss_accumulator.averge_loss)
                metric_logger.log(log_output, "train", self.state.global_step)

                self.state.batch = 0

                self.accelerator.barrier()
                if self.should_save_epoch_checkpoint():
                    checkpoint_name = f"checkpoint_E{self.state.epoch}.pt"
                    self.save_checkpoint(checkpoint_name, self.state)

                if self.should_do_epoch_validate():
                    valid_log = self.validate()
                else:
                    valid_log = None
                self.accelerator.barrier()

                # if use early stopping
                if self.args.early_stopping:
                    if valid_log is None:
                        logger.warning(
                            "No validation log is available, early stopping is set but not not used in this epoch."
                        )
                    else:
                        value = getattr(valid_log, self.early_stopping.metric, None)
                        if value is None:
                            value = valid_log.extra_output.get(
                                self.early_stopping.metric, None
                            )
                        if value is None:
                            logger.warning(
                                f"Metric {self.early_stopping.metric} is not available in the "
                                f"validation log, early stopping is set but not not used in this epoch."
                            )
                        # update early stopping and save stop flag
                        should_stop = self.early_stopping(value)
                        # just updated or the first epoch, update the best checkpoint
                        if self.early_stopping.counter == 0:
                            if self.args.strategy in [
                                TrainStrategy.DDP,
                                TrainStrategy.Single,
                            ]:
                                best_ckpt_path = (
                                    Path(self.args.save_dir)
                                    / f"checkpoint_E{self.early_stopping.best_at}.pt"
                                )
                            elif self.args.strategy in [
                                TrainStrategy.Zero0,
                                TrainStrategy.Zero1,
                                TrainStrategy.Zero2,
                                TrainStrategy.Zero3,
                                TrainStrategy.ZeroInf,
                            ]:
                                best_ckpt_path = (
                                    Path(self.args.save_dir)
                                    / f"global_step{self.state.global_step}/mp_rank_00_model_states.pt"
                                )
                            shutil.copy(
                                best_ckpt_path,
                                Path(self.args.save_dir) / "checkpoint_best.pt",
                            )
                        if should_stop:
                            logger.info(
                                f"Early stopping at epoch {self.state.epoch}, exiting training "
                                f"loop, copying best model to checkpoint_best.pt."
                            )
                            break

                        logger.info(
                            f"Best {self.early_stopping.metric} is {self.early_stopping.best} "
                            f"at epoch {self.early_stopping.best_at}, "
                            f"not improving over past {self.early_stopping.counter} epochs. "
                        )

                if self.should_stop():
                    break
                self.state.epoch += 1
            if hasattr(self.model, "after_training"):
                self.model.after_training()

        # profiling results
        if self.args.profiling:
            self.profiler_end(self.prof)

        logger.info("Finished Training")

    def validate(self):
        """
        Validate the model on the validation data loader.
        """
        if self.valid_data_loader is None:
            logger.warning("No validation data, skip validation")
            return

        logger.info(
            "Start validation for epoch: {}, global step: {}",
            self.state.epoch,
            self.state.global_step,
        )

        loss_accumulator = LossAccumulator()
        interval_loss_accumulator = LogAccumulator(
            self.accelerator.world_size, self.accelerator._allreducelog
        )

        if self.args.calculate_metrics:
            metric_accumulator = MetricAccumulator(
                self.accelerator.world_size,
            )

        for idx, batch_data in enumerate(self.valid_data_loader):
<<<<<<< HEAD
            with torch.no_grad():  # comment for autograd calculation
=======
            if self.args.AutoGradForce is True:
>>>>>>> 46c713bf
                output = self.accelerator.valid_step(batch_data, epoch=self.state.epoch)
            elif self.args.AutoGradForce is False:
                with torch.no_grad():
                    output = self.accelerator.valid_step(
                        batch_data, epoch=self.state.epoch
                    )
            loss_accumulator.add(output.valid_loss, output.num_examples)
            interval_loss_accumulator.add(
                output.valid_loss,
                output.num_examples,
                output.extra_output,
            )

            if self.args.calculate_metrics:
                metric_accumulator.add(
                    output.logits,
                    output.label,
                )

            if (idx + 1) % self.args.val_batch_log_interval == 0:
                logger.info(
                    "Validtion batch: {} / {}, loss: {}",
                    idx + 1,
                    len(self.valid_data_loader),
                    output.valid_loss,
                )
                if self.args.val_batch_log_all_metric:
                    interval_loss_accumulator_for_log = deepcopy(
                        interval_loss_accumulator
                    )
                    valid_log = ValidLogOutput(
                        valid_loss=output.valid_loss,
                        num_examples=output.num_examples,
                        epoch=self.state.epoch,
                        extra_output={
                            **interval_loss_accumulator_for_log.averge_log,
                            **dict(),
                        },
                    )
                    metric_logger.log(
                        valid_log, "valid", self.state.global_step, log_wandb=False
                    )

        # DDP and Zero need to sync loss and num_examples at validation
        total_loss, num_examples = self.accelerator.sync_valid_loss(
            loss_accumulator.sum, loss_accumulator.num_examples
        )

        if self.args.calculate_metrics:
            label, logits = self.accelerator.sync_valid_metric(
                metric_accumulator.label_list, metric_accumulator.logits_list
            )
            metric_accumulator.reset()
            metric_results = self.accelerator.calculate_metric(label, logits)
        else:
            metric_results = dict()

        if num_examples > 0:
            valid_loss = total_loss / num_examples
        else:
            valid_loss = 0

        valid_log = ValidLogOutput(
            valid_loss=valid_loss,
            num_examples=num_examples,
            epoch=self.state.epoch,
            extra_output={**interval_loss_accumulator.averge_log, **metric_results},
        )
        metric_logger.log(valid_log, "valid", self.state.global_step)
        return valid_log

    def _save_rng_and_iter_state(self, checkpoint):
        """
        Save the RNG and iteration states to the checkpoint to resume training from break point.
        Args:
            checkpoint (str): the path to the checkpoint
        """
        if checkpoint is None:
            return

        rng_state = {
            "python": random.getstate(),
            "numpy": np.random.get_state(),
            "cpu": torch.random.get_rng_state(),
            "cuda": (
                torch.cuda.random.get_rng_state_all()
                if torch.cuda.is_available()
                else None
            ),
            "iteration": self.state.global_step,
            "epoch": self.state.epoch,
        }

        if self.accelerator.world_size > 1:
            process_index = self.args.rank
            rng_file = os.path.join(checkpoint, f"rng_state_{process_index}.pth")
        else:
            rng_file = os.path.join(checkpoint, "rng_state.pth")

        torch.save(rng_state, rng_file)

    def _load_rng_and_iter_state(self, checkpoint):
        """
        Load the RNG and iteration states from the checkpoint to resume training from break point.
        Args:
            checkpoint (str): the path to the checkpoint
        """
        if checkpoint is None:
            return

        if self.accelerator.world_size > 1:
            process_index = self.args.rank
            rng_file = os.path.join(checkpoint, f"rng_state_{process_index}.pth")
            if not os.path.isfile(rng_file):
                logger.warning(
                    f"Didn't find an RNG file for process {process_index}, if you are resuming a training that "
                    "wasn't launched in a distributed fashion, reproducibility is not guaranteed."
                )
                return
        else:
            rng_file = os.path.join(checkpoint, "rng_state.pth")
            if not os.path.isfile(rng_file):
                logger.warning(
                    "Didn't find an RNG file, if you are resuming a training that was launched in a distributed "
                    "fashion, reproducibility is not guaranteed."
                )
                return

        checkpoint_rng_state = torch.load(rng_file)
        try:
            random.setstate(checkpoint_rng_state["python"])
        except:
            logger.warning(
                "Didn't manage to set back the RNG states of the Python random module, this won't yield the same "
                "results as if the training had not been interrupted."
            )
        try:
            np.random.set_state(checkpoint_rng_state["numpy"])
        except:
            logger.warning(
                "Didn't manage to set back the RNG states of the Numpy random module, this won't yield the same "
                "results as if the training had not been interrupted."
            )
        try:
            torch.random.set_rng_state(checkpoint_rng_state["cpu"])
        except:
            logger.warning(
                "Didn't manage to set back the RNG states of the CPU, this won't yield the same results as if the "
                "training had not been interrupted."
            )
        if torch.cuda.is_available():
            if self.accelerator.world_size > 1:
                try:
                    torch.cuda.random.set_rng_state_all(checkpoint_rng_state["cuda"])
                except Exception as e:
                    logger.warning(
                        f"Didn't manage to set back the RNG states of the GPU because of the following error:\n {e}"
                        "\nThis won't yield the same results as if the training had not been interrupted."
                    )
            else:
                try:
                    torch.cuda.random.set_rng_state(checkpoint_rng_state["cuda"])
                except Exception as e:
                    logger.warning(
                        f"Didn't manage to set back the RNG states of the GPU because of the following error:\n {e}"
                        "\nThis won't yield the same results as if the training had not been interrupted."
                    )

        if "epoch" in checkpoint_rng_state:
            self.state.epoch = checkpoint_rng_state["epoch"]

        start_iteration = checkpoint_rng_state["iteration"]

        return start_iteration

    def skip_first_batches(self, data_iterator, start_iteration=None):
        """
        Skip the first start_iteration batches in the training data loader to resume training from break point.
        Args:
            start_iteration (int): the number of batches to skip
        """

        if start_iteration is None or start_iteration == 0:
            return data_iterator

        self.state.batch = start_iteration

        if (
            isinstance(self.accelerator, DeepSpeedAccelerator)
            or self.args.use_unified_batch_sampler
        ):
            skip_first_batches_in_accelerator = self.accelerator.skip_first_batches(
                start_iteration
            )
            if skip_first_batches_in_accelerator:
                self.start_iteration = 0
                return iter(self.train_data_loader)
        else:
            skip_first_batches_in_accelerator = False

        if not skip_first_batches_in_accelerator:
            logger.info(f"Skipping the first {start_iteration} batches")
            for i, _ in tqdm(
                enumerate(data_iterator),
                desc=f"Skipping first {start_iteration} batches",
                miniters=1000,
            ):
                if i == start_iteration - 1:
                    break

            self.start_iteration = 0
            return data_iterator

    def profiler_init(self) -> torch.profiler.profile:
        # Torch profiler ReadMe: https://pytorch.org/tutorials/recipes/recipes/profiler_recipe.html
        return torch.profiler.profile(
            activities=[
                torch.profiler.ProfilerActivity.CPU,
                torch.profiler.ProfilerActivity.CUDA,
            ],
            schedule=torch.profiler.schedule(
                wait=0, warmup=1, active=1, repeat=1, skip_first=0
            ),
            # custom profiling results (TB in Torch ReadMe:)
            # https://github.com/pytorch/kineto/blob/main/tb_plugin/README.md
            on_trace_ready=(
                torch.profiler.tensorboard_trace_handler(
                    str(self.prof_dir / "tensorboard")
                )
                if self.args.ptensorboard
                else self.custom_trace_handler
            ),
            record_shapes=True,
            profile_memory=True,
            with_stack=True,
            with_flops=True,
            with_modules=True,
        )

    def custom_trace_handler(self, prof: torch.profiler.profile) -> None:
        prof.export_chrome_trace(str(self.prof_dir / "profiler_chrome.json"))
        """
        stack export is not working as of 21.02.24:
        https://github.com/pytorch/pytorch/issues/100253
        """
        prof.export_stacks(
            str(self.prof_dir / "profiler_stacks.txt"), metric="self_cuda_time_total"
        )
        logger.info("Profiler called a trace.")

    def profiler_end(self, prof: torch.profiler.profile) -> None:
        if self.args.rank == 0:
            with (self.prof_dir / "profiler_list.dat").open(
                "w", encoding="utf-8"
            ) as outT:
                outT.write(
                    f"Profiler results:\n{prof.key_averages().table(sort_by='self_cuda_time_total', row_limit=-1)}"
                )
                outT.write(
                    "\n--------------------------------------------------------\n"
                )
                outT.write(
                    f"Memory requirement: {str(int(torch.cuda.max_memory_reserved(self.args.rank)/1024/1024))} MB"
                )
                outT.write(
                    "\n--------------------------------------------------------\n"
                )
                outT.write(
                    f"Memory summary:\n{str(torch.cuda.memory_summary(self.args.rank))}"
                )
            print(
                prof.key_averages().table(sort_by="self_cuda_time_total", row_limit=-1)
            )
        logger.info(
            f"Memory summary:\n{str(torch.cuda.memory_summary(self.args.rank))}"
        )

        if self.args.strategy.find("Zero") == 0:
            deepspeed.comm.log_summary()<|MERGE_RESOLUTION|>--- conflicted
+++ resolved
@@ -780,11 +780,7 @@
             )
 
         for idx, batch_data in enumerate(self.valid_data_loader):
-<<<<<<< HEAD
-            with torch.no_grad():  # comment for autograd calculation
-=======
             if self.args.AutoGradForce is True:
->>>>>>> 46c713bf
                 output = self.accelerator.valid_step(batch_data, epoch=self.state.epoch)
             elif self.args.AutoGradForce is False:
                 with torch.no_grad():
