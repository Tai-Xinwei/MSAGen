--- conflicted
+++ resolved
@@ -675,16 +675,12 @@
 
                 self.state.batch = 0
 
-<<<<<<< HEAD
                 self.accelerator.barrier()
                 if self.should_save_epoch_checkpoint():
                     checkpoint_name = f"checkpoint_E{self.state.epoch}.pt"
                     self.save_checkpoint(checkpoint_name, self.state)
 
                 if self.should_do_epoch_validate():
-=======
-                if self.should_do_epoch_validate() and not self.args.profiling:
->>>>>>> a9faef27
                     valid_log = self.validate()
                 else:
                     valid_log = None
