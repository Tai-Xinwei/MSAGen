--- conflicted
+++ resolved
@@ -1996,17 +1996,12 @@
         keys: Optional[List[str]] = None,
         sizes: Optional[List[int]] = None,
     ):
-<<<<<<< HEAD
         # version = "20240630_snapshot.20240714_2753ddc5.subset_release_date_before_20200430.ligand_protein.excludeNAs.removeHs.lmdb"
         # version = "20240630_snapshot.from_assembly.20240819_6aa7f9bc.subset_release_date_before_20200430.ligand_protein.lmdb"
         # version = "20240630_snapshot.from_assembly.20240819_6aa7f9bc.subset_release_date_before_20200430.ligand_protein.lmdb.rmfarligfull.lmdb"
         version = "20240630_snapshot.20241014_dc38f92a.from_assembly.release_date_before_20200430.resolution_less_than_9angstrom.exclude_DNARNAs.filter_leaving_ligands.lmdb"
 
         testflag = "PoseBusters"
-=======
-        version = "20240630_snapshot.20240714_2753ddc5.subset_release_date_before_20200430.ligand_protein.excludeNAs.removeHs.lmdb"
-        testflag = "ComplexTest"
->>>>>>> 46c713bf
         self.crop_radius = args.crop_radius
         self.max_residue_num = args.max_residue_num
         self.ligand_crop_size = args.ligand_crop_size
@@ -2257,10 +2252,6 @@
         data["node_attr"] = convert_to_single_emb(data["node_feature"].long())
 
         if data["edge_index"] is not None:
-<<<<<<< HEAD
-=======
-            data["edge_index"] = torch.tensor(data["edge_index"], dtype=torch.int32)
->>>>>>> 46c713bf
             # complex
             data["sample_type"] = 6
             adj = torch.zeros([N, N], dtype=torch.bool)
@@ -2383,7 +2374,6 @@
         self._keys = [self.keys[idx] for idx in indices]
 
 
-<<<<<<< HEAD
 # class PDBComplexDataset(AFDBLMDBDataset):
 #     def __init__(
 #         self,
@@ -2791,21 +2781,4 @@
 #             if len(polymer_chains_idxes) > 0:
 #                 indices.append(idx)
 
-#         self._keys = [self.keys[idx] for idx in indices]
-=======
-if __name__ == "__main__":
-
-    class Namespace:
-        def __init__(self, **kwargs):
-            self.__dict__.update(kwargs)
-
-    args = Namespace(
-        molecule_ref_energy_source="PubChemQC-B3LYP-PM6/wb97xd3/1.0.0/train",
-        data_path="/sfmarca100/sfm/psm",
-        molecule_outlier_energy_atoms="DEPRECATED_PM6_ATOM_ENERGY_OUTLIER_LIST",
-        preprocess_2d_bond_features_with_cuda=True,
-    )
-    dataset = GEOMDataset(args, "geom_drugs_test.lmdb")
-    print(len(dataset))
-    print(dataset[0])
->>>>>>> 46c713bf
+#         self._keys = [self.keys[idx] for idx in indices]