--- conflicted
+++ resolved
@@ -1752,10 +1752,7 @@
         keys: Optional[List[str]] = None,
         sizes: Optional[List[int]] = None,
     ):
-<<<<<<< HEAD
         # version = "mgnify90.cluster_size_gt10.sequence_length_lt2700.20240927_4719953c.plddt_gt70.lmdb"
-=======
->>>>>>> 4b63ab08
         version = "mgnify90_2019_05.cluster_size_gt1.sequence_length_20to2699.20211129_c8e25fe8.plddt_gt70.lmdb"
         if lmdb_path.find(version) == -1:
             self.lmdb_path = os.path.join(lmdb_path, version)
