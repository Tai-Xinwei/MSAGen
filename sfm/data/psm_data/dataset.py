# -*- coding: utf-8 -*-
from functools import lru_cache

import numpy as np
import pyximport

pyximport.install(setup_args={"include_dirs": np.get_include()})
import bisect
import glob
import os
import pickle as pkl
import random
from pathlib import Path
from typing import Any, List, Optional, Union

import lmdb
import torch
from numpy import dot
from numpy.linalg import norm
from sympy.utilities.iterables import multiset_permutations
from torch.utils.data import Subset
from torch_geometric.data import Data
from tqdm import tqdm

from sfm.data.data_utils import _filter_by_size_dynamic
from sfm.data.dataset import FoundationModelDataset
from sfm.data.mol_data import algos
from sfm.data.prot_data.util import bstr2obj
from sfm.data.psm_data.collator import collate_fn
from sfm.data.psm_data.utils import (
    PM6_ATOM_REFERENCE_LIST,
    get_conv_variable_lin,
    get_data_defult_config,
    matrixtoblock_lin,
)
from sfm.logging import logger
from sfm.models.psm.psm_config import PSMConfig


class MoleculeLMDBDataset(FoundationModelDataset):
    energy_mean: float = 0.0
    energy_std: float = 1.0
    energy_per_atom_mean: float = 0.0
    energy_per_atom_std: float = 1.0
    force_mean: float = 0.0  # force mean should always be 0.0 to keep equivariance
    force_std: float = 1.0

    def __init__(self, args: PSMConfig, lmdb_path: str) -> None:
        assert lmdb_path, "LMDB path must be provided"
        self.lmdb_path = lmdb_path

        self.args = args
        # for dataloader with num_workers > 1
        self._env, self._txn = None, None
        self._sizes, self._keys = None, None
        self.PM6_ATOM_REFERENCE_tensor = torch.tensor(
            PM6_ATOM_REFERENCE_LIST, dtype=torch.float64
        )
        self.filter_indices_by_size(
            indices=np.array(range(len(self.keys))), max_sizes=self.args.max_length - 2
        )

    def _ensure_init_db(self):
        if self._env is not None:
            return
        self._env = lmdb.open(
            str(self.lmdb_path),
            subdir=True,
            readonly=True,
            lock=False,
            readahead=False,
            meminit=False,
        )
        self._txn = self._env.begin(write=False)
        metadata = bstr2obj(self._txn.get("metadata".encode()))
        self._keys = [str(key) for key in metadata["keys"]]
        self._sizes = metadata["size"] if "size" in metadata else metadata["sizes"]

    def _close_db(self):
        if self._env is not None:
            self._env.close()
            self._env = None
            self._txn = None

    @property
    def env(self):
        self._ensure_init_db()
        return self._env

    @property
    def txn(self):
        self._ensure_init_db()
        return self._txn

    @property
    def sizes(self):
        self._ensure_init_db()
        return self._sizes

    @property
    def keys(self):
        self._ensure_init_db()
        return self._keys

    def split_dataset(self, validation_ratio=0.03, sort=False):
        num_samples = len(self.keys)
        # Shuffle the indices and split them into training and validation sets
        indices = list(range(num_samples))
        random.Random(12345).shuffle(indices)

        num_validation_samples = int(num_samples * validation_ratio)
        num_training_samples = num_samples - num_validation_samples

        training_indices = indices[:num_training_samples]
        validation_indices = indices[num_training_samples:]

        # Create training and validation datasets
        dataset_train = self.__class__(self.args, self.lmdb_path)
        dataset_train._keys = [self._keys[idx] for idx in training_indices]
        dataset_train._sizes = [self._sizes[idx] for idx in training_indices]

        dataset_val = self.__class__(self.args, self.lmdb_path)
        dataset_val._keys = [self._keys[idx] for idx in validation_indices]
        dataset_val._sizes = [self._sizes[idx] for idx in validation_indices]

        return dataset_train, dataset_val

    def raw(self, idx: Union[int, np.integer]) -> Data:
        key = self.keys[idx]
        value = self.txn.get(key.encode())
        if value is None:
            raise IndexError(f"Name {key} has no data in the dataset")
        data = pkl.loads(value)

        return data

    def __getitem__(self, idx: Union[int, np.integer]) -> Data:
        key = self.keys[idx]
        value = self.txn.get(key.encode())
        if value is None:
            raise IndexError(f"Name {key} has no data in the dataset")
        data = pkl.loads(value)

        # node features conversion for embedding, [6, 1, 0, 2] -> [6, 1 + 512, 0 + 512 x 2, 2 + 512 x 3]
        # note that in node_feat from ogb smiles2graph, hydrogen is represented by number 0 in the first dimension of node features
        # see https://github.com/snap-stanford/ogb/blob/f631af76359c9687b2fe60905557bbb241916258/ogb/utils/features.py#L60
        # +1 for the atomic number here to be consistent with other datasets
        data["node_feat"][:, 0] += 1
        data["node_feat"] = convert_to_single_emb(
            torch.tensor(data["node_feat"], dtype=torch.long)
        )
        if "pos" in data:
            coords = torch.tensor(data["pos"], dtype=torch.float64)
        elif "coords" in data:
            coords = torch.tensor(data["coords"], dtype=torch.float64)
        else:
            coords = torch.zeros((data["node_feat"].size()[0], 3), dtype=torch.float64)

        x = data["node_feat"]

        data["sample_type"] = 0
        data["token_type"] = data["node_feat"][
            :, 0
        ]  # token type only records the atomic numbers
        data["idx"] = idx

        data["coords"] = coords
        data["num_atoms"] = x.size()[0]

        data["cell"] = torch.zeros((3, 3), dtype=torch.float64)
        data["pbc"] = torch.zeros(3, dtype=torch.float64).bool()
        data["stress"] = torch.zeros((3, 3), dtype=torch.float64)
        data["forces"] = torch.zeros((x.size()[0], 3), dtype=torch.float64)

        if "energy" in data or "total_energy" in data:
            total_energy = data["energy"] if "energy" in data else data["total_energy"]
            data["energy"] = torch.tensor(
                [(total_energy - self.energy_mean) / self.energy_std]
            )
            # data["energy_per_atom"] = torch.tensor(
            #     [
            #         (
            #             total_energy / float(data["num_atoms"])
            #             - self.energy_per_atom_mean
            #         )
            #         / self.energy_per_atom_std
            #     ]
            # )

            reference_energy = (
                torch.gather(self.PM6_ATOM_REFERENCE_tensor, 0, data["token_type"] - 1)
                .sum()
                .unsqueeze(0)
            )
            data["energy_per_atom"] = (
                torch.tensor(total_energy) - reference_energy
            ) / data["num_atoms"]
        else:
            data["energy"] = torch.tensor([0.0], dtype=torch.float64)
            data["energy_per_atom"] = torch.tensor([0.0], dtype=torch.float64)

        data["has_energy"] = torch.tensor([1], dtype=torch.bool)
        data["has_forces"] = torch.tensor([0], dtype=torch.bool)
        data = self.generate_2dgraphfeat(data)

        data["is_stable_periodic"] = False

        return data

    def generate_2dgraphfeat(self, data):
        N = data["num_atoms"]
        adj = torch.zeros([N, N], dtype=torch.bool)

        edge_index = torch.tensor(data["edge_index"], dtype=torch.long)
        edge_attr = torch.tensor(data["edge_feat"], dtype=torch.long)
        attn_edge_type = torch.zeros([N, N, edge_attr.size(-1)], dtype=torch.long)
        attn_edge_type[edge_index[0, :], edge_index[1, :]] = convert_to_single_emb(
            edge_attr
        )
        adj[edge_index[0, :], edge_index[1, :]] = True
        indgree = adj.long().sum(dim=1).view(-1)
        adj[edge_index[1, :], edge_index[0, :]] = True

        data["edge_index"] = edge_index
        data["edge_attr"] = edge_attr
        data["node_attr"] = data["node_feat"]

        data["attn_bias"] = torch.zeros([N + 1, N + 1], dtype=torch.float)
        data["in_degree"] = indgree

        if self.args.preprocess_2d_bond_features_with_cuda:
            data["adj"] = adj
            data["attn_edge_type"] = attn_edge_type
        else:
            shortest_path_result, path = algos.floyd_warshall(adj.numpy())
            max_dist = np.amax(shortest_path_result)
            edge_input = algos.gen_edge_input(max_dist, path, attn_edge_type.numpy())
            spatial_pos = torch.from_numpy((shortest_path_result)).long()
            data["edge_input"] = torch.tensor(edge_input, dtype=torch.long)
            data["spatial_pos"] = spatial_pos

        return data

    def filter_indices_by_size(self, indices, max_sizes):
        """
        Filter a list of sample indices. Remove those that are longer than
        specified in *max_sizes*.

        WARNING: don't update, override method in child classes

        Args:
            indices (np.array): original array of sample indices
            max_sizes (int or list[int] or tuple[int]): max sample size,
                can be defined separately for src and tgt (then list or tuple)
        """
        if isinstance(max_sizes, float) or isinstance(max_sizes, int):
            if hasattr(self, "_sizes") and isinstance(self._sizes, np.ndarray):
                ignored = indices[self._sizes[indices] > max_sizes].tolist()
                indices = indices[self._sizes[indices] <= max_sizes]
            elif hasattr(self, "_sizes") and isinstance(self._sizes, list):
                sizes = np.array(self._sizes)
                ignored = indices[np.array(sizes[indices]) > max_sizes].tolist()
                indices = indices[np.array(sizes[indices]) <= max_sizes]
            else:
                indices, ignored = _filter_by_size_dynamic(
                    indices, self._sizes, max_sizes
                )
        else:
            indices, ignored = _filter_by_size_dynamic(indices, self._sizes, max_sizes)

        logger.warning(
            f"Removed {len(ignored)} examples from the {self.lmdb_path} because they are longer than {max_sizes}."
        )
        self._sizes = [self._sizes[idx] for idx in indices]
        self._keys = [self._keys[idx] for idx in indices]

    def __len__(self) -> int:
        return len(self.keys)

    def num_tokens(self, index: int) -> int:
        return self.sizes[index]


class PM6FullLMDBDataset(MoleculeLMDBDataset):
    latest_version = "20240527.1"
    energy_mean: float = -42774.16038176129
    energy_std: float = 25029.68158883449
    energy_per_atom_mean: float = -994.0920019593214
    energy_per_atom_std: float = 770.7496116135809

    def __init__(
        self,
        args: PSMConfig,
        lmdb_path: str,
        version: Optional[str] = None,
    ):
        path = os.path.normpath(lmdb_path)
        if path.endswith("PubChemQC-B3LYP-PM6"):
            path = os.path.join(
                path, version or PM6FullLMDBDataset.latest_version, "full"
            )
        super().__init__(args, path)


class PlainPM6FullLMDBDataset(PM6FullLMDBDataset):
    def __init__(
        self,
        args: PSMConfig,
        lmdb_path: Optional[str],
    ):
        super().__init__(args, lmdb_path)

    def generate_2dgraphfeat(self, data):
        N = data["num_atoms"]
        adj = torch.zeros([N, N], dtype=torch.bool)

        edge_index = torch.tensor(data["edge_index"], dtype=torch.long)
        edge_attr = torch.tensor(data["edge_feat"], dtype=torch.long)
        attn_edge_type = torch.zeros([N, N, edge_attr.size(-1)], dtype=torch.long)
        attn_edge_type[edge_index[0, :], edge_index[1, :]] = convert_to_single_emb(
            edge_attr
        )
        adj[edge_index[0, :], edge_index[1, :]] = True
        indgree = adj.long().sum(dim=1).view(-1)

        data["edge_index"] = edge_index
        data["edge_attr"] = edge_attr
        data["node_attr"] = data["node_feat"]

        data["attn_bias"] = torch.zeros([N + 1, N + 1], dtype=torch.float)
        data["in_degree"] = indgree

        attn_edge_type = torch.zeros([N, N, edge_attr.size(-1)], dtype=torch.long)
        data["adj"] = adj
        data["attn_edge_type"] = attn_edge_type

        return data


class MatterSimDataset:
    def __init__(self, args: PSMConfig, data_path, split):
        self.data_lmdb = None
        self.data_txn = None
        self.index_to_key_name = []
        self.data_path = data_path
        lmdb_path = f"{self.data_path}/{split}"
        self.data_lmdb = lmdb.open(
            lmdb_path,
            subdir=True,
            readonly=True,
            lock=False,
            readahead=False,
            meminit=False,
        )
        self.data_txn = self.data_lmdb.begin(write=False)
        self.index_to_key_name = bstr2obj(
            self.data_txn.get("index_to_key_name".encode())
        )
        self.args = args

    def switch_lattice_vectors(self, pbc, cell):
        # simple algorithm to switch lattice vectors so that they are more aligned with the initial lattice vectors
        initial_lattice_vectors = np.array(
            [[1.0, 0.0, 0.0], [0.0, 1.0, 0.0], [0.0, 0.0, 1.0]], dtype=np.float64
        )
        best_permutation = None
        best_lattice_flip_sign = None
        max_cosine_sum = 0.0
        for permutation in multiset_permutations(np.arange(3)):
            cosine = 0.0
            lattice_flip_sign = []
            for i in range(3):
                index = permutation[i]
                original_lattice_vector = cell[index]
                initial_lattice_vector = initial_lattice_vectors[i]
                cosine_similarity = dot(
                    original_lattice_vector, initial_lattice_vector
                ) / (norm(original_lattice_vector) * norm(initial_lattice_vector))
                cosine += np.abs(cosine_similarity)
                lattice_flip_sign.append(-1.0 if cosine_similarity < 0.0 else 1.0)
            if cosine > max_cosine_sum:
                best_permutation = permutation
                max_cosine_sum = cosine
                best_lattice_flip_sign = lattice_flip_sign
        pbc = pbc[best_permutation]
        cell = cell[best_permutation] * np.array(best_lattice_flip_sign)[:, None]
        return pbc, cell

    # energy and std calculated over training part of the dataset
    @property
    def energy_mean(self):
        return -66.0996156928496

    @property
    def energy_std(self):
        return 102.91694201560776

    @property
    def energy_per_atom_mean(self):
        return -4.707989414326259

    @property
    def energy_per_atom_std(self):
        return 3.7324579639110653

    @property
    def force_mean(self):  # force mean should always be 0.0 to keep equivariance
        return 0.0

    @property
    def force_std(self):
        return 2.155674863803223

    @lru_cache(maxsize=16)
    def __getitem__(self, idx):
        key = self.index_to_key_name[idx]
        data = pkl.loads(self.data_txn.get(key.encode()))
        numbers = data.pop(
            "numbers"
        )  # atomic numbers, starting from 1 for hydrogen atoms
        x = torch.tensor(numbers, dtype=torch.long)
        x = torch.cat([x, torch.full([8], 128)], dim=-1)

        positions = data.pop("positions")

        data["sample_type"] = 1
        data["coords"] = torch.tensor(positions, dtype=torch.float64)
        data["token_type"] = x
        data["idx"] = idx

        data["pbc"], data["cell"] = self.switch_lattice_vectors(
            data["pbc"], data["cell"]
        )
        data["cell"] = torch.tensor(data["cell"], dtype=torch.float64)
        data["pbc"] = torch.tensor(data["pbc"], dtype=torch.bool)

        cell_corner_pos_matrix = torch.tensor(
            [
                [0.0, 0.0, 0.0],
                [0.0, 0.0, 1.0],
                [0.0, 1.0, 0.0],
                [0.0, 1.0, 1.0],
                [1.0, 0.0, 0.0],
                [1.0, 0.0, 1.0],
                [1.0, 1.0, 0.0],
                [1.0, 1.0, 1.0],
            ],
            dtype=torch.float64,
        )

        cell_corner_pos = torch.matmul(cell_corner_pos_matrix, data["cell"])
        data["coords"] = torch.cat(
            [data["coords"], cell_corner_pos], dim=0
        )  # expand pos with cell corners
        data["num_atoms"] = int(x.size()[0] - 8)
        data["forces"] = torch.cat(
            [
                (torch.tensor(data["forces"], dtype=torch.float64) - self.force_mean)
                / self.force_std,
                torch.zeros([8, 3], dtype=torch.float64),
            ],
            dim=0,
        )  # expand forces for cell corners
        data["energy"] = torch.tensor(
            [(data["info"]["energy"] - self.energy_mean) / self.energy_std]
        )
        data["energy_per_atom"] = torch.tensor(
            [
                (
                    (data["info"]["energy"] / float(data["num_atoms"]))
                    - self.energy_per_atom_mean
                )
                / self.energy_per_atom_std
            ]
        )
        data["stress"] = torch.tensor(data["info"]["stress"], dtype=torch.float64)

        data["has_energy"] = torch.tensor([1], dtype=torch.bool)
        data["has_forces"] = torch.tensor([1], dtype=torch.bool)
        data = self.generate_2dgraphfeat(data)

        if self.data_path.find("force-filtered") != -1:
            data["is_stable_periodic"] = True
        else:
            data["is_stable_periodic"] = False

        return data

    def generate_2dgraphfeat(self, data):
        N = data["num_atoms"] + 8
        adj = torch.zeros([N, N], dtype=torch.bool)

        edge_index = torch.zeros([2, 0], dtype=torch.long)
        edge_attr = torch.zeros([0, 3], dtype=torch.long)
        indgree = adj.long().sum(dim=1).view(-1)

        data["edge_index"] = edge_index
        data["edge_attr"] = edge_attr
        data["node_attr"] = torch.cat(
            [
                data["token_type"].unsqueeze(-1),
                torch.zeros([data["token_type"].size()[0], 8], dtype=torch.long),
            ],
            dim=-1,
        )
        data["attn_bias"] = torch.zeros([N + 1, N + 1], dtype=torch.float)
        data["in_degree"] = indgree

        if self.args.preprocess_2d_bond_features_with_cuda:
            attn_edge_type = torch.zeros([N, N, edge_attr.size(-1)], dtype=torch.long)
            data["adj"] = adj
            data["attn_edge_type"] = attn_edge_type
        else:
            shortest_path_result = (
                torch.full(adj.size(), 511, dtype=torch.long).cpu().numpy()
            )
            edge_input = torch.zeros([N, N, 0, 3], dtype=torch.long)
            spatial_pos = torch.from_numpy((shortest_path_result)).long()
            data["edge_input"] = edge_input
            data["spatial_pos"] = spatial_pos

        return data

    def __len__(self):
        return len(self.index_to_key_name)


class AFDBLMDBDataset(FoundationModelDataset):
    def __init__(
        self,
        args: PSMConfig,
        lmdb_path: Optional[str],
    ):
        self.lmdb_path = lmdb_path
        self.args = args

        self.vocab = {
            # "<pad>": 0,  # padding
            # "1"-"127": 1-127, # atom type
            # "<cell_corner>": 128, use for pbc material
            "L": 130,
            "A": 131,
            "G": 132,
            "V": 133,
            "S": 134,
            "E": 135,
            "R": 136,
            "T": 137,
            "I": 138,
            "D": 139,
            "P": 140,
            "K": 141,
            "Q": 142,
            "N": 143,
            "F": 144,
            "Y": 145,
            "M": 146,
            "H": 147,
            "W": 148,
            "C": 149,
            "X": 150,
            "B": 151,
            "U": 152,
            "Z": 153,
            "O": 154,
            "-": 155,
            ".": 156,
            "<mask>": 157,
            "<cls>": 158,
            "<eos>": 159,
            # "<unk>": 160,
        }

        # for dataloader with num_workers > 1
        self._env, self._txn = None, None
        self._sizes, self._keys = None, None

        self.filter_indices_by_size(
            indices=np.array(range(len(self.keys))), max_sizes=self.args.max_length - 2
        )

    def _init_db(self):
        self._env = lmdb.open(
            str(self.lmdb_path),
            subdir=True,
            readonly=True,
            lock=False,
            readahead=False,
            meminit=False,
        )
        self._txn = self.env.begin(write=False)
        metadata = bstr2obj(self.txn.get("__metadata__".encode()))
        self._sizes, self._keys = metadata["sizes"], metadata["keys"]

    def _close_db(self):
        if self._env is not None:
            self._env.close()
            self._env = None
            self._txn = None

    @property
    def env(self):
        if self._env is None:
            self._init_db()
        return self._env

    @property
    def txn(self):
        if self._txn is None:
            self._init_db()
        return self._txn

    @property
    def sizes(self):
        if self._sizes is None:
            self._init_db()
        return self._sizes

    @property
    def keys(self):
        if self._keys is None:
            self._init_db()
        return self._keys

    def __getitem__(self, idx: Union[int, np.integer]) -> Data:
        key = self.keys[idx]
        value = self.txn.get(key.encode())
        if value is None:
            raise IndexError(f"Name {key} has no data in the dataset")
        data = bstr2obj(value)

        # minus 1 due to add padding index=0 in collator
        x = torch.tensor([self.vocab[tok] - 1 for tok in data["aa"]], dtype=torch.int64)
        # CA atom positions, assume all values are valid.
        coords = data["pos"][:, 1, :]

        data["sample_type"] = 2
        data["token_type"] = x
        data["idx"] = idx

        coords = torch.tensor(coords, dtype=torch.float64)
        data["coords"] = coords
        data["num_atoms"] = x.size()[0]

        data["cell"] = torch.zeros((3, 3), dtype=torch.float64)
        data["pbc"] = torch.zeros(3, dtype=torch.float64).bool()
        data["stress"] = torch.zeros((3, 3), dtype=torch.float64, device=x.device)
        data["forces"] = torch.zeros(
            (x.size()[0], 3), dtype=torch.float64, device=x.device
        )
        data["energy"] = torch.tensor([0.0], dtype=torch.float64, device=x.device)
        data["energy_per_atom"] = torch.tensor(
            [0.0], dtype=torch.float64, device=x.device
        )

        data["has_energy"] = torch.tensor([0], dtype=torch.bool)
        data["has_forces"] = torch.tensor([0], dtype=torch.bool)

        data = self.generate_2dgraphfeat(data)

        data["is_stable_periodic"] = False

        return data

    def split_dataset(self, validation_ratio=0.03, sort=False):
        num_samples = len(self.keys)
        # Shuffle the indices and split them into training and validation sets
        indices = list(range(num_samples))
        random.Random(12345).shuffle(indices)

        num_validation_samples = int(num_samples * validation_ratio)
        num_training_samples = num_samples - num_validation_samples

        training_indices = indices[:num_training_samples]
        validation_indices = indices[num_training_samples:]

        # Create training and validation datasets
        dataset_train = self.__class__(self.args, self.lmdb_path)
        dataset_train._keys = [self._keys[idx] for idx in training_indices]
        dataset_train._sizes = [self._sizes[idx] for idx in training_indices]

        dataset_val = self.__class__(self.args, self.lmdb_path)
        dataset_val._keys = [self._keys[idx] for idx in validation_indices]
        dataset_val._sizes = [self._sizes[idx] for idx in validation_indices]

        return dataset_train, dataset_val

    def filter_indices_by_size(self, indices, max_sizes):
        """
        Filter a list of sample indices. Remove those that are longer than
        specified in *max_sizes*.

        WARNING: don't update, override method in child classes

        Args:
            indices (np.array): original array of sample indices
            max_sizes (int or list[int] or tuple[int]): max sample size,
                can be defined separately for src and tgt (then list or tuple)
        """
        if isinstance(max_sizes, float) or isinstance(max_sizes, int):
            if hasattr(self, "_sizes") and isinstance(self._sizes, np.ndarray):
                ignored = indices[self._sizes[indices] > max_sizes].tolist()
                indices = indices[self._sizes[indices] <= max_sizes]
            elif hasattr(self, "_sizes") and isinstance(self._sizes, list):
                sizes = np.array(self._sizes)
                ignored = indices[np.array(sizes[indices]) > max_sizes].tolist()
                indices = indices[np.array(sizes[indices]) <= max_sizes]
            else:
                indices, ignored = _filter_by_size_dynamic(
                    indices, self._sizes, max_sizes
                )
        else:
            indices, ignored = _filter_by_size_dynamic(indices, self._sizes, max_sizes)

        logger.warning(
            f"Removed {len(ignored)} examples from the AFDBLMDBDataset because they are longer than {max_sizes}."
        )
        self._sizes = [self._sizes[idx] for idx in indices]
        self._keys = [self._keys[idx] for idx in indices]

    # protein does not have 2dgraph, create one for mixing data
    def generate_2dgraphfeat(self, data):
        N = data["token_type"].shape[0]
        adj = torch.zeros([N, N], dtype=torch.bool)

        edge_index = torch.zeros([2, 0], dtype=torch.long)
        edge_attr = torch.zeros([0, 3], dtype=torch.long)
        indgree = adj.long().sum(dim=1).view(-1)

        data["edge_index"] = edge_index
        data["edge_attr"] = edge_attr
        data["node_attr"] = torch.cat(
            [
                data["token_type"].unsqueeze(-1),
                torch.zeros([data["token_type"].size()[0], 8], dtype=torch.long),
            ],
            dim=-1,
        )
        data["attn_bias"] = torch.zeros([N + 1, N + 1], dtype=torch.float)
        data["in_degree"] = indgree

        if self.args.preprocess_2d_bond_features_with_cuda:
            attn_edge_type = torch.zeros([N, N, edge_attr.size(-1)], dtype=torch.long)
            data["adj"] = adj
            data["attn_edge_type"] = attn_edge_type
        else:
            shortest_path_result = (
                torch.full(adj.size(), 511, dtype=torch.long).cpu().numpy()
            )
            edge_input = torch.zeros([N, N, 0, 3], dtype=torch.long)
            spatial_pos = torch.from_numpy((shortest_path_result)).long()
            data["edge_input"] = edge_input
            data["spatial_pos"] = spatial_pos

        return data

    def __len__(self) -> int:
        return len(self.keys)

    def num_tokens(self, index: int) -> int:
        return self.sizes[index]


class SmallMolDataset(FoundationModelDataset):
    r"""Dataset class to load from LMDB files containing relaxation
    trajectories or single point computations.
    Useful for Structure to Energy & Force (S2EF), Initial State to
    Relaxed State (IS2RS), and Initial State to Relaxed Energy (IS2RE) tasks.
    Args:
            @path: the path to store the data
            @task: the task for the lmdb dataset
            @split: splitting of the data
            @transform: some transformation of the data
    """

    energy = "energy"
    forces = "forces"

    def __init__(
        self,
        args: PSMConfig,
        path,
        data_name="pubchem5w",
        transforms=[],
        enable_hami=False,
        remove_init=False,
        remove_atomref_energy=True,
        Htoblock_otf=True,  ## on save H matrix, H to block is process in collate unifined for memory saving.
        basis="def2-tzvp",
        ## 1 kcal/mol = 0.0433634 eV, transform to eV by default here
    ):
        super(SmallMolDataset, self).__init__()
        if data_name.lower() == "pubchem5w":
            if basis != "def2-tzvp":
                raise ValueError(
                    "sorry, when using pubchem the basis should be def2-tzvp"
                )
        (
            self.atom_reference,
            self.system_ref,
            _,
            _,
            _,
            self.has_energy,
            self.has_forces,
            self.is_pbc,
            self.unit,
        ) = get_data_defult_config(data_name)
        db_paths = []
        if isinstance(path, str):
            if path.endswith("lmdb"):
                db_paths.append(path)
            else:
                db_paths.extend(glob.glob(path + "/*.lmdb"))

        elif isinstance(path, list):
            for p in path:
                if p.endswith("lmdb"):
                    db_paths.append(p)
                else:
                    db_paths.extend(glob.glob(p + "/*.lmdb"))
        # print(db_paths)
        assert len(db_paths) > 0, f"No LMDBs found in '{self.path}'"
        self.enable_hami = enable_hami
        self._keys, self.envs = [], []
        self.db_paths = sorted(db_paths)
        # print("self.db_paths", self.db_paths)
        self.open_db()
        self.transforms = transforms  # unused
        self.remove_init = remove_init
        self.remove_atomref_energy = remove_atomref_energy
        self.conv, self.orbitals_ref, self.mask, self.chemical_symbols = (
            None,
            None,
            None,
            None,
        )
        self.Htoblock_otf = Htoblock_otf
        if self.enable_hami:
            self.conv, _, self.mask, _ = get_conv_variable_lin(basis)
        self.args = args

    def open_db(self):
        for db_path in self.db_paths:
            self.envs.append(self.connect_db(db_path))
            length = self.envs[-1].begin().get("length".encode("ascii"))
            if length is not None:
                length = pkl.loads(length)
            else:
                length = self.envs[-1].stat()["entries"]

            self._keys.append(list(range(length)))

        keylens = [len(k) for k in self._keys]
        self._keylen_cumulative = np.cumsum(keylens).tolist()
        self.num_samples = sum(keylens)

    def __len__(self):
        return self.num_samples

    def __getitem__(self, idx):
        db_idx = bisect.bisect(self._keylen_cumulative, idx)
        # Extract index of element within that db.
        el_idx = idx
        if db_idx != 0:
            el_idx = idx - self._keylen_cumulative[db_idx - 1]
        assert el_idx >= 0

        # Return features.
        datapoint_pickled = (
            self.envs[db_idx]
            .begin()
            .get(f"{self._keys[db_idx][el_idx]}".encode("ascii"))
        )
        data_object = pkl.loads(datapoint_pickled)
        data_object.id = el_idx  # f"{db_idx}_{el_idx}"

        energy = data_object.energy
        # out["pyscf_energy"] = copy.deepcopy(energy.astype(np.float32))  # this is pyscf energy ground truth
        if self.remove_atomref_energy:
            unique, counts = np.unique(
                data_object.atomic_numbers.int().numpy(), return_counts=True
            )
            energy = energy - np.sum(self.atom_reference[unique] * counts)
            energy = torch.Tensor([energy - self.system_ref])

        out = {
            "coords": data_object.pos,
            "forces": data_object.forces * self.unit,
            "num_atoms": data_object.pos.shape[0],
            "token_type": data_object.atomic_numbers.int().reshape(-1),
            "idx": idx,
            "edge_index": data_object.edge_index,
            "energy": energy.reshape(-1)
            * self.unit,  # this is used from model training, mean/ref is removed.
            "has_energy": torch.tensor([self.has_energy], dtype=torch.bool),
            "has_forces": torch.tensor([self.has_forces], dtype=torch.bool),
        }
        if self.is_pbc:
            cell_corner_pos_matrix = torch.tensor(
                [
                    [0.0, 0.0, 0.0],
                    [0.0, 0.0, 1.0],
                    [0.0, 1.0, 0.0],
                    [0.0, 1.0, 1.0],
                    [1.0, 0.0, 0.0],
                    [1.0, 0.0, 1.0],
                    [1.0, 1.0, 0.0],
                    [1.0, 1.0, 1.0],
                ],
                dtype=torch.float32,
            )
            out["token_type"] = torch.cat(
                [out["token_type"], torch.full([8], 128)], dim=-1
            )  # convert_to_single_emb(x)
            cell_corner_pos = torch.matmul(
                cell_corner_pos_matrix, data_object.cell.squeeze(dim=0).float()
            )
            out["coords"] = torch.cat(
                [out["coords"], cell_corner_pos], dim=0
            )  # expand pos with cell corners
            out["forces"] = torch.cat(
                [
                    torch.tensor(out["forces"].clone().detach(), dtype=torch.float32),
                    torch.zeros([8, 3], dtype=torch.float32),
                ],
                dim=0,
            )  # expand forces for cell corners

            out["cell"] = data_object.cell.squeeze(dim=0)
            out["pbc"] = torch.ones(3, dtype=torch.float32).bool()
            out["stress"] = torch.zeros(
                (3, 3), dtype=torch.float32, device=energy.device
            )
            out["cell_offsets"] = data_object.cell_offsets.numpy()

            out["energy_per_atom"] = out["energy"] / out["num_atoms"]

        else:
            out["cell"] = torch.zeros((3, 3), dtype=torch.float32)
            out["pbc"] = torch.zeros(3, dtype=torch.float32).bool()
            out["stress"] = torch.zeros(
                (3, 3), dtype=torch.float32, device=energy.device
            )

            out["energy_per_atom"] = out["energy"] / out["num_atoms"]

        if self.enable_hami:
            # out.update({"init_fock":data_object.init_fock.astype(np.float32)})
            if self.remove_init:
                data_object.fock = data_object.fock - data_object.init_fock
            if self.Htoblock_otf is True:
                out.update(
                    {
                        "buildblock_mask": self.mask,
                        "max_block_size": self.conv.max_block_size,
                        "fock": data_object.fock * self.unit,
                    }
                )
            else:
                diag, non_diag, diag_mask, non_diag_mask = None, None, None, None
                diag, non_diag, diag_mask, non_diag_mask = matrixtoblock_lin(
                    data_object.fock,
                    data_object.atomic_numbers,
                    self.mask,
                    self.conv.max_block_size,
                )
                out.update(
                    {
                        "diag_hamiltonian": diag * self.unit,
                        "non_diag_hamiltonian": non_diag * self.unit,
                        "diag_mask": diag_mask,
                        "non_diag_mask": non_diag_mask,
                    }
                )
            out.update({"init_fock": data_object.init_fock * self.unit})
            out.update({"s1e": data_object.s1e * self.unit})

        for key in out.keys():
            if key not in [
                "num_atoms",
                "token_type",
                "idx",
                "edge_index",
                "has_energy",
                "has_forces",
            ]:
                out[key] = torch.tensor(out[key], dtype=torch.float32)

        out = self.generate_2dgraphfeat(out)

        return out

    def generate_2dgraphfeat(self, data):
        N = data["num_atoms"]
        adj = torch.zeros([N, N], dtype=torch.bool)

        edge_index = torch.tensor(data["edge_index"].clone().detach(), dtype=torch.long)
        edge_attr = torch.ones((data["edge_index"].shape[1], 1), dtype=torch.long)
        attn_edge_type = torch.zeros([N, N, edge_attr.size(-1)], dtype=torch.long)
        attn_edge_type[edge_index[0, :], edge_index[1, :]] = edge_attr + 1
        adj[edge_index[0, :], edge_index[1, :]] = True
        indgree = adj.long().sum(dim=1).view(-1)

        data["edge_index"] = edge_index
        data["edge_attr"] = edge_attr
        data["node_attr"] = data["token_type"].reshape(-1, 1)

        data["attn_bias"] = torch.zeros([N + 1, N + 1], dtype=torch.float)
        data["in_degree"] = indgree

        if self.args.preprocess_2d_bond_features_with_cuda:
            data["adj"] = adj
            data["attn_edge_type"] = attn_edge_type
        else:
            shortest_path_result, path = algos.floyd_warshall(adj.numpy())
            max_dist = np.amax(shortest_path_result)
            edge_input = algos.gen_edge_input(max_dist, path, attn_edge_type.numpy())
            spatial_pos = torch.from_numpy((shortest_path_result)).long()
            data["edge_input"] = torch.tensor(edge_input, dtype=torch.long)
            data["spatial_pos"] = spatial_pos

        return data

    def connect_db(self, lmdb_path=None):
        env = lmdb.open(
            str(lmdb_path),
            subdir=False,
            readonly=True,
            lock=False,
            readahead=False,
            meminit=False,
            max_readers=32,
        )
        return env

    def close_db(self):
        if not self.path.is_file():
            for env in self.envs:
                env.close()
            self.envs = []
        else:
            self.env.close()
            self.env = None

    def split_dataset(self, validation_ratio=0.03, sort=False):
        num_samples = self.num_samples
        # Shuffle the indices and split them into training and validation sets
        indices = list(range(num_samples))
        random.Random(12345).shuffle(indices)

        num_validation_samples = int(num_samples * validation_ratio)
        num_training_samples = num_samples - num_validation_samples

        training_indices = indices[:num_training_samples]
        validation_indices = indices[num_training_samples:]

        dataset_train = Subset(self, training_indices)
        dataset_val = Subset(self, validation_indices)
        return dataset_train, dataset_val

    def split_train_valid_test(self, ratio_list: list, sort=False, shuffle=True):
        num_samples = self.num_samples

        indices = list(range(num_samples))
        # Shuffle the indices and split them into training and validation sets
        if shuffle:
            random.Random(12345).shuffle(indices)

        num_validation_samples = int(num_samples * ratio_list[1])
        num_test_samples = int(num_samples * ratio_list[2])
        num_training_samples = num_samples - num_validation_samples - num_test_samples

        training_indices = indices[:num_training_samples]
        validation_indices = indices[
            num_training_samples : num_training_samples + num_validation_samples
        ]
        test_indices = indices[num_training_samples + num_validation_samples :]

        dataset_train = Subset(self, training_indices)
        dataset_val = Subset(self, validation_indices)
        dataset_test = Subset(self, test_indices)
        return dataset_train, dataset_val, dataset_test


@torch.jit.script
def convert_to_single_emb(x, offset: int = 512):
    feature_num = x.size(1) if len(x.size()) > 1 else 1
    feature_offset = torch.arange(0, feature_num * offset, offset, dtype=torch.long)
    x = x + feature_offset
    return x


class ProteinDownstreamDataset(FoundationModelDataset):
    """
    ProteinDownstreamDataset is a base class for downstream tasks.
    This class does not have the noise and masking method. It contains the labeled data for protein downstream tasks.
    It should be used for finetuning the model.

    """

    TASKINFO = {
        # single sequence --> single label
        "beta_lactamase": {
            "type": "regression",
            "splits": ["train", "valid", "test"],
            "mean_std": [0.7383112351980983, 0.31642946622284757],
            "classes": None,
        },
        "fluorescence": {
            "type": "regression",
            "splits": ["train", "valid", "test"],
            "mean_std": [3.180586883940159, 0.8339910288860691],
            "classes": None,
        },
        "solubility": {
            "type": "binary",
            "splits": ["train", "valid", "test"],
            "mean_std": [None, None],
            "classes": [0, 1],
        },  # 0-1
        "stability": {
            "type": "regression",
            "splits": ["train", "valid", "test"],
            "mean_std": [0.1790524860555312, 0.5662245232305079],
            "classes": None,
        },
        "subcellular_localization": {
            "type": "classification",
            "splits": ["train", "valid", "test"],
            "mean_std": [None, None],
            "classes": list(range(10)),
        },
        "subcellular_localization_2": {
            "type": "binary",
            "splits": ["train", "valid", "test"],
            "mean_std": [None, None],
            "classes": [0, 1],
        },
        # below three are same files, but different splits
        "remote_homology_fold": {
            "type": "classification",
            "splits": ["train", "valid", "test_fold_holdout"],
            "mean_std": [None, None],
            "classes": list(range(1195)),
        },
        "remote_homology_superfamily": {
            "type": "classification",
            "splits": ["train", "valid", "test_superfamily_holdout"],
            "mean_std": [None, None],
            "classes": list(range(1822)),
        },
        "remote_homology_family": {
            "type": "classification",
            "splits": ["train", "valid", "test_family_holdout"],
            "mean_std": [None, None],
            "classes": list(range(3439)),
        },
        # single sequence --> multiple labels
        "EnzymeCommission": {
            "type": "multi_classification",
            "splits": ["train", "valid", "test"],
            "mean_std": [None, None],
            "classes": list(range(538)),
        },
        "GeneOntology_mf": {
            "type": "multi_classification",
            "splits": ["train", "valid", "test"],
            "mean_std": [None, None],
            "classes": list(range(489)),
        },
        "GeneOntology_bp": {
            "type": "multi_classification",
            "splits": ["train", "valid", "test"],
            "mean_std": [None, None],
            "classes": list(range(1943)),
        },
        "GeneOntology_cc": {
            "type": "multi_classification",
            "splits": ["train", "valid", "test"],
            "mean_std": [None, None],
            "classes": list(range(320)),
        },
        # single sequence --> residue labels + residue masks
        "secondary_structure": {
            "type": "residue_classification",
            "splits": ["train", "valid", "casp12", "cb513", "ts115"],
            "mean_std": [None, None],
            "classes": list(range(3)),
        },
        # multiple sequences --> single label
        "human_ppi": {
            "type": "binary",
            "splits": ["train", "valid", "test", "cross_species_test"],
            "mean_std": [None, None],
            "classes": [0, 1],
        },
        "yeast_ppi": {
            "type": "binary",
            "splits": ["train", "valid", "test", "cross_species_test"],
            "mean_std": [None, None],
            "classes": [0, 1],
        },
        "ppi_affinity": {
            "type": "regression",
            "splits": ["train", "valid", "test"],
            "mean_std": [-11.654589870742205, 3.0832061340498975],
            "classes": None,
        },
        # TODO: single sequence --> contact map
    }

    def __init__(self, args: PSMConfig, direct=True) -> None:
        if direct:
            raise ValueError(
                "DownstreamLMDBDataset should not be initialized directly, please use DownstreamLMDBDataset.load_dataset(args) instead."
            )
        super().__init__()

        self.args = self.set_default_args(args)
        assert (
            self.args.data_path and Path(self.args.data_path).is_dir()
        ), f"Processed file not found: {self.args.data_path}"
        self.lmdb_path = Path(self.args.data_path)

        self.env = lmdb.open(
            str(self.lmdb_path), subdir=True, readonly=True, lock=False, readahead=False
        )
        self.txn = self.env.begin(write=False)

        metadata = bstr2obj(self.txn.get("__metadata__".encode()))
        self.sizes, self.keys = metadata["sizes"], metadata["keys"]
        self.comment = metadata["comment"]
        if args.ifstack:
            self.filter_indices_by_size(
                indices=np.array(range(len(self.keys))),
                max_sizes=self.args.max_length - 2,
            )
        else:
            self.filter_indices_by_size(
                indices=np.array(range(len(self.keys))), max_sizes=self.args.max_length
            )

        self.lmdb_basepath = Path(self.args.data_basepath)
        self.max_length = self.args.max_length
        self.task_name = self.args.task_name
        self.label_field = self.args.label_field
        self.split = self.args.split
        self.normalize_label = self.args.normalize_label

        self.vocab = {
            # "<pad>": 0,  # padding
            # "1"-"127": 1-127, # atom type
            # "<cell_corner>": 128, use for pbc material
            "L": 130,
            "A": 131,
            "G": 132,
            "V": 133,
            "S": 134,
            "E": 135,
            "R": 136,
            "T": 137,
            "I": 138,
            "D": 139,
            "P": 140,
            "K": 141,
            "Q": 142,
            "N": 143,
            "F": 144,
            "Y": 145,
            "M": 146,
            "H": 147,
            "W": 148,
            "C": 149,
            "X": 150,
            "B": 151,
            "U": 152,
            "Z": 153,
            "O": 154,
            "-": 155,
            ".": 156,
            "<mask>": 157,
            "<cls>": 158,
            "<eos>": 159,
            # "<unk>": 160,
        }

        assert (
            self.split in ProteinDownstreamDataset.TASKINFO[self.task_name]["splits"]
        ), f"split must be one of {self.TASKINFO[self.task_name]['splits']} for task {self.task_name}, but got {self.split}"

    def set_default_args(self, args):
        args.data_basepath = getattr(args, "data_basepath", None)
        args.task_name = getattr(args, "task_name", None)
        args.label_field = getattr(args, "label_field", "target")
        args.split = getattr(args, "split", None)
        args.max_length = getattr(args, "max_length", 1024)
        args.normalize_label = getattr(args, "normalize_label", False)
        # this should be set by self.load_dataset
        args.data_path = getattr(args, "data_path", None)
        # currently, we do not use seed in DownstreamLMDBDataset since all datasets are splitted already, but we keep it for future use
        # args.seed = getattr(args, "seed", "2023")
        return args

    def filter_indices_by_size(self, indices, max_sizes):
        """
        Filter a list of sample indices. Remove those that are longer than
        specified in *max_sizes*.

        WARNING: don't update, override method in child classes

        Args:
            indices (np.array): original array of sample indices
            max_sizes (int or list[int] or tuple[int]): max sample size,
                can be defined separately for src and tgt (then list or tuple)
        """
        if isinstance(max_sizes, float) or isinstance(max_sizes, int):
            if hasattr(self, "sizes") and isinstance(self.sizes, np.ndarray):
                ignored = indices[self.sizes[indices] > max_sizes].tolist()
                indices = indices[self.sizes[indices] <= max_sizes]
            elif hasattr(self, "sizes") and isinstance(self.sizes, list):
                sizes = np.array(self.sizes)
                ignored = indices[np.array(sizes[indices]) > max_sizes].tolist()
                indices = indices[np.array(sizes[indices]) <= max_sizes]
            else:
                indices, ignored = _filter_by_size_dynamic(
                    indices, self.size, max_sizes
                )
        else:
            indices, ignored = _filter_by_size_dynamic(indices, self.size, max_sizes)

        logger.warning(
            f"Removed {len(ignored)} examples from the dataset because they are longer than {max_sizes}."
        )
        self.sizes = [self.sizes[idx] for idx in indices]
        self.keys = [self.keys[idx] for idx in indices]

    def generate_2dgraphfeat(self, data):
        N = data["token_type"].shape[0]
        adj = torch.zeros([N, N], dtype=torch.bool)

        edge_index = torch.zeros([2, 0], dtype=torch.long)
        edge_attr = torch.zeros([0, 3], dtype=torch.long)
        indgree = adj.long().sum(dim=1).view(-1)

        data["edge_index"] = edge_index
        data["edge_attr"] = edge_attr
        data["node_attr"] = torch.cat(
            [
                data["token_type"].unsqueeze(-1),
                torch.zeros([data["token_type"].size()[0], 8], dtype=torch.long),
            ],
            dim=-1,
        )
        data["attn_bias"] = torch.zeros([N + 1, N + 1], dtype=torch.float)
        data["in_degree"] = indgree

        if self.args.preprocess_2d_bond_features_with_cuda:
            attn_edge_type = torch.zeros([N, N, edge_attr.size(-1)], dtype=torch.long)
            data["adj"] = adj
            data["attn_edge_type"] = attn_edge_type
        else:
            shortest_path_result = (
                torch.full(adj.size(), 511, dtype=torch.long).cpu().numpy()
            )
            edge_input = torch.zeros([N, N, 0, 3], dtype=torch.long)
            spatial_pos = torch.from_numpy((shortest_path_result)).long()
            data["edge_input"] = edge_input
            data["spatial_pos"] = spatial_pos

        return data

    def __getitem__(self, index: int) -> dict:
        key = self.keys[index]
        value = self.txn.get(key.encode())
        if value is None:
            raise IndexError(f"Name {key} has no data in the dataset")
        val = bstr2obj(value)
        # item = {"id": index, **data}
        data = {}

        if isinstance(val["aa"][0], list):
            x = []
            for idx, seq in enumerate(val["aa"]):
                tokens = [self.vocab[tok] - 1 for tok in seq]
                tokens.insert(0, self.vocab["<cls>"])
                tokens.append(self.vocab["<eos>"])
                x.extend(tokens)
            x = torch.tensor(x, dtype=torch.int64)

        else:
            tokens = [self.vocab[tok] - 1 for tok in val["aa"]]
            tokens.insert(0, self.vocab["<cls>"])
            tokens.append(self.vocab["<eos>"])
            x = torch.tensor(tokens, dtype=torch.int64)

        # minus 1 due to add padding index=0 in collator
        # x = torch.tensor([self.vocab[tok] - 1 for tok in val["aa"]], dtype=torch.int64)
        # CA atom positions, assume all values are valid.
        coords = torch.zeros((len(x), 3), dtype=torch.float64)  # data["pos"][:, 1, :]
        data["coords"] = coords

        data["sample_type"] = 2
        data["token_type"] = x
        data["idx"] = index

        data["num_atoms"] = x.size()[0]

        data["cell"] = torch.zeros((3, 3), dtype=torch.float64)
        data["pbc"] = torch.zeros(3, dtype=torch.float64).bool()
        data["stress"] = torch.zeros((3, 3), dtype=torch.float64, device=x.device)
        data["forces"] = torch.zeros(
            (x.size()[0], 3), dtype=torch.float64, device=x.device
        )
        data["energy"] = torch.tensor([0.0], dtype=torch.float64, device=x.device)

        data = self.generate_2dgraphfeat(data)

        # make the label's type right
        if self.TASKINFO[self.task_name]["type"] == "regression":
            data[self.label_field] = torch.tensor(
                val[self.label_field], dtype=torch.float64
            )
        elif self.TASKINFO[self.task_name]["type"] in {
            "classification",
            "binary",
            "multi_classification",
        }:
            # patch for remote_homology
            if self.task_name == "remote_homology_fold":
                data[self.label_field] = torch.tensor(
                    [val[self.label_field][1]], dtype=torch.int64
                )
            elif self.task_name == "remote_homology_superfamily":
                data[self.label_field] = torch.tensor(
                    [val[self.label_field][2]], dtype=torch.int64
                )
            elif self.task_name == "remote_homology_family":
                data[self.label_field] = torch.tensor(
                    [val[self.label_field][3]], dtype=torch.int64
                )
            else:
                data[self.label_field] = torch.tensor(
                    val[self.label_field], dtype=torch.int64
                )
            # patch end
        elif self.TASKINFO[self.task_name]["type"] == "residue_classification":
            data[self.label_field], data[f"{self.label_field}_mask"] = val[
                self.label_field
            ]
        return data

    def __len__(self) -> int:
        return len(self.keys)

    def size(self, index: int) -> int:
        sz = self.sizes[index]
        if self.vocab.prepend_bos:
            sz += 1
        if self.vocab.append_eos:
            sz += 1
        raise sz

    def num_tokens(self, index: int) -> int:
        return self.sizes[index]

    def collate(self, samples: List[dict]) -> dict:
        batch = collate_fn(samples)
        # batch["id"] = torch.tensor([s["id"] for s in samples], dtype=torch.long)
        # batch["naa"] = torch.tensor([len(s["aa"]) for s in samples], dtype=torch.long)
        batch["target"] = torch.cat([s["target"] for s in samples])
        batch["target_offset"] = torch.tensor(
            [len(s["target"]) for s in samples], dtype=torch.long
        )
        return batch

    @classmethod
    def load_dataset(cls, args):
        if not hasattr(args, "task_name"):
            raise ValueError(
                "args must have task_name to load ProteinDownstreamDataset."
            )
        if args.task_name not in ProteinDownstreamDataset.TASKINFO:
            raise ValueError(
                f"args.task_name = {args.task_name} not support yet, must be one of {ProteinDownstreamDataset.TASKINFO.keys()}"
            )
        dset_dict = {}
        for split in ProteinDownstreamDataset.TASKINFO[args.task_name]["splits"]:
            args.split = split
            args.data_path = str(
                Path(args.data_basepath)
                / args.task_name
                / f"{args.task_name}_{split}.lmdb"
            )
            dset_dict[split] = cls(args, direct=False)
        return dset_dict


class DaliPM6DataSource:
    def __init__(self, args: Any, dataset: Any, batch_size: int):
        self.dataset = dataset
        self.batch_size = batch_size

        self.size = len(dataset)
        self.generator = np.random.default_rng(args.seed)

        self.rank = args.rank
        self.world_size = args.world_size

        self._set_sample_indices()

    def _set_sample_indices(self):
        indices = self.generator.permutation(self.size)
        indices = indices[self.rank : self.size : self.world_size]

        self.indices = indices
        self.rank_size = len(indices)

    def __call__(self, sample_info):
        sample_idx = sample_info.idx_in_epoch

        if sample_info.iteration >= self.rank_size // self.batch_size:
            raise StopIteration

        idx = self.indices[sample_idx]
        data = self.dataset.raw(idx % self.size)

        N = data["node_feat"].shape[0]
        F = data["edge_feat"].shape[-1]

        node_feat = torch.tensor(data["node_feat"], dtype=torch.long)
        if "pos" in data:
            coords = torch.tensor(data["pos"], dtype=torch.float)
        elif "coords" in data:
            coords = torch.tensor(data["coords"], dtype=torch.float)
        else:
            coords = torch.zeros((data["node_feat"].size()[0], 3), dtype=torch.float)

        cell = torch.zeros([3, 3], dtype=torch.float)
        pbc = torch.zeros([3], dtype=torch.long)
        forces = torch.zeros([N, 3], dtype=torch.float)
        energy = torch.tensor(data["energy"], dtype=torch.float)
        adj = torch.zeros([N, N], dtype=torch.long)
        edge_index = torch.tensor(
            np.ascontiguousarray(data["edge_index"]), dtype=torch.long
        )
        edge_attr = torch.tensor(
            np.ascontiguousarray(data["edge_feat"]), dtype=torch.long
        )
        attn_bias = torch.zeros([N + 1, N + 1], dtype=torch.float)
        attn_edge_type = torch.zeros([N, N, F], dtype=torch.long)
        is_stable_periodic = torch.zeros(1, dtype=torch.bool)

        return (
            node_feat,
            coords,
            cell,
            pbc,
            forces,
            energy,
            adj,
            edge_index,
            edge_attr,
            attn_bias,
            attn_edge_type,
            is_stable_periodic,
        )

    def __len__(self):
        return self.size


class DaliUnifiedDataSource:
    def __init__(self, args: Any, dataset: Any, batch_size: int):
        self.dataset = dataset
        self.batch_size = batch_size

<<<<<<< HEAD
        self.size = len(dataset)
        self.generator = np.random.default_rng(args.seed)

        self.rank = args.rank
        self.world_size = args.world_size

        self._set_sample_indices()

    def _set_sample_indices(self):
        indices = self.generator.permutation(self.size)
        indices = indices[self.rank : self.size : self.world_size]

        self.indices = indices
        self.rank_size = len(indices)
=======
        self.generator = np.random.default_rng(args.seed)

        self.shard_id = args.rank
        self.world_size = args.world_size

        self.shard_size = len(dataset) // self.world_size
        self.total_size = self.shard_size * self.world_size
        self.iterations = self.shard_size // self.batch_size

        self._set_sample_indices()

    def _set_sample_indices(self):
        indices = self.generator.permutation(self.total_size)
        indices = indices[self.shard_id :: self.world_size]

        self.indices = indices
>>>>>>> f27f583a

    def __call__(self, sample_info):
        sample_idx = sample_info.idx_in_epoch

<<<<<<< HEAD
        if sample_info.iteration >= self.rank_size // self.batch_size:
            raise StopIteration

        idx = self.indices[sample_idx]
        data = self.dataset[idx % self.size]
=======
        if sample_info.iteration % self.iterations == 0:
            self._set_sample_indices()

        data_idx = self.indices[sample_idx % self.shard_size]
        data = self.dataset[data_idx % self.total_size]
>>>>>>> f27f583a

        attn_bias = data["attn_bias"]
        in_degree = data["in_degree"]
        node_attr = data["node_attr"]
        energy = data["energy"].to(dtype=torch.float)
        energy_per_atom = data["energy_per_atom"].to(dtype=torch.float)
        forces = data["forces"].to(dtype=torch.float)
        pos = data["coords"].to(dtype=torch.float)
        token_type = data["token_type"].contiguous().to(dtype=torch.long)
        pbc = data["pbc"].to(dtype=torch.long)
        cell = data["cell"].to(dtype=torch.float)
        num_atoms = torch.tensor(data["num_atoms"], dtype=torch.long)
        adj = data["adj"]
        attn_edge_type = data["attn_edge_type"]
        is_stable_periodic = torch.tensor(data["is_stable_periodic"], dtype=torch.bool)

        return (
            attn_bias,
            in_degree,
            node_attr,
            energy,
            energy_per_atom,
            forces,
            pos,
            token_type,
            pbc,
            cell,
            num_atoms,
            adj,
            attn_edge_type,
            is_stable_periodic,
        )

    def __len__(self):
        return self.size<|MERGE_RESOLUTION|>--- conflicted
+++ resolved
@@ -1575,22 +1575,6 @@
         self.dataset = dataset
         self.batch_size = batch_size
 
-<<<<<<< HEAD
-        self.size = len(dataset)
-        self.generator = np.random.default_rng(args.seed)
-
-        self.rank = args.rank
-        self.world_size = args.world_size
-
-        self._set_sample_indices()
-
-    def _set_sample_indices(self):
-        indices = self.generator.permutation(self.size)
-        indices = indices[self.rank : self.size : self.world_size]
-
-        self.indices = indices
-        self.rank_size = len(indices)
-=======
         self.generator = np.random.default_rng(args.seed)
 
         self.shard_id = args.rank
@@ -1607,24 +1591,15 @@
         indices = indices[self.shard_id :: self.world_size]
 
         self.indices = indices
->>>>>>> f27f583a
 
     def __call__(self, sample_info):
         sample_idx = sample_info.idx_in_epoch
 
-<<<<<<< HEAD
-        if sample_info.iteration >= self.rank_size // self.batch_size:
-            raise StopIteration
-
-        idx = self.indices[sample_idx]
-        data = self.dataset[idx % self.size]
-=======
         if sample_info.iteration % self.iterations == 0:
             self._set_sample_indices()
 
         data_idx = self.indices[sample_idx % self.shard_size]
         data = self.dataset[data_idx % self.total_size]
->>>>>>> f27f583a
 
         attn_bias = data["attn_bias"]
         in_degree = data["in_degree"]
