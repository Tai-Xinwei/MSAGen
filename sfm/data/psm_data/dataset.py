--- conflicted
+++ resolved
@@ -71,27 +71,8 @@
         self._env, self._txn = None, None
         self._sizes, self._keys = None, None
 
-<<<<<<< HEAD
-        atomic_ref_energy = self.atomic_ref_energies()
-        ref_energy = np.ones(130) * 1e7
-        ref_energy[np.arange(len(atomic_ref_energy))] = atomic_ref_energy
-        ref_energy[np.abs(ref_energy) < 1e-6] = 1e7
-
-        outliers = self.outlier_energy_atoms()
-        if len(outliers) > 0:
-            ref_energy[outliers] = 1e7
-        atoms_kept = np.argwhere(ref_energy < 1e7).reshape(-1)
-        logger.info(
-            "Keep reference energy for {} atoms: [{}]",
-            len(atoms_kept),
-            ",".join(_PT.GetElementSymbol(int(a)) for a in atoms_kept if 0 < a < 119),
-        )
-        self.atomic_ref_energy_tensor = torch.tensor(ref_energy, dtype=torch.float64)
-
-=======
         logger.info(f"Initializing LMDB and loading metadata from {lmdb_path}")
         self._ensure_init_db()
->>>>>>> cf2b5575
         if keys is not None:
             assert sizes is not None, "sizes must be provided with keys"
             self._keys = keys
@@ -108,43 +89,9 @@
             args.molecule_outlier_energy_atoms,
         )
 
-<<<<<<< HEAD
-    @lru_cache(maxsize=1)
-    def atomic_ref_energies(self):
-        if not self.args.molecule_ref_energy_source:
-            logger.warning("=== N O T E === Using DEPRECATED PM6_ATOM_REFERENCE_LIST")
-            return np.array(PM6_ATOM_REFERENCE_LIST)
-
-        with open(
-            os.path.join(
-                self.args.data_path,
-                self.args.molecule_ref_energy_source,
-                "metadata.pickle.gz",
-            ),
-            "rb",
-        ) as f:
-            metadata = pkl.loads(zlib.decompress(f.read()))
-        return metadata["atomic_energies"]
-
-    @lru_cache(maxsize=1)
-    def outlier_energy_atoms(self):
-        outliers = self.args.molecule_outlier_energy_atoms
-        if self.args.molecule_outlier_energy_atoms == ".":
-            return []
-
-        if outliers == "DEPRECATED_PM6_ATOM_ENERGY_OUTLIER_LIST":
-            logger.warning(
-                "=== N O T E === Using DEPRECATED PM6_ATOM_ENERGY_OUTLIER_LIST"
-            )
-            return PM6_ATOM_ENERGY_OUTLIER_LIST
-        else:
-            # return WB97XD3_ATOM_ENERGY_OUTLIER_LIST
-            return [int(a) for a in outliers.split(",")]
-=======
         self.energy_per_atom_scale = self.get_energy_per_atom_scale(
             getattr(args, "energy_per_atom_label_scale", None)
         )
->>>>>>> cf2b5575
 
     def _ensure_init_db(self):
         if self._env is not None:
@@ -373,10 +320,7 @@
             edge_attr
         )
         adj[edge_index[0, :], edge_index[1, :]] = True
-<<<<<<< HEAD
-=======
         # set diagonal to True
->>>>>>> cf2b5575
         adj[torch.arange(N), torch.arange(N)] = True
         indgree = adj.long().sum(dim=1).view(-1)
         adj[edge_index[1, :], edge_index[0, :]] = True
