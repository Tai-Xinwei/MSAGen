--- conflicted
+++ resolved
@@ -278,7 +278,6 @@
 
 
 class PlainPM6FullLMDBDataset(PM6FullLMDBDataset):
-<<<<<<< HEAD
     def __init__(
         self,
         args: PSMConfig,
@@ -323,8 +322,6 @@
 
 
 class PCQM4Mv2LMDBDataset(FoundationModelDataset):
-=======
->>>>>>> 493d990e
     def __init__(
         self,
         args: PSMConfig,
