# -*- coding: utf-8 -*-
from functools import lru_cache

import numpy as np
import pyximport

pyximport.install(setup_args={"include_dirs": np.get_include()})
import bisect
import glob
import os
import pickle as pkl
import random
from copy import deepcopy
from pathlib import Path
from typing import Any, List, Optional, Union

import lmdb
import torch
from ase.io import read as ase_read

try:
    from matbench import MatbenchBenchmark
except:
    from sfm.logging import logger

    logger.warning("matbench is not installed successfully")
from numpy import dot
from numpy.linalg import norm
from sympy.utilities.iterables import multiset_permutations
from torch.utils.data import Subset
from torch_geometric.data import Data
from tqdm import tqdm

from sfm.data.data_utils import _filter_by_size_dynamic
from sfm.data.dataset import FoundationModelDataset, LMDBFoundationModelDataset
from sfm.data.mol_data import algos
from sfm.data.prot_data.util import bstr2obj
from sfm.data.psm_data.collator import collate_fn
from sfm.data.psm_data.utils import (
    PM6_ATOM_ENERGY_OUTLIER_LIST,
    PM6_ATOM_REFERENCE,
    get_conv_variable_lin,
    get_data_defult_config,
    matrixtoblock_lin,
)
from sfm.logging import logger
from sfm.models.psm.psm_config import PSMConfig


class MoleculeLMDBDataset(FoundationModelDataset):
    energy_mean: float = 0.0
    energy_std: float = 1.0
    energy_per_atom_mean: float = 0.0
    energy_per_atom_std: float = 1.0
    force_mean: float = 0.0  # force mean should always be 0.0 to keep equivariance
    force_std: float = 1.0

    def __init__(self, args: PSMConfig, lmdb_path: str) -> None:
        assert lmdb_path, "LMDB path must be provided"
        self.lmdb_path = lmdb_path

        self.args = args
        # for dataloader with num_workers > 1
        self._env, self._txn = None, None
        self._sizes, self._keys = None, None

        PM6_ATOM_REFERENCE_list = PM6_ATOM_REFERENCE
        for key in PM6_ATOM_ENERGY_OUTLIER_LIST:
            PM6_ATOM_REFERENCE_list[key] = 1e7

        PM6_ATOM_REFERENCE_list = list(PM6_ATOM_REFERENCE_list.values())
        self.PM6_ATOM_REFERENCE_tensor = torch.tensor(
            PM6_ATOM_REFERENCE_list, dtype=torch.float64
        )
        self.filter_indices_by_size(
            indices=np.array(range(len(self.keys))), max_sizes=self.args.max_length - 2
        )

        self.energy_per_atom_scale = getattr(
            self.args, "energy_per_atom_label_scale", None
        )
        if self.energy_per_atom_scale is not None:
            # Should not be used in general unless you know what you are doing
            logger.warning(
                "=== N O T E === Scaling energy_per_atom label by {}",
                self.energy_per_atom_scale,
            )

    def _ensure_init_db(self):
        if self._env is not None:
            return
        self._env = lmdb.open(
            str(self.lmdb_path),
            subdir=True,
            readonly=True,
            lock=False,
            readahead=False,
            meminit=False,
        )
        self._txn = self._env.begin(write=False)
        metadata = bstr2obj(self._txn.get("metadata".encode()))
        self._keys = [str(key) for key in metadata["keys"]]
        self._sizes = metadata["size"] if "size" in metadata else metadata["sizes"]

    def _close_db(self):
        if self._env is not None:
            self._env.close()
            self._env = None
            self._txn = None

    @property
    def env(self):
        self._ensure_init_db()
        return self._env

    @property
    def txn(self):
        self._ensure_init_db()
        return self._txn

    @property
    def sizes(self):
        self._ensure_init_db()
        return self._sizes

    @property
    def keys(self):
        self._ensure_init_db()
        return self._keys

    def split_dataset(self, validation_ratio=0.03, sort=False):
        num_samples = len(self.keys)
        # Shuffle the indices and split them into training and validation sets
        indices = list(range(num_samples))
        random.Random(12345).shuffle(indices)

        num_validation_samples = int(num_samples * validation_ratio)
        max_validation_samples = getattr(self.args, "max_validation_samples", None)
        if max_validation_samples is not None:
            num_validation_samples = min(num_validation_samples, max_validation_samples)
        num_training_samples = num_samples - num_validation_samples

        training_indices = indices[:num_training_samples]
        validation_indices = indices[num_training_samples:]

        # Create training and validation datasets
        dataset_train = self.__class__(self.args, self.lmdb_path)
        dataset_train._keys = [self._keys[idx] for idx in training_indices]
        dataset_train._sizes = [self._sizes[idx] for idx in training_indices]

        dataset_val = self.__class__(self.args, self.lmdb_path)
        dataset_val._keys = [self._keys[idx] for idx in validation_indices]
        dataset_val._sizes = [self._sizes[idx] for idx in validation_indices]

        return dataset_train, dataset_val

    def raw(self, idx: Union[int, np.integer]) -> Data:
        key = self.keys[idx]
        value = self.txn.get(key.encode())
        if value is None:
            raise IndexError(f"Name {key} has no data in the dataset")
        return pkl.loads(value)

    def __getitem__(self, idx: Union[int, np.integer]) -> Data:
        data = self.raw(idx)

        # node features conversion for embedding, [6, 1, 0, 2] -> [6, 1 + 512, 0 + 512 x 2, 2 + 512 x 3]
        # note that in node_feat from ogb smiles2graph, hydrogen is represented by number 0 in the first dimension of node features
        # see https://github.com/snap-stanford/ogb/blob/f631af76359c9687b2fe60905557bbb241916258/ogb/utils/features.py#L60
        # +1 for the atomic number here to be consistent with other datasets
        data["node_feat"][:, 0] += 1
        data["node_feat"] = convert_to_single_emb(
            torch.tensor(data["node_feat"], dtype=torch.long)
        )
        if "pos" in data:
            coords = torch.tensor(data["pos"], dtype=torch.float64)
        elif "coords" in data:
            coords = torch.tensor(data["coords"], dtype=torch.float64)
        else:
            coords = torch.zeros((data["node_feat"].size()[0], 3), dtype=torch.float64)

        x = data["node_feat"]

        data["sample_type"] = 0
        data["token_type"] = data["node_feat"][
            :, 0
        ]  # token type only records the atomic numbers
        data["idx"] = idx

        data["coords"] = coords
        data["num_atoms"] = x.size()[0]

        data["cell"] = torch.zeros((3, 3), dtype=torch.float64)
        data["pbc"] = torch.zeros(3, dtype=torch.float64).bool()
        data["stress"] = torch.zeros((3, 3), dtype=torch.float64)
        data["forces"] = torch.zeros((x.size()[0], 3), dtype=torch.float64)

        if "energy" in data or "total_energy" in data:
            total_energy = data["energy"] if "energy" in data else data["total_energy"]

            reference_energy = (
                torch.gather(self.PM6_ATOM_REFERENCE_tensor, 0, data["token_type"] - 1)
                .sum()
                .unsqueeze(0)
            )
            data["energy"] = torch.tensor(total_energy) - reference_energy
            data["energy_per_atom"] = (
                torch.tensor(total_energy) - reference_energy
            ) / data["num_atoms"]

            if self.energy_per_atom_scale is not None:
                data["energy_per_atom"] *= self.energy_per_atom_scale
        else:
            data["energy"] = torch.tensor([0.0], dtype=torch.float64)
            data["energy_per_atom"] = torch.tensor([0.0], dtype=torch.float64)

        data["has_energy"] = torch.tensor([1], dtype=torch.bool)
        data["has_forces"] = torch.tensor([0], dtype=torch.bool)
        data = self.generate_2dgraphfeat(data)

        data["is_stable_periodic"] = False

        return data

    def generate_2dgraphfeat(self, data):
        N = data["num_atoms"]
        adj = torch.zeros([N, N], dtype=torch.bool)

        edge_index = torch.tensor(data["edge_index"], dtype=torch.long)
        edge_attr = torch.tensor(data["edge_feat"], dtype=torch.long)
        attn_edge_type = torch.zeros([N, N, edge_attr.size(-1)], dtype=torch.long)
        attn_edge_type[edge_index[0, :], edge_index[1, :]] = convert_to_single_emb(
            edge_attr
        )
        adj[edge_index[0, :], edge_index[1, :]] = True
        indgree = adj.long().sum(dim=1).view(-1)
        adj[edge_index[1, :], edge_index[0, :]] = True

        data["edge_index"] = edge_index
        data["edge_attr"] = edge_attr
        data["node_attr"] = data["node_feat"]

        data["attn_bias"] = torch.zeros([N + 1, N + 1], dtype=torch.float)
        data["in_degree"] = indgree

        if self.args.preprocess_2d_bond_features_with_cuda:
            data["adj"] = adj
            data["attn_edge_type"] = attn_edge_type
        else:
            shortest_path_result, path = algos.floyd_warshall(adj.numpy())
            max_dist = np.amax(shortest_path_result)
            edge_input = algos.gen_edge_input(max_dist, path, attn_edge_type.numpy())
            spatial_pos = torch.from_numpy((shortest_path_result)).long()
            data["edge_input"] = torch.tensor(edge_input, dtype=torch.long)
            data["spatial_pos"] = spatial_pos

        return data

    def filter_indices_by_size(self, indices, max_sizes):
        """
        Filter a list of sample indices. Remove those that are longer than
        specified in *max_sizes*.

        WARNING: don't update, override method in child classes

        Args:
            indices (np.array): original array of sample indices
            max_sizes (int or list[int] or tuple[int]): max sample size,
                can be defined separately for src and tgt (then list or tuple)
        """
        if isinstance(max_sizes, float) or isinstance(max_sizes, int):
            if hasattr(self, "_sizes") and isinstance(self._sizes, np.ndarray):
                ignored = indices[self._sizes[indices] > max_sizes].tolist()
                indices = indices[self._sizes[indices] <= max_sizes]
            elif hasattr(self, "_sizes") and isinstance(self._sizes, list):
                sizes = np.array(self._sizes)
                ignored = indices[np.array(sizes[indices]) > max_sizes].tolist()
                indices = indices[np.array(sizes[indices]) <= max_sizes]
            else:
                indices, ignored = _filter_by_size_dynamic(
                    indices, self._sizes, max_sizes
                )
        else:
            indices, ignored = _filter_by_size_dynamic(indices, self._sizes, max_sizes)

        logger.warning(
            f"Removed {len(ignored)} examples from the {self.lmdb_path} because they are longer than {max_sizes}."
        )
        self._sizes = [self._sizes[idx] for idx in indices]
        self._keys = [self._keys[idx] for idx in indices]

    def __len__(self) -> int:
        return len(self.keys)

    def num_tokens(self, index: int) -> int:
        return self.sizes[index]


class PM6FullLMDBDataset(MoleculeLMDBDataset):
    latest_version = "20240527.1"
    energy_mean: float = -42774.16038176129
    energy_std: float = 25029.68158883449
    energy_per_atom_mean: float = -994.0920019593214
    energy_per_atom_std: float = 770.7496116135809

    def __init__(
        self,
        args: PSMConfig,
        lmdb_path: str,
        version: Optional[str] = None,
    ):
        path = os.path.normpath(lmdb_path)
        if path.endswith("PubChemQC-B3LYP-PM6"):
            path = os.path.join(
                path, version or PM6FullLMDBDataset.latest_version, "full"
            )
        super().__init__(args, path)


class PlainPM6FullLMDBDataset(PM6FullLMDBDataset):
    def __init__(
        self,
        args: PSMConfig,
        lmdb_path: Optional[str],
    ):
        super().__init__(args, lmdb_path)

    def generate_2dgraphfeat(self, data):
        N = data["num_atoms"]
        adj = torch.zeros([N, N], dtype=torch.bool)

        edge_index = torch.tensor(data["edge_index"], dtype=torch.long)
        edge_attr = torch.tensor(data["edge_feat"], dtype=torch.long)
        attn_edge_type = torch.zeros([N, N, edge_attr.size(-1)], dtype=torch.long)
        attn_edge_type[edge_index[0, :], edge_index[1, :]] = convert_to_single_emb(
            edge_attr
        )
        adj[edge_index[0, :], edge_index[1, :]] = True
        indgree = adj.long().sum(dim=1).view(-1)

        data["edge_index"] = edge_index
        data["edge_attr"] = edge_attr
        data["node_attr"] = data["node_feat"]

        data["attn_bias"] = torch.zeros([N + 1, N + 1], dtype=torch.float)
        data["in_degree"] = indgree

        attn_edge_type = torch.zeros([N, N, edge_attr.size(-1)], dtype=torch.long)
        data["adj"] = adj
        data["attn_edge_type"] = attn_edge_type

        return data


class MatterSimDataset:
    def __init__(self, args: PSMConfig, data_path, split, atoms_list=None):
        self.data_lmdb = None
        self.data_txn = None
        self.index_to_key_name = []
        self.data_path = data_path
        if atoms_list is not None or (not os.path.isdir(self.data_path)):
            self.dataset_type = "single structure file"
            if atoms_list is not None:
                self.atoms_list = atoms_list
                # logger.info(
                #     "atoms_list provided, will use this for inference and not load data from disk. Setting split to None."
                # )
                split = None
            else:
                # strip trailing slashes
                self.data_path = self.data_path.rstrip("/")
                assert (
                    self.data_path.endswith("xyz")
                    or self.data_path.endswith("cif")
                    or self.data_path.endswith("POSCAR")
                    or self.data_path.endswith("CONTCAR")
                ), "Structure format not supported"
                logger.info(
                    "Assuming you are using this functionality for inference only, setting split to None."
                )
                split = None
                self.atoms_list = ase_read(self.data_path, index=":")
        else:
            self.dataset_type = "lmdb"
            lmdb_path = f"{self.data_path}/{split}"
            self.data_lmdb = lmdb.open(
                lmdb_path,
                subdir=True,
                readonly=True,
                lock=False,
                readahead=False,
                meminit=False,
            )
            self.data_txn = self.data_lmdb.begin(write=False)
            if self.data_txn.get("index_to_key_name".encode()) is None:
                self.index_to_key_name = []
                for key, val in self.data_txn.cursor():
                    self.index_to_key_name.append(key.decode())
            else:
                self.index_to_key_name = bstr2obj(
                    self.data_txn.get("index_to_key_name".encode())
                )
        self.args = args

        if args.psm_validation_mode and hasattr(args, "max_validation_samples"):
            if self.dataset_type == "single structure file":
                self.atoms_list = self.atoms_list[: args.max_validation_samples]
            else:
                self.index_to_key_name = self.index_to_key_name[
                    : self.args.max_validation_samples
                ]

    def switch_lattice_vectors(self, pbc, cell):
        # simple algorithm to switch lattice vectors so that they are more aligned with the initial lattice vectors
        initial_lattice_vectors = np.array(
            [[1.0, 0.0, 0.0], [0.0, 1.0, 0.0], [0.0, 0.0, 1.0]], dtype=np.float64
        )
        best_permutation = None
        best_lattice_flip_sign = None
        max_cosine_sum = 0.0
        for permutation in multiset_permutations(np.arange(3)):
            cosine = 0.0
            lattice_flip_sign = []
            for i in range(3):
                index = permutation[i]
                original_lattice_vector = cell[index]
                initial_lattice_vector = initial_lattice_vectors[i]
                cosine_similarity = dot(
                    original_lattice_vector, initial_lattice_vector
                ) / (norm(original_lattice_vector) * norm(initial_lattice_vector))
                cosine += np.abs(cosine_similarity)
                lattice_flip_sign.append(-1.0 if cosine_similarity < 0.0 else 1.0)
            if cosine > max_cosine_sum:
                best_permutation = permutation
                max_cosine_sum = cosine
                best_lattice_flip_sign = lattice_flip_sign
        pbc = pbc[best_permutation]
        cell = cell[best_permutation] * np.array(best_lattice_flip_sign)[:, None]
        return pbc, cell

    # energy and std calculated over training part of the dataset
    @property
    def energy_mean(self):
        return -66.0996156928496

    @property
    def energy_std(self):
        return 102.91694201560776

    @property
    def energy_per_atom_mean(self):
        return -4.707989414326259

    @property
    def energy_per_atom_std(self):
        return 3.7324579639110653

    @property
    def force_mean(self):  # force mean should always be 0.0 to keep equivariance
        return 0.0

    @property
    def force_std(self):
        return 2.155674863803223

    @lru_cache(maxsize=16)
    def __getitem__(self, idx):
        if self.dataset_type == "single structure file":
            data = self.atoms_list[idx].todict()
        else:
            key = self.index_to_key_name[idx]
            data = pkl.loads(self.data_txn.get(key.encode()))
        numbers = data.pop(
            "numbers"
        )  # atomic numbers, starting from 1 for hydrogen atoms
        x = torch.tensor(numbers, dtype=torch.long)
        x = torch.cat([x, torch.full([8], 128)], dim=-1)

        positions = data.pop("positions")

        data["sample_type"] = 1
        data["coords"] = torch.tensor(positions, dtype=torch.float64)
        data["token_type"] = x
        data["idx"] = idx

        data["pbc"], data["cell"] = self.switch_lattice_vectors(
            data["pbc"], data["cell"]
        )
        data["cell"] = torch.tensor(data["cell"], dtype=torch.float64)
        data["pbc"] = torch.tensor(data["pbc"], dtype=torch.bool)

        cell_corner_pos_matrix = torch.tensor(
            [
                [0.0, 0.0, 0.0],
                [0.0, 0.0, 1.0],
                [0.0, 1.0, 0.0],
                [0.0, 1.0, 1.0],
                [1.0, 0.0, 0.0],
                [1.0, 0.0, 1.0],
                [1.0, 1.0, 0.0],
                [1.0, 1.0, 1.0],
            ],
            dtype=torch.float64,
        )

        cell_corner_pos = torch.matmul(cell_corner_pos_matrix, data["cell"])
        data["coords"] = torch.cat(
            [data["coords"], cell_corner_pos], dim=0
        )  # expand pos with cell corners
        data["num_atoms"] = int(x.size()[0] - 8)
<<<<<<< HEAD
        data["forces"] = torch.cat(
            [
                (torch.tensor(data["forces"], dtype=torch.float64) - self.force_mean),
                torch.zeros([8, 3], dtype=torch.float64),
            ],
            dim=0,
        )  # expand forces for cell corners
        data["energy"] = torch.tensor([(data["info"]["energy"] - self.energy_mean)])
        data["energy_per_atom"] = torch.tensor(
            [
                (
                    (data["info"]["energy"] / float(data["num_atoms"]))
                    - self.energy_per_atom_mean
                )
            ]
        )
        data["stress"] = torch.tensor(data["info"]["stress"], dtype=torch.float64)
=======
        if "forces" not in data and "energy" not in data and "stress" not in data:
            data["energy"] = torch.tensor([0.0], dtype=torch.float64)
            data["energy_per_atom"] = torch.tensor([0.0], dtype=torch.float64)
            data["forces"] = torch.zeros(
                [data["num_atoms"] + 8, 3], dtype=torch.float64
            )
            data["stress"] = torch.zeros([3, 3], dtype=torch.float64)
        else:
            data["forces"] = torch.cat(
                [
                    (
                        torch.tensor(data["forces"], dtype=torch.float64)
                        - self.force_mean
                    ),
                    torch.zeros([8, 3], dtype=torch.float64),
                ],
                dim=0,
            )  # expand forces for cell corners
            data["energy"] = torch.tensor(
                [(data["info"]["energy"] - self.energy_mean) / self.energy_std]
            )
            data["energy_per_atom"] = torch.tensor(
                [
                    (
                        (data["info"]["energy"] / float(data["num_atoms"]))
                        - self.energy_per_atom_mean
                    )
                ]
            )
            data["stress"] = torch.tensor(data["info"]["stress"], dtype=torch.float64)
>>>>>>> f10eb6b3

        if self.args.rescale_loss_with_std:
            data["energy"] = data["energy"] / self.energy_std
            data["energy_per_atom"] = data["energy_per_atom"] / self.energy_per_atom_std
            data["forces"] = data["forces"] / self.force_std

        data["has_energy"] = torch.tensor([1], dtype=torch.bool)
        data["has_forces"] = torch.tensor([1], dtype=torch.bool)

        data = self.generate_2dgraphfeat(data)

        if self.data_path.find("force-filtered") != -1:
            data["is_stable_periodic"] = True
        else:
            data["is_stable_periodic"] = False

        return data

    def generate_2dgraphfeat(self, data):
        N = data["num_atoms"] + 8
        adj = torch.ones([N, N], dtype=torch.bool)

        edge_index = torch.zeros([2, 0], dtype=torch.long)
        edge_attr = torch.zeros([0, 3], dtype=torch.long)
        indgree = adj.long().sum(dim=1).view(-1)

        data["edge_index"] = edge_index
        data["edge_attr"] = edge_attr
        data["node_attr"] = torch.cat(
            [
                data["token_type"].unsqueeze(-1),
                torch.zeros([data["token_type"].size()[0], 8], dtype=torch.long),
            ],
            dim=-1,
        )
        data["attn_bias"] = torch.zeros([N + 1, N + 1], dtype=torch.float)
        data["in_degree"] = indgree

        if self.args.preprocess_2d_bond_features_with_cuda:
            attn_edge_type = torch.zeros([N, N, edge_attr.size(-1)], dtype=torch.long)
            data["adj"] = adj
            data["attn_edge_type"] = attn_edge_type
        else:
            shortest_path_result = (
                torch.full(adj.size(), 511, dtype=torch.long).cpu().numpy()
            )
            edge_input = torch.zeros([N, N, 0, 3], dtype=torch.long)
            spatial_pos = torch.from_numpy((shortest_path_result)).long()
            data["edge_input"] = edge_input
            data["spatial_pos"] = spatial_pos

        return data

    def __len__(self):
        if self.dataset_type == "single structure file":
            return len(self.atoms_list)
        else:
            return len(self.index_to_key_name)


class MatBenchDataset(MatterSimDataset):
    def __init__(self, args: PSMConfig, split):
        self.args = args
        self.task_name = args.psm_matbench_task_name
        self.task = MatbenchBenchmark(autoload=False).tasks_map[self.task_name]
        self.fold_id = args.psm_matbench_fold_id
        self.task.load()
        if split == "train_val":
            train_val_inputs, train_val_outputs = self.task.get_train_and_val_data(
                self.fold_id
            )
            self.data = self._preprocess(train_val_inputs, train_val_outputs)
        elif split == "test":
            test_inputs, test_outputs = self.task.get_test_data(
                self.fold_id, include_target=True
            )
            self.data = self._preprocess(test_inputs, test_outputs)

    def _preprocess(self, mat_inputs, mat_outputs=None):
        data_list = []
        if mat_outputs is None:
            mat_outputs = [None for _ in mat_inputs]
        for i, (mat_data, mat_y) in enumerate(zip(mat_inputs, mat_outputs)):
            pos_list = []
            x_list = list(mat_data.atomic_numbers)
            num_atoms = 0
            data = Data()
            for atom in mat_data.as_dict()["sites"]:
                pos_list.append(atom["xyz"])
            pbc_list = list(mat_data.as_dict()["lattice"]["pbc"])
            cell = np.array(mat_data.as_dict()["lattice"]["matrix"])
            num_atoms = len(mat_data.as_dict()["sites"])

            data.num_atoms = num_atoms
            data.cell = cell
            data.x = torch.as_tensor(x_list)
            data.pos = torch.as_tensor(pos_list)
            data.pbc = np.array(pbc_list)
            data.y = torch.tensor(
                [float(mat_y) if mat_y is not None else np.nan], dtype=torch.float
            )
            data.idx = i

            edge_len = 0
            edge_feat_len = 3
            data["edge_attr"] = torch.zeros([edge_len, edge_feat_len], dtype=torch.long)
            data["edge_index"] = torch.zeros([2, edge_len], dtype=torch.long)
            assert list(data["edge_attr"].size()) == [edge_len, edge_feat_len]
            assert list(data["edge_index"].size()) == [2, edge_len]
            assert list(data["x"].size()) == [num_atoms]
            assert list(data["pos"].size()) == [num_atoms, 3]

            data_list.append(data)

        return data_list

    @lru_cache(maxsize=16)
    def __getitem__(self, idx):
        data = deepcopy(self.data[idx])
        data["sample_type"] = 1
        data["coords"] = data.pos.clone()
        data.pos = None
        x = data.x.clone()
        data.x = None
        x = torch.cat([x, torch.full([8], 128)], dim=-1)
        data["token_type"] = x
        data["idx"] = idx
        data["pbc"], data["cell"] = self.switch_lattice_vectors(
            data["pbc"], data["cell"]
        )
        data["cell"] = torch.tensor(data["cell"], dtype=torch.float64)
        data["pbc"] = torch.tensor(data["pbc"], dtype=torch.bool)

        cell_corner_pos_matrix = torch.tensor(
            [
                [0.0, 0.0, 0.0],
                [0.0, 0.0, 1.0],
                [0.0, 1.0, 0.0],
                [0.0, 1.0, 1.0],
                [1.0, 0.0, 0.0],
                [1.0, 0.0, 1.0],
                [1.0, 1.0, 0.0],
                [1.0, 1.0, 1.0],
            ],
            dtype=torch.float64,
        )

        cell_corner_pos = torch.matmul(cell_corner_pos_matrix, data["cell"])
        data["coords"] = torch.cat(
            [data["coords"], cell_corner_pos], dim=0
        )  # expand pos with cell corners
        data["num_atoms"] = int(x.size()[0] - 8)
        data["forces"] = torch.zeros_like(data["coords"])
        data["energy"] = data.y.clone()
        data["energy_per_atom"] = data.y.clone()
        data.y = None
        data["stress"] = torch.zeros_like(data["cell"])
        data["has_energy"] = torch.tensor([1], dtype=torch.bool)
        data["has_forces"] = torch.tensor([0], dtype=torch.bool)

        data = self.generate_2dgraphfeat(data)

        data["is_stable_periodic"] = False

        return data

    def __len__(self):
        return len(self.data)


class AFDBLMDBDataset(FoundationModelDataset):
    def __init__(
        self,
        args: PSMConfig,
        lmdb_path: Optional[str],
    ):
        self.lmdb_path = lmdb_path
        self.args = args

        self.vocab = {
            # "<pad>": 0,  # padding
            # "1"-"127": 1-127, # atom type
            # "<cell_corner>": 128, use for pbc material
            "L": 130,
            "A": 131,
            "G": 132,
            "V": 133,
            "S": 134,
            "E": 135,
            "R": 136,
            "T": 137,
            "I": 138,
            "D": 139,
            "P": 140,
            "K": 141,
            "Q": 142,
            "N": 143,
            "F": 144,
            "Y": 145,
            "M": 146,
            "H": 147,
            "W": 148,
            "C": 149,
            "X": 150,
            "B": 151,
            "U": 152,
            "Z": 153,
            "O": 154,
            "-": 155,
            ".": 156,
            "<mask>": 157,
            "<cls>": 158,
            "<eos>": 159,
            # "<unk>": 160,
        }

        # for dataloader with num_workers > 1
        self._env, self._txn = None, None
        self._sizes, self._keys = None, None

        # self.filter_indices_by_size(
        #     indices=np.array(range(len(self.keys))), max_sizes=self.args.max_length - 2
        # )

    def _init_db(self):
        self._env = lmdb.open(
            str(self.lmdb_path),
            subdir=True,
            readonly=True,
            lock=False,
            readahead=False,
            meminit=False,
        )
        self._txn = self.env.begin(write=False)
        metadata = bstr2obj(self.txn.get("__metadata__".encode()))
        self._sizes, self._keys = metadata["sizes"], metadata["keys"]

    def _close_db(self):
        if self._env is not None:
            self._env.close()
            self._env = None
            self._txn = None

    @property
    def env(self):
        if self._env is None:
            self._init_db()
        return self._env

    @property
    def txn(self):
        if self._txn is None:
            self._init_db()
        return self._txn

    @property
    def sizes(self):
        if self._sizes is None:
            self._init_db()
        return self._sizes

    @property
    def keys(self):
        if self._keys is None:
            self._init_db()
        return self._keys

    def __getitem__(self, idx: Union[int, np.integer]) -> Data:
        key = self.keys[idx]
        value = self.txn.get(key.encode())
        if value is None:
            raise IndexError(f"Name {key} has no data in the dataset")
        data = bstr2obj(value)

        # random cut off the sequence data["aa"] to self.max_length
        if len(data["aa"]) > self.args.max_length:
            random_start = random.randint(0, len(data["aa"]) - self.args.max_length)
            data["aa"] = data["aa"][random_start : random_start + self.args.max_length]
            coords = data["pos"][
                random_start : random_start + self.args.max_length, 1, :
            ]
        else:
            # CA atom positions, assume all values are valid.
            coords = data["pos"][:, 1, :]

        # minus 1 due to add padding index=0 in collator
        x = torch.tensor([self.vocab[tok] - 1 for tok in data["aa"]], dtype=torch.int64)

        data["sample_type"] = 2
        data["token_type"] = x
        data["idx"] = idx

        coords = torch.tensor(coords, dtype=torch.float64)
        data["coords"] = coords
        data["num_atoms"] = x.size()[0]

        data["cell"] = torch.zeros((3, 3), dtype=torch.float64)
        data["pbc"] = torch.zeros(3, dtype=torch.float64).bool()
        data["stress"] = torch.zeros((3, 3), dtype=torch.float64, device=x.device)
        data["forces"] = torch.zeros(
            (x.size()[0], 3), dtype=torch.float64, device=x.device
        )
        data["energy"] = torch.tensor([0.0], dtype=torch.float64, device=x.device)
        data["energy_per_atom"] = torch.tensor(
            [0.0], dtype=torch.float64, device=x.device
        )

        data["has_energy"] = torch.tensor([0], dtype=torch.bool)
        data["has_forces"] = torch.tensor([0], dtype=torch.bool)

        data = self.generate_2dgraphfeat(data)

        data["is_stable_periodic"] = False

        return data

    def split_dataset(self, validation_ratio=0.03, sort=False):
        num_samples = len(self.keys)
        # Shuffle the indices and split them into training and validation sets
        indices = list(range(num_samples))
        random.Random(12345).shuffle(indices)

        num_validation_samples = int(num_samples * validation_ratio)
        num_training_samples = num_samples - num_validation_samples

        training_indices = indices[:num_training_samples]
        validation_indices = indices[num_training_samples:]

        # Create training and validation datasets
        dataset_train = self.__class__(self.args, self.lmdb_path)
        dataset_train._keys = [self._keys[idx] for idx in training_indices]
        dataset_train._sizes = [self._sizes[idx] for idx in training_indices]

        dataset_val = self.__class__(self.args, self.lmdb_path)
        dataset_val._keys = [self._keys[idx] for idx in validation_indices]
        dataset_val._sizes = [self._sizes[idx] for idx in validation_indices]

        return dataset_train, dataset_val

    def filter_indices_by_size(self, indices, max_sizes):
        """
        Filter a list of sample indices. Remove those that are longer than
        specified in *max_sizes*.

        WARNING: don't update, override method in child classes

        Args:
            indices (np.array): original array of sample indices
            max_sizes (int or list[int] or tuple[int]): max sample size,
                can be defined separately for src and tgt (then list or tuple)
        """
        if isinstance(max_sizes, float) or isinstance(max_sizes, int):
            if hasattr(self, "_sizes") and isinstance(self._sizes, np.ndarray):
                ignored = indices[self._sizes[indices] > max_sizes].tolist()
                indices = indices[self._sizes[indices] <= max_sizes]
            elif hasattr(self, "_sizes") and isinstance(self._sizes, list):
                sizes = np.array(self._sizes)
                ignored = indices[np.array(sizes[indices]) > max_sizes].tolist()
                indices = indices[np.array(sizes[indices]) <= max_sizes]
            else:
                indices, ignored = _filter_by_size_dynamic(
                    indices, self._sizes, max_sizes
                )
        else:
            indices, ignored = _filter_by_size_dynamic(indices, self._sizes, max_sizes)

        logger.warning(
            f"Removed {len(ignored)} examples from the AFDBLMDBDataset because they are longer than {max_sizes}."
        )
        self._sizes = [self._sizes[idx] for idx in indices]
        self._keys = [self._keys[idx] for idx in indices]

    # protein does not have 2dgraph, create one for mixing data
    def generate_2dgraphfeat(self, data):
        N = data["token_type"].shape[0]
        adj = torch.ones([N, N], dtype=torch.bool)

        edge_index = torch.zeros([2, 0], dtype=torch.long)
        edge_attr = torch.zeros([0, 3], dtype=torch.long)
        indgree = adj.long().sum(dim=1).view(-1)

        data["edge_index"] = edge_index
        data["edge_attr"] = edge_attr
        data["node_attr"] = torch.cat(
            [
                data["token_type"].unsqueeze(-1),
                torch.zeros([data["token_type"].size()[0], 8], dtype=torch.long),
            ],
            dim=-1,
        )
        data["attn_bias"] = torch.zeros([N + 1, N + 1], dtype=torch.float)
        data["in_degree"] = indgree

        if self.args.preprocess_2d_bond_features_with_cuda:
            attn_edge_type = torch.zeros([N, N, edge_attr.size(-1)], dtype=torch.long)
            data["adj"] = adj
            data["attn_edge_type"] = attn_edge_type
        else:
            shortest_path_result = (
                torch.full(adj.size(), 511, dtype=torch.long).cpu().numpy()
            )
            edge_input = torch.zeros([N, N, 0, 3], dtype=torch.long)
            spatial_pos = torch.from_numpy((shortest_path_result)).long()
            data["edge_input"] = edge_input
            data["spatial_pos"] = spatial_pos

        return data

    def __len__(self) -> int:
        return len(self.keys)

    def num_tokens(self, index: int) -> int:
        return self.sizes[index]


class PDBDataset(AFDBLMDBDataset):
    def __init__(
        self,
        args: PSMConfig,
        lmdb_path: Optional[str],
        dataset_name: Optional[str] = None,
    ):
        version = "20240101_snapshot.20240630_8fe6fe4b.subset_release_date_before_20200430.protein_chain.lmdb"
        if lmdb_path.find(version) == -1:
            lmdb_path = os.path.join(lmdb_path, version)
        super().__init__(args, lmdb_path)
        # self.filter_indices_by_size(
        #     indices=np.array(range(len(self.keys))), max_sizes=self.args.max_length - 2
        # )

    def __getitem__(self, idx: Union[int, np.integer]) -> Data:
        key = self.keys[idx]
        value = self.txn.get(key.encode())
        if value is None:
            raise IndexError(f"Name {key} has no data in the dataset")
        data = bstr2obj(value)

        # random cut off the sequence data["aa"] to self.max_length
        if len(data["aa"]) > self.args.max_length:
            random_start = random.randint(0, len(data["aa"]) - self.args.max_length)
            data["aa"] = data["aa"][random_start : random_start + self.args.max_length]
            coords = data["pos"][random_start : random_start + self.args.max_length, :]
        else:
            # CA atom positions, assume all values are valid.
            coords = data["pos"][:, :]

        # minus 1 due to add padding index=0 in collator
        x = torch.tensor([self.vocab[tok] - 1 for tok in data["aa"]], dtype=torch.int64)

        data["sample_type"] = 2
        data["token_type"] = x
        data["idx"] = idx

        coords = torch.tensor(coords, dtype=torch.float64)

        data["coords"] = coords
        data["num_atoms"] = x.size()[0]

        data["cell"] = torch.zeros((3, 3), dtype=torch.float64)
        data["pbc"] = torch.zeros(3, dtype=torch.float64).bool()
        data["stress"] = torch.zeros((3, 3), dtype=torch.float64, device=x.device)
        data["forces"] = torch.zeros(
            (x.size()[0], 3), dtype=torch.float64, device=x.device
        )
        data["energy"] = torch.tensor([0.0], dtype=torch.float64, device=x.device)
        data["energy_per_atom"] = torch.tensor(
            [0.0], dtype=torch.float64, device=x.device
        )

        data["has_energy"] = torch.tensor([0], dtype=torch.bool)
        data["has_forces"] = torch.tensor([0], dtype=torch.bool)

        data = self.generate_2dgraphfeat(data)

        data["is_stable_periodic"] = False

        return data


class UR50LMDBDataset(FoundationModelDataset):
    def __init__(
        self,
        args: PSMConfig,
        lmdb_path: Optional[str],
    ):
        self.lmdb_path = lmdb_path
        self.args = args

        self.vacab_mapping_dict = {
            0: 158,  # maps '<cls>' from vocab to self.vocab
            1: 0,  # maps '<pad>' from vocab to self.vocab
            2: 159,  # maps '<eos>' from vocab to self.vocab
            # 3: None,  # there is no equivalent of '<unk>' in self.vocab
            4: 130,  # maps 'L' from vocab to self.vocab
            5: 131,  # maps 'A' from vocab to self.vocab
            6: 132,  # maps 'G' from vocab to self.vocab
            7: 133,  # maps 'V' from vocab to self.vocab
            8: 134,  # maps 'S' from vocab to self.vocab
            9: 135,  # maps 'E' from vocab to self.vocab
            10: 136,  # maps 'R' from vocab to self.vocab
            11: 137,  # maps 'T' from vocab to self.vocab
            12: 138,  # maps 'I' from vocab to self.vocab
            13: 139,  # maps 'D' from vocab to self.vocab
            14: 140,  # maps 'P' from vocab to self.vocab
            15: 141,  # maps 'K' from vocab to self.vocab
            16: 142,  # maps 'Q' from vocab to self.vocab
            17: 143,  # maps 'N' from vocab to self.vocab
            18: 144,  # maps 'F' from vocab to self.vocab
            19: 145,  # maps 'Y' from vocab to self.vocab
            20: 146,  # maps 'M' from vocab to self.vocab
            21: 147,  # maps 'H' from vocab to self.vocab
            22: 148,  # maps 'W' from vocab to self.vocab
            23: 149,  # maps 'C' from vocab to self.vocab
            24: 150,  # maps 'X' from vocab to self.vocab
            25: 151,  # maps 'B' from vocab to self.vocab
            26: 152,  # maps 'U' from vocab to self.vocab
            27: 153,  # maps 'Z' from vocab to self.vocab
            28: 154,  # maps 'O' from vocab to self.vocab
            29: 156,  # maps '.' from vocab to self.vocab
            30: 155,  # maps '-' from vocab to self.vocab
            31: 157,  # maps '<mask>' from vocab to self.vocab
        }

        # for dataloader with num_workers > 1
        self._env, self._txn = None, None
        self._sizes, self._keys = None, None

        # self.filter_indices_by_size(
        #     indices=np.array(range(len(self.keys))), max_sizes=self.args.max_length
        # )

    def _init_db(self):
        self._env = lmdb.open(
            str(self.lmdb_path),
            subdir=True,
            readonly=True,
            lock=False,
            readahead=False,
            meminit=False,
        )
        self._txn = self.env.begin(write=False)
        metadata = bstr2obj(self.txn.get("metadata".encode()))
        self._sizes, self._keys = metadata["lengths"], metadata["prot_accessions"]

    def _close_db(self):
        if self._env is not None:
            self._env.close()
            self._env = None
            self._txn = None

    @property
    def env(self):
        if self._env is None:
            self._init_db()
        return self._env

    @property
    def txn(self):
        if self._txn is None:
            self._init_db()
        return self._txn

    @property
    def sizes(self):
        if self._sizes is None:
            self._init_db()
        return self._sizes

    @property
    def keys(self):
        if self._keys is None:
            self._init_db()
        return self._keys

    def __getitem__(self, idx: Union[int, np.integer]) -> Data:
        key = self.keys[idx]
        value = self.txn.get(f"{key}".encode())
        if value is None:
            raise IndexError(f"Name {key} has no data in the dataset")
        data = pkl.loads(value)
        data["aa"] = list(data["aa_seq"])

        # # random cut off the sequence data["aa"] to self.max_length
        # if len(data["aa"]) > self.args.max_length:
        #     random_start = random.randint(0, len(data["aa"]) - self.args.max_length)
        #     data["aa"] = data["aa"][random_start : random_start + self.args.max_length]

        x = torch.tensor(
            [self.vacab_mapping_dict[tok] - 1 for tok in data["aa"]], dtype=torch.int64
        )

        data["sample_type"] = 5
        data["token_type"] = x
        data["idx"] = idx

        data["coords"] = torch.zeros(
            (data["token_type"].size()[0], 3), dtype=torch.float64
        )
        data["num_atoms"] = x.size()[0]

        data["cell"] = torch.zeros((3, 3), dtype=torch.float64)
        data["pbc"] = torch.zeros(3, dtype=torch.float64).bool()
        data["stress"] = torch.zeros((3, 3), dtype=torch.float64, device=x.device)
        data["forces"] = torch.zeros(
            (x.size()[0], 3), dtype=torch.float64, device=x.device
        )
        data["energy"] = torch.tensor([0.0], dtype=torch.float64, device=x.device)
        data["energy_per_atom"] = torch.tensor(
            [0.0], dtype=torch.float64, device=x.device
        )

        data["has_energy"] = torch.tensor([0], dtype=torch.bool)
        data["has_forces"] = torch.tensor([0], dtype=torch.bool)

        data = self.generate_2dgraphfeat(data)

        data["is_stable_periodic"] = False

        return data

    def split_dataset(self, validation_ratio=0.03, sort=False):
        num_samples = len(self.keys)
        # Shuffle the indices and split them into training and validation sets
        indices = list(range(num_samples))
        random.Random(12345).shuffle(indices)

        num_validation_samples = int(num_samples * validation_ratio)
        num_training_samples = num_samples - num_validation_samples

        training_indices = indices[:num_training_samples]
        validation_indices = indices[num_training_samples:]

        # Create training and validation datasets
        dataset_train = self.__class__(self.args, self.lmdb_path)
        dataset_train._keys = [self._keys[idx] for idx in training_indices]
        dataset_train._sizes = [self._sizes[idx] for idx in training_indices]

        dataset_val = self.__class__(self.args, self.lmdb_path)
        dataset_val._keys = [self._keys[idx] for idx in validation_indices]
        dataset_val._sizes = [self._sizes[idx] for idx in validation_indices]

        return dataset_train, dataset_val

    def filter_indices_by_size(self, indices, max_sizes):
        """
        Filter a list of sample indices. Remove those that are longer than
        specified in *max_sizes*.

        WARNING: don't update, override method in child classes

        Args:
            indices (np.array): original array of sample indices
            max_sizes (int or list[int] or tuple[int]): max sample size,
                can be defined separately for src and tgt (then list or tuple)
        """
        if isinstance(max_sizes, float) or isinstance(max_sizes, int):
            if hasattr(self, "_sizes") and isinstance(self._sizes, np.ndarray):
                ignored = indices[self._sizes[indices] > max_sizes].tolist()
                indices = indices[self._sizes[indices] <= max_sizes]
            elif hasattr(self, "_sizes") and isinstance(self._sizes, list):
                sizes = np.array(self._sizes)
                ignored = indices[np.array(sizes[indices]) > max_sizes].tolist()
                indices = indices[np.array(sizes[indices]) <= max_sizes]
            else:
                indices, ignored = _filter_by_size_dynamic(
                    indices, self._sizes, max_sizes
                )
        else:
            indices, ignored = _filter_by_size_dynamic(indices, self._sizes, max_sizes)

        logger.warning(
            f"Removed {len(ignored)} examples from the AFDBLMDBDataset because they are longer than {max_sizes}."
        )
        self._sizes = [self._sizes[idx] for idx in indices]
        self._keys = [self._keys[idx] for idx in indices]

    # protein does not have 2dgraph, create one for mixing data
    def generate_2dgraphfeat(self, data):
        N = data["token_type"].shape[0]
        adj = torch.ones([N, N], dtype=torch.bool)

        edge_index = torch.zeros([2, 0], dtype=torch.long)
        edge_attr = torch.zeros([0, 3], dtype=torch.long)
        indgree = adj.long().sum(dim=1).view(-1)

        data["edge_index"] = edge_index
        data["edge_attr"] = edge_attr
        data["node_attr"] = torch.cat(
            [
                data["token_type"].unsqueeze(-1),
                torch.zeros([data["token_type"].size()[0], 8], dtype=torch.long),
            ],
            dim=-1,
        )
        data["attn_bias"] = torch.zeros([N + 1, N + 1], dtype=torch.float)
        data["in_degree"] = indgree

        if self.args.preprocess_2d_bond_features_with_cuda:
            attn_edge_type = torch.zeros([N, N, edge_attr.size(-1)], dtype=torch.long)
            data["adj"] = adj
            data["attn_edge_type"] = attn_edge_type
        else:
            shortest_path_result = (
                torch.full(adj.size(), 511, dtype=torch.long).cpu().numpy()
            )
            edge_input = torch.zeros([N, N, 0, 3], dtype=torch.long)
            spatial_pos = torch.from_numpy((shortest_path_result)).long()
            data["edge_input"] = edge_input
            data["spatial_pos"] = spatial_pos

        return data

    def __len__(self) -> int:
        return len(self.keys)

    def num_tokens(self, index: int) -> int:
        return self.sizes[index]


class SmallMolDataset(FoundationModelDataset):
    r"""Dataset class to load from LMDB files containing relaxation
    trajectories or single point computations.
    Useful for Structure to Energy & Force (S2EF), Initial State to
    Relaxed State (IS2RS), and Initial State to Relaxed Energy (IS2RE) tasks.
    Args:
            @path: the path to store the data
            @task: the task for the lmdb dataset
            @split: splitting of the data
            @transform: some transformation of the data
    """

    energy = "energy"
    forces = "forces"

    def __init__(
        self,
        args: PSMConfig,
        path,
        data_name="pubchem5w",
        transforms=[],
        enable_hami=False,
        remove_init=False,
        remove_atomref_energy=True,
        Htoblock_otf=True,  ## on save H matrix, H to block is process in collate unifined for memory saving.
        basis="def2-tzvp",
        ## 1 kcal/mol = 0.0433634 eV, transform to eV by default here
    ):
        super(SmallMolDataset, self).__init__()
        if data_name.lower() == "pubchem5w":
            if basis != "def2-tzvp":
                raise ValueError(
                    "sorry, when using pubchem the basis should be def2-tzvp"
                )
        (
            self.atom_reference,
            self.system_ref,
            _,
            _,
            _,
            self.has_energy,
            self.has_forces,
            self.is_pbc,
            self.unit,
        ) = get_data_defult_config(data_name)
        db_paths = []
        if isinstance(path, str):
            if path.endswith("lmdb"):
                db_paths.append(path)
            else:
                db_paths.extend(glob.glob(path + "/*.lmdb"))

        elif isinstance(path, list):
            for p in path:
                if p.endswith("lmdb"):
                    db_paths.append(p)
                else:
                    db_paths.extend(glob.glob(p + "/*.lmdb"))
        # print(db_paths)
        assert len(db_paths) > 0, f"No LMDBs found in '{self.path}'"
        self.enable_hami = enable_hami
        self._keys, self.envs = [], []
        self.db_paths = sorted(db_paths)
        self.open_db()
        self.transforms = transforms  # unused
        self.remove_init = remove_init
        self.remove_atomref_energy = remove_atomref_energy
        self.conv, self.orbitals_ref, self.mask, self.chemical_symbols = (
            None,
            None,
            None,
            None,
        )
        self.Htoblock_otf = Htoblock_otf
        if self.enable_hami:
            self.conv, _, self.mask, _ = get_conv_variable_lin(basis)
        self.args = args

    def open_db(self):
        for db_path in self.db_paths:
            self.envs.append(self.connect_db(db_path))
            length = self.envs[-1].begin().get("length".encode("ascii"))
            if length is not None:
                length = pkl.loads(length)
            else:
                length = self.envs[-1].stat()["entries"]

            self._keys.append(list(range(length)))

        keylens = [len(k) for k in self._keys]
        self._keylen_cumulative = np.cumsum(keylens).tolist()
        self.num_samples = sum(keylens)

    def __len__(self):
        return self.num_samples

    def __getitem__(self, idx):
        db_idx = bisect.bisect(self._keylen_cumulative, idx)
        # Extract index of element within that db.
        el_idx = idx
        if db_idx != 0:
            el_idx = idx - self._keylen_cumulative[db_idx - 1]
        assert el_idx >= 0

        # Return features.
        datapoint_pickled = (
            self.envs[db_idx]
            .begin()
            .get(f"{self._keys[db_idx][el_idx]}".encode("ascii"))
        )
        data_object = pkl.loads(datapoint_pickled)
        data_object.id = el_idx  # f"{db_idx}_{el_idx}"

        energy = data_object.energy
        # out["pyscf_energy"] = copy.deepcopy(energy.astype(np.float32))  # this is pyscf energy ground truth
        if self.remove_atomref_energy:
            unique, counts = np.unique(
                data_object.atomic_numbers.int().numpy(), return_counts=True
            )
            energy = energy - np.sum(self.atom_reference[unique] * counts)
            energy = torch.Tensor([energy - self.system_ref])

        out = {
            "coords": data_object.pos,
            "forces": data_object.forces * self.unit,
            "num_atoms": data_object.pos.shape[0],
            "token_type": data_object.atomic_numbers.int().reshape(-1),
            "idx": idx,
            "edge_index": data_object.edge_index,
            "energy": energy.reshape(-1)
            * self.unit,  # this is used from model training, mean/ref is removed.
            "has_energy": torch.tensor([self.has_energy], dtype=torch.bool),
            "has_forces": torch.tensor([self.has_forces], dtype=torch.bool),
        }
        if self.is_pbc:
            cell_corner_pos_matrix = torch.tensor(
                [
                    [0.0, 0.0, 0.0],
                    [0.0, 0.0, 1.0],
                    [0.0, 1.0, 0.0],
                    [0.0, 1.0, 1.0],
                    [1.0, 0.0, 0.0],
                    [1.0, 0.0, 1.0],
                    [1.0, 1.0, 0.0],
                    [1.0, 1.0, 1.0],
                ],
                dtype=torch.float32,
            )
            out["token_type"] = torch.cat(
                [out["token_type"], torch.full([8], 128)], dim=-1
            )  # convert_to_single_emb(x)
            cell_corner_pos = torch.matmul(
                cell_corner_pos_matrix, data_object.cell.squeeze(dim=0).float()
            )
            out["coords"] = torch.cat(
                [out["coords"], cell_corner_pos], dim=0
            )  # expand pos with cell corners
            out["forces"] = torch.cat(
                [
                    torch.tensor(out["forces"].clone().detach(), dtype=torch.float32),
                    torch.zeros([8, 3], dtype=torch.float32),
                ],
                dim=0,
            )  # expand forces for cell corners

            out["cell"] = data_object.cell.squeeze(dim=0)
            out["pbc"] = torch.ones(3, dtype=torch.float32).bool()
            out["stress"] = torch.zeros(
                (3, 3), dtype=torch.float32, device=energy.device
            )
            out["cell_offsets"] = data_object.cell_offsets.numpy()

            out["energy_per_atom"] = out["energy"] / out["num_atoms"]

        else:
            out["cell"] = torch.zeros((3, 3), dtype=torch.float32)
            out["pbc"] = torch.zeros(3, dtype=torch.float32).bool()
            out["stress"] = torch.zeros(
                (3, 3), dtype=torch.float32, device=energy.device
            )

            out["energy_per_atom"] = out["energy"] / out["num_atoms"]

        if self.enable_hami:
            # out.update({"init_fock":data_object.init_fock.astype(np.float32)})
            if self.remove_init:
                data_object.fock = data_object.fock - data_object.init_fock
            if self.Htoblock_otf is True:
                out.update(
                    {
                        "buildblock_mask": self.mask,
                        "max_block_size": self.conv.max_block_size,
                        "fock": data_object.fock * self.unit,
                    }
                )
            else:
                diag, non_diag, diag_mask, non_diag_mask = None, None, None, None
                diag, non_diag, diag_mask, non_diag_mask = matrixtoblock_lin(
                    data_object.fock,
                    data_object.atomic_numbers,
                    self.mask,
                    self.conv.max_block_size,
                )
                out.update(
                    {
                        "diag_hamiltonian": diag * self.unit,
                        "non_diag_hamiltonian": non_diag * self.unit,
                        "diag_mask": diag_mask,
                        "non_diag_mask": non_diag_mask,
                    }
                )
            out.update({"init_fock": data_object.init_fock * self.unit})
            out.update({"s1e": data_object.s1e * self.unit})

        for key in out.keys():
            if key not in [
                "num_atoms",
                "token_type",
                "idx",
                "edge_index",
                "has_energy",
                "has_forces",
            ]:
                out[key] = torch.tensor(out[key], dtype=torch.float32)

        out = self.generate_2dgraphfeat(out)

        return out

    def generate_2dgraphfeat(self, data):
        N = data["num_atoms"]
        adj = torch.zeros([N, N], dtype=torch.bool)

        edge_index = torch.tensor(data["edge_index"].clone().detach(), dtype=torch.long)
        edge_attr = torch.ones((data["edge_index"].shape[1], 1), dtype=torch.long)
        attn_edge_type = torch.zeros([N, N, edge_attr.size(-1)], dtype=torch.long)
        attn_edge_type[edge_index[0, :], edge_index[1, :]] = edge_attr + 1
        adj[edge_index[0, :], edge_index[1, :]] = True
        indgree = adj.long().sum(dim=1).view(-1)

        data["edge_index"] = edge_index
        data["edge_attr"] = edge_attr
        data["node_attr"] = data["token_type"].reshape(-1, 1)

        data["attn_bias"] = torch.zeros([N + 1, N + 1], dtype=torch.float)
        data["in_degree"] = indgree

        if self.args.preprocess_2d_bond_features_with_cuda:
            data["adj"] = adj
            data["attn_edge_type"] = attn_edge_type
        else:
            shortest_path_result, path = algos.floyd_warshall(adj.numpy())
            max_dist = np.amax(shortest_path_result)
            edge_input = algos.gen_edge_input(max_dist, path, attn_edge_type.numpy())
            spatial_pos = torch.from_numpy((shortest_path_result)).long()
            data["edge_input"] = torch.tensor(edge_input, dtype=torch.long)
            data["spatial_pos"] = spatial_pos

        return data

    def connect_db(self, lmdb_path=None):
        env = lmdb.open(
            str(lmdb_path),
            subdir=False,
            readonly=True,
            lock=False,
            readahead=False,
            meminit=False,
            max_readers=32,
        )
        return env

    def close_db(self):
        if not self.path.is_file():
            for env in self.envs:
                env.close()
            self.envs = []
        else:
            self.env.close()
            self.env = None

    def split_dataset(self, validation_ratio=0.03, sort=False):
        num_samples = self.num_samples
        # Shuffle the indices and split them into training and validation sets
        indices = list(range(num_samples))
        random.Random(12345).shuffle(indices)

        num_validation_samples = int(num_samples * validation_ratio)
        num_training_samples = num_samples - num_validation_samples

        training_indices = indices[:num_training_samples]
        validation_indices = indices[num_training_samples:]

        dataset_train = Subset(self, training_indices)
        dataset_val = Subset(self, validation_indices)
        return dataset_train, dataset_val

    def split_train_valid_test(self, ratio_list: list, sort=False, shuffle=True):
        num_samples = self.num_samples

        indices = list(range(num_samples))
        # Shuffle the indices and split them into training and validation sets
        if shuffle:
            random.Random(12345).shuffle(indices)

        num_validation_samples = int(num_samples * ratio_list[1])
        num_test_samples = int(num_samples * ratio_list[2])
        num_training_samples = num_samples - num_validation_samples - num_test_samples

        training_indices = indices[:num_training_samples]
        validation_indices = indices[
            num_training_samples : num_training_samples + num_validation_samples
        ]
        test_indices = indices[num_training_samples + num_validation_samples :]

        dataset_train = Subset(self, training_indices)
        dataset_val = Subset(self, validation_indices)
        dataset_test = Subset(self, test_indices)
        return dataset_train, dataset_val, dataset_test


@torch.jit.script
def convert_to_single_emb(x, offset: int = 512):
    feature_num = x.size(1) if len(x.size()) > 1 else 1
    feature_offset = torch.arange(0, feature_num * offset, offset, dtype=torch.long)
    x = x + feature_offset
    return x


class DaliPM6DataSource:
    def __init__(self, args: Any, dataset: Any, batch_size: int):
        self.dataset = dataset
        self.batch_size = batch_size

        self.size = len(dataset)
        self.generator = np.random.default_rng(args.seed)

        self.rank = args.rank
        self.world_size = args.world_size

        self._set_sample_indices()

    def _set_sample_indices(self):
        indices = self.generator.permutation(self.size)
        indices = indices[self.rank : self.size : self.world_size]

        self.indices = indices
        self.rank_size = len(indices)

    def __call__(self, sample_info):
        sample_idx = sample_info.idx_in_epoch

        if sample_info.iteration >= self.rank_size // self.batch_size:
            raise StopIteration

        idx = self.indices[sample_idx]
        data = self.dataset.raw(idx % self.size)

        N = data["node_feat"].shape[0]
        F = data["edge_feat"].shape[-1]

        node_feat = torch.tensor(data["node_feat"], dtype=torch.long)
        if "pos" in data:
            coords = torch.tensor(data["pos"], dtype=torch.float)
        elif "coords" in data:
            coords = torch.tensor(data["coords"], dtype=torch.float)
        else:
            coords = torch.zeros((data["node_feat"].size()[0], 3), dtype=torch.float)

        cell = torch.zeros([3, 3], dtype=torch.float)
        pbc = torch.zeros([3], dtype=torch.long)
        forces = torch.zeros([N, 3], dtype=torch.float)
        energy = torch.tensor(data["energy"], dtype=torch.float)
        adj = torch.zeros([N, N], dtype=torch.long)
        edge_index = torch.tensor(
            np.ascontiguousarray(data["edge_index"]), dtype=torch.long
        )
        edge_attr = torch.tensor(
            np.ascontiguousarray(data["edge_feat"]), dtype=torch.long
        )
        attn_bias = torch.zeros([N + 1, N + 1], dtype=torch.float)
        attn_edge_type = torch.zeros([N, N, F], dtype=torch.long)
        is_stable_periodic = torch.zeros(1, dtype=torch.bool)

        return (
            node_feat,
            coords,
            cell,
            pbc,
            forces,
            energy,
            adj,
            edge_index,
            edge_attr,
            attn_bias,
            attn_edge_type,
            is_stable_periodic,
        )

    def __len__(self):
        return self.size


class DaliUnifiedDataSource:
    def __init__(self, args: Any, dataset: Any, batch_size: int):
        self.dataset = dataset
        self.batch_size = batch_size

        self.generator = np.random.default_rng(args.seed)

        self.shard_id = args.rank
        self.world_size = args.world_size

        self.shard_size = len(dataset) // self.world_size
        self.total_size = self.shard_size * self.world_size
        self.iterations = self.shard_size // self.batch_size

        self._set_sample_indices()

    def _set_sample_indices(self):
        indices = self.generator.permutation(self.total_size)
        indices = indices[self.shard_id :: self.world_size]

        self.indices = indices

    def __call__(self, sample_info):
        sample_idx = sample_info.idx_in_epoch

        if sample_info.iteration % self.iterations == 0:
            self._set_sample_indices()

        data_idx = self.indices[sample_idx % self.shard_size]
        data = self.dataset[data_idx % self.total_size]

        attn_bias = data["attn_bias"]
        in_degree = data["in_degree"]
        node_attr = data["node_attr"]
        energy = data["energy"].to(dtype=torch.float)
        energy_per_atom = data["energy_per_atom"].to(dtype=torch.float)
        forces = data["forces"].to(dtype=torch.float)
        pos = data["coords"].to(dtype=torch.float)
        token_type = data["token_type"].contiguous().to(dtype=torch.long)
        pbc = data["pbc"].to(dtype=torch.long)
        cell = data["cell"].to(dtype=torch.float)
        num_atoms = torch.tensor(data["num_atoms"], dtype=torch.long)
        adj = data["adj"]
        attn_edge_type = data["attn_edge_type"]
        is_stable_periodic = torch.tensor(data["is_stable_periodic"], dtype=torch.bool)
        has_energy = data["has_energy"]
        has_forces = data["has_forces"]

        return (
            attn_bias,
            in_degree,
            node_attr,
            energy,
            energy_per_atom,
            forces,
            pos,
            token_type,
            pbc,
            cell,
            num_atoms,
            adj,
            attn_edge_type,
            is_stable_periodic,
            has_energy,
            has_forces,
        )

    def __len__(self):
        return self.size


class ComplexDataset(LMDBFoundationModelDataset):
    def __init__(self, args: PSMConfig, lmdb_path: str):
        super().__init__(lmdb_path)
        self.args = args
        self.lmdb_path = lmdb_path

    def __getitem__(self, index: int) -> dict:
        data = self.read_txn.get(self.key_list[index].encode())
        data = bstr2obj(data)

        data["idx"] = index
        data["sample_type"] = 6

        data["energy_per_atom"] = torch.tensor(
            [0.0], dtype=torch.float64, device=data["token_type"].device
        )

        N = data["token_type"].shape[0]

        protein_len = data["protein_len"]
        data["token_type"][:protein_len] -= 1
        data["token_type"][protein_len:] += 1
        data["node_attr"][:, 0] = data["token_type"]

        data["node_attr"] = convert_to_single_emb(
            torch.tensor(data["node_attr"], dtype=torch.long)
        )

        adj = torch.zeros([N, N], dtype=torch.bool)
        adj[data["edge_index"][0, :], data["edge_index"][1, :]] = True

        # allow interaction between protein and ligand, and protein and protein
        protein_ligand_adj = torch.zeros([N, N], dtype=torch.bool)
        protein_ligand_adj[:protein_len] = True
        protein_ligand_adj |= (
            protein_ligand_adj.clone().T
        )  # torch disallow inplace operation
        adj |= protein_ligand_adj

        if self.args.preprocess_2d_bond_features_with_cuda:
            attn_edge_type = torch.zeros(
                [N, N, data["edge_attr"].size(-1)], dtype=torch.long
            )
            data["adj"] = adj
            data["attn_edge_type"] = attn_edge_type

        # replace data['coords'] inf with 0 to avoid nan in the model
        # as noise loss will only be calculated for ligands
        data["coords"][data["coords"] == float("inf")] = 0
        data["coords"] = data["coords"].to(dtype=torch.float64)

        data["has_energy"] = torch.tensor([0], dtype=torch.bool)
        data["has_forces"] = torch.tensor([0], dtype=torch.bool)
        return data

    def __len__(self) -> int:
        return len(self.key_list)

    def collate(self, batch: List[Data]) -> Data:
        result = collate_fn(batch)
        protein_len = torch.tensor([i["protein_len"] for i in batch])
        result.update(dict(protein_len=protein_len))
        return result

    def split_dataset(self, validation_ratio=0.03, sort=False):
        num_samples = len(self.key_list)
        # Shuffle the indices and split them into training and validation sets
        indices = list(range(num_samples))
        random.Random(666).shuffle(indices)

        num_validation_samples = int(num_samples * validation_ratio)
        num_training_samples = num_samples - num_validation_samples

        training_indices = indices[:num_training_samples]
        validation_indices = indices[num_training_samples:]

        # Create training and validation datasets
        dataset_train = self.__class__(self.args, self.lmdb_path)
        dataset_train.key_list = [self.key_list[idx] for idx in training_indices]

        dataset_val = self.__class__(self.args, self.lmdb_path)
        dataset_val.key_list = [self.key_list[idx] for idx in validation_indices]

        return dataset_train, dataset_val<|MERGE_RESOLUTION|>--- conflicted
+++ resolved
@@ -508,25 +508,6 @@
             [data["coords"], cell_corner_pos], dim=0
         )  # expand pos with cell corners
         data["num_atoms"] = int(x.size()[0] - 8)
-<<<<<<< HEAD
-        data["forces"] = torch.cat(
-            [
-                (torch.tensor(data["forces"], dtype=torch.float64) - self.force_mean),
-                torch.zeros([8, 3], dtype=torch.float64),
-            ],
-            dim=0,
-        )  # expand forces for cell corners
-        data["energy"] = torch.tensor([(data["info"]["energy"] - self.energy_mean)])
-        data["energy_per_atom"] = torch.tensor(
-            [
-                (
-                    (data["info"]["energy"] / float(data["num_atoms"]))
-                    - self.energy_per_atom_mean
-                )
-            ]
-        )
-        data["stress"] = torch.tensor(data["info"]["stress"], dtype=torch.float64)
-=======
         if "forces" not in data and "energy" not in data and "stress" not in data:
             data["energy"] = torch.tensor([0.0], dtype=torch.float64)
             data["energy_per_atom"] = torch.tensor([0.0], dtype=torch.float64)
@@ -557,7 +538,6 @@
                 ]
             )
             data["stress"] = torch.tensor(data["info"]["stress"], dtype=torch.float64)
->>>>>>> f10eb6b3
 
         if self.args.rescale_loss_with_std:
             data["energy"] = data["energy"] / self.energy_std
