# -*- coding: utf-8 -*-
import os
import sys

import wandb  # isort:skip

sys.path.append(os.path.dirname(os.path.dirname(os.path.abspath(__file__))))
sys.path.extend([".", ".."])

from dataclasses import dataclass
from typing import Any, Dict, Optional

import hydra
from hydra.core.config_store import ConfigStore
from omegaconf import MISSING

from sfm.data.psm_data.unifieddataset import (
    BatchedDataDataset,
    BatchedDataDatasetForUnifiedSampler,
    UnifiedPSMDataset,
)
from sfm.logging import logger
from sfm.models.psm.loss.mae3ddiff import DiffMAE3dCriterions
from sfm.models.psm.psm_config import PSMConfig
from sfm.models.psm.psm_optimizer import DECAY_COSINE_RATE, WarmupDecayLR

try:
    from apex.optimizers import FusedAdam as AdamW
except:
    from torch.optim.adamw import AdamW

from sfm.models.psm.psm_optimizer import AdamFP16
from sfm.models.psm.psmmodel import PSMModel
from sfm.pipeline.accelerator.dataclasses import DistributedTrainConfig
from sfm.pipeline.accelerator.trainer import Trainer, seed_everything
from sfm.tasks.psm.ft_modules import PSM_FT_REGISTER
from sfm.utils import env_init
from sfm.utils.cli_utils import wandb_init


@dataclass
class Config(DistributedTrainConfig, PSMConfig):
    backbone_config: Dict[str, Any] = MISSING
    backbone: str = "graphormer"
    ode_mode: bool = False
    finetune_module: Optional[str] = None


cs = ConfigStore.instance()
cs.store(name="config_psm_schema", node=Config)


@hydra.main(
    version_base=None, config_path="../../../config_file", config_name="config_psm"
)
<<<<<<< HEAD
def main(args: Config) -> None:
=======
def main(cfg: DictConfig) -> None:
    args = OmegaConf.to_object(cfg)
    assert isinstance(args, Config), f"type(args) is {type(cfg)} != Config"

>>>>>>> 154a99c4
    wandb_init(args)
    seed_everything(args.seed)
    env_init.set_env(args)

    ### define psm dataset here
    dataset = UnifiedPSMDataset(
        args.data_path, args.data_path_list, args.dataset_name_list, args
    )
    train_data, valid_data = dataset.split_dataset()

    finetune_module = None
    extra_collate_fn = None
    if args.psm_finetune_mode:
        finetune_module = PSM_FT_REGISTER[args.finetune_module](args)
        extra_collate_fn = finetune_module.update_batched_data

    if args.ifstack:
        raise NotImplementedError("ifstack is not finished yet!")
        # train_data = StackedIterableDataset(train_data, args, dataset.sizes)
    elif args.use_unified_batch_sampler:
        train_data = BatchedDataDatasetForUnifiedSampler(
            args, train_data, dataset.train_len, extra_collate_fn=extra_collate_fn
        )
        valid_data = BatchedDataDatasetForUnifiedSampler(
            args, valid_data, dataset.valid_len, extra_collate_fn=extra_collate_fn
        )
    else:
        train_data = BatchedDataDataset(
            args, train_data, dataset.train_len, extra_collate_fn=extra_collate_fn
        )
        valid_data = BatchedDataDataset(
            args, valid_data, dataset.valid_len, extra_collate_fn=extra_collate_fn
        )

    # define psm models here, define the diff loss in DiffMAE3dCriterions
    if args.rescale_loss_with_std:

        def loss_fn(args):
            return DiffMAE3dCriterions(
                args,
                dataset.molecule_energy_mean,
                dataset.molecule_energy_std,
                dataset.periodic_energy_mean,
                dataset.periodic_energy_std,
                dataset.molecule_energy_per_atom_mean,
                dataset.molecule_energy_per_atom_std,
                dataset.periodic_energy_per_atom_mean,
                dataset.periodic_energy_per_atom_std,
                dataset.molecule_force_mean,
                dataset.molecule_force_std,
                dataset.periodic_force_mean,
                dataset.periodic_force_std,
            )

    else:
        loss_fn = DiffMAE3dCriterions

    model = PSMModel(args, loss_fn, psm_finetune_head=finetune_module)
    # define optimizer here
    if args.fp16:
        optimizer = AdamFP16(
            model.parameters(),
            distributed_strategy=args.strategy,
            lr=args.max_lr,
            betas=(0.9, 0.999),
            eps=1e-8,
            weight_decay=args.weight_decay,
        )
    else:
        optimizer = AdamW(
            model.parameters(),
            lr=args.max_lr,
            betas=(0.9, 0.999),
            eps=1e-8,
            weight_decay=args.weight_decay,
        )
    lr_scheduler = WarmupDecayLR(
        optimizer,
        total_num_steps=args.total_num_steps,
        warmup_max_lr=args.max_lr,
        warmup_num_steps=args.warmup_num_steps,
        decay_type=DECAY_COSINE_RATE,
    )

    trainer = Trainer(
        args,
        model,
        optimizer=optimizer,
        lr_scheduler=lr_scheduler,
        train_data=train_data,
        valid_data=valid_data,
    )
    if args.psm_validation_mode:
        trainer.validate()
    else:
        trainer.train()


if __name__ == "__main__":
    try:
        main()
    except KeyboardInterrupt:
        logger.info("KeyboardInterrupt!")
    finally:
        wandb.finish()  # support to finish wandb logging
        logger.info("wandb finish logging!")<|MERGE_RESOLUTION|>--- conflicted
+++ resolved
@@ -53,14 +53,7 @@
 @hydra.main(
     version_base=None, config_path="../../../config_file", config_name="config_psm"
 )
-<<<<<<< HEAD
 def main(args: Config) -> None:
-=======
-def main(cfg: DictConfig) -> None:
-    args = OmegaConf.to_object(cfg)
-    assert isinstance(args, Config), f"type(args) is {type(cfg)} != Config"
-
->>>>>>> 154a99c4
     wandb_init(args)
     seed_everything(args.seed)
     env_init.set_env(args)
