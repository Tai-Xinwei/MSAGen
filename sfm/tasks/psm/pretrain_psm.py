# -*- coding: utf-8 -*-
import os
import sys

import wandb  # isort:skip

sys.path.append(os.path.dirname(os.path.dirname(os.path.abspath(__file__))))
sys.path.extend([".", ".."])

from dataclasses import dataclass
from typing import Any, Dict, Optional

import hydra
from hydra.core.config_store import ConfigStore
from omegaconf import MISSING, DictConfig, OmegaConf

from sfm.data.psm_data.pipeline import UnifiedBatchedIterableDataset
from sfm.data.psm_data.unifieddataset import (
    BatchedDataDataset,
    BatchedDataDatasetForUnifiedSampler,
    UnifiedPSMDataset,
)
from sfm.logging import logger
from sfm.models.psm.loss.mae3ddiff import DiffMAE3dCriterions, DiffProteaCriterions
from sfm.models.psm.psm_config import PSMConfig
from sfm.models.psm.psm_optimizer import (
    DECAY_COSINE_RATE,
    WarmupDecayLR,
    groupWarmupDecayLR,
    myAdam,
)

try:
    from apex.optimizers import FusedAdam as AdamW
except:
    from torch.optim.adamw import AdamW

from sfm.models.psm.psm_optimizer import AdamFP16
from sfm.models.psm.psmmodel import PSMModel
from sfm.pipeline.accelerator.dataclasses import DistributedTrainConfig
from sfm.pipeline.accelerator.trainer import Trainer, seed_everything
from sfm.tasks.psm.ft_modules import PSM_FT_REGISTER
from sfm.utils import env_init
from sfm.utils.cli_utils import wandb_init


@dataclass
class Config(DistributedTrainConfig, PSMConfig):
    backbone_config: Dict[str, Any] = MISSING
    backbone: str = "graphormer"
    ode_mode: bool = False
    finetune_module: Optional[str] = None


cs = ConfigStore.instance()
cs.store(name="config_psm_schema", node=Config)


@hydra.main(
    version_base=None, config_path="../../../config_file", config_name="config_psm"
)
def main(args: DictConfig) -> None:
    args = OmegaConf.to_object(args)
    assert isinstance(
        args, Config
    ), f"args must be an instance of Config! But it is {type(args)}"

    wandb_init(args)
    seed_everything(args.seed)
    env_init.set_env(args)

    ### define psm dataset here
    dataset = UnifiedPSMDataset(
        args.data_path, args.data_path_list, args.dataset_name_list, args
    )
    train_data, valid_data = dataset.split_dataset()

    finetune_module = None
    extra_collate_fn = None
    if args.psm_finetune_mode and args.finetune_module:
        finetune_module = PSM_FT_REGISTER[args.finetune_module](args)
        extra_collate_fn = finetune_module.update_batched_data

    if args.ifstack:
        raise NotImplementedError("ifstack is not finished yet!")
        # train_data = StackedIterableDataset(train_data, args, dataset.sizes)
        # valid_data = BatchedDataDataset(
        #     args, valid_data, dataset.valid_len, extra_collate_fn=extra_collate_fn
        # )
    elif args.use_unified_batch_sampler:
        train_data = BatchedDataDatasetForUnifiedSampler(
            args, train_data, dataset.train_len, extra_collate_fn=extra_collate_fn
        )
        valid_data = BatchedDataDatasetForUnifiedSampler(
            args, valid_data, dataset.valid_len, extra_collate_fn=extra_collate_fn
        )
    elif args.use_dali_pipeline:
        train_data = UnifiedBatchedIterableDataset(args, train_data, dataset.train_len)
        valid_data = BatchedDataDatasetForUnifiedSampler(
            args, valid_data, dataset.valid_len, extra_collate_fn=extra_collate_fn
        )
    else:
        train_data = BatchedDataDataset(
            args, train_data, dataset.train_len, extra_collate_fn=extra_collate_fn
        )
        valid_data = BatchedDataDataset(
            args, valid_data, dataset.valid_len, extra_collate_fn=extra_collate_fn
        )

    # define psm models here, define the diff loss in DiffMAE3dCriterions
    if args.rescale_loss_with_std:
        molecule_energy_per_atom_std = dataset.molecule_energy_per_atom_std
        if hasattr(args, "molecule_energy_per_atom_std_override"):
            # A special fix for models where molecule_energy_per_atom_std was overrided
            # Should not be used unless you know what you are doing
            logger.warning(
                "=== N O T E === dataset.molecule_energy_per_atom_std={} is overrided by {}",
                molecule_energy_per_atom_std,
                args.molecule_energy_per_atom_std_override,
            )
            molecule_energy_per_atom_std = args.molecule_energy_per_atom_std_override

        def loss_fn(args):
            if args.diffusion_mode == "protea":
                return DiffProteaCriterions(
                    args,
                    dataset.molecule_energy_mean,
                    dataset.molecule_energy_std,
                    dataset.periodic_energy_mean,
                    dataset.periodic_energy_std,
                    dataset.molecule_energy_per_atom_mean,
                    molecule_energy_per_atom_std,
                    dataset.periodic_energy_per_atom_mean,
                    dataset.periodic_energy_per_atom_std,
                    dataset.molecule_force_mean,
                    dataset.molecule_force_std,
                    dataset.periodic_force_mean,
                    dataset.periodic_force_std,
                )
            else:
                return DiffMAE3dCriterions(
                    args,
                    dataset.molecule_energy_mean,
                    dataset.molecule_energy_std,
                    dataset.periodic_energy_mean,
                    dataset.periodic_energy_std,
                    dataset.molecule_energy_per_atom_mean,
                    molecule_energy_per_atom_std,
                    dataset.periodic_energy_per_atom_mean,
                    dataset.periodic_energy_per_atom_std,
                    dataset.molecule_force_mean,
                    dataset.molecule_force_std,
                    dataset.periodic_force_mean,
                    dataset.periodic_force_std,
                )

    else:
        if args.diffusion_mode == "protea":
            loss_fn = DiffProteaCriterions
        else:
            loss_fn = DiffMAE3dCriterions

<<<<<<< HEAD
    model = PSMModel(args, loss_fn, psm_finetune_head=finetune_module)

=======
    model = PSMModel(
        args,
        loss_fn,
        psm_finetune_head=finetune_module,
        molecule_energy_per_atom_std=dataset.molecule_energy_per_atom_std,
        periodic_energy_per_atom_std=dataset.periodic_energy_per_atom_std,
        molecule_force_std=dataset.molecule_force_std,
        periodic_force_std=dataset.periodic_force_std,
    )
>>>>>>> 46c713bf
    # define optimizer here
    if args.group_optimizer:
        optimizer = myAdam(
            model,
            lr=args.max_lr,
            betas=(0.9, 0.999),
            eps=1e-8,
            weight_decay=args.weight_decay,
        )
    elif args.fp16:
        optimizer = AdamFP16(
            model.parameters(),
            distributed_strategy=args.strategy,
            lr=args.max_lr,
            betas=(0.9, 0.999),
            eps=1e-8,
            weight_decay=args.weight_decay,
        )
    else:
        optimizer = AdamW(
            model.parameters(),
            lr=args.max_lr,
            betas=(0.9, 0.999),
            eps=1e-8,
            weight_decay=args.weight_decay,
        )

    if args.group_optimizer:
        lr_scheduler = groupWarmupDecayLR(
            optimizer,
            total_num_steps=args.total_num_steps,
            warmup_max_lr=args.max_lr,
            warmup_num_steps=args.warmup_num_steps,
            decay_type=DECAY_COSINE_RATE,
            d_tilde=args.group_lr_ratio,
        )
    else:
        lr_scheduler = WarmupDecayLR(
            optimizer,
            total_num_steps=args.total_num_steps,
            warmup_max_lr=args.max_lr,
            warmup_num_steps=args.warmup_num_steps,
            decay_type=DECAY_COSINE_RATE,
        )

    if args.psm_validate_for_train_set and args.psm_validation_mode:
        valid_data = train_data

    trainer = Trainer(
        args,
        model,
        optimizer=optimizer,
        lr_scheduler=lr_scheduler,
        train_data=train_data,
        valid_data=valid_data,
    )
    if args.psm_validation_mode:
        trainer.validate()
    else:
        trainer.train()


if __name__ == "__main__":
    try:
        main()
    except KeyboardInterrupt:
        wandb.finish()  # support to finish wandb logging
        logger.info("KeyboardInterrupt!")
    finally:
        wandb.finish()  # support to finish wandb logging
        logger.info("wandb finish logging!")<|MERGE_RESOLUTION|>--- conflicted
+++ resolved
@@ -160,10 +160,6 @@
         else:
             loss_fn = DiffMAE3dCriterions
 
-<<<<<<< HEAD
-    model = PSMModel(args, loss_fn, psm_finetune_head=finetune_module)
-
-=======
     model = PSMModel(
         args,
         loss_fn,
@@ -173,7 +169,6 @@
         molecule_force_std=dataset.molecule_force_std,
         periodic_force_std=dataset.periodic_force_std,
     )
->>>>>>> 46c713bf
     # define optimizer here
     if args.group_optimizer:
         optimizer = myAdam(
