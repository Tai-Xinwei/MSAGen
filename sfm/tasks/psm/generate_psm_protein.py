--- conflicted
+++ resolved
@@ -33,97 +33,6 @@
 from sfm.utils import env_init
 from sfm.utils.cli_utils import wandb_init
 
-<<<<<<< HEAD
-VOCAB = {
-    # "<pad>": 0,  # padding
-    # "1"-"127": 1-127, # atom type
-    # "<cell_corner>": 128, use for pbc material
-    "L": 130,
-    "A": 131,
-    "G": 132,
-    "V": 133,
-    "S": 134,
-    "E": 135,
-    "R": 136,
-    "T": 137,
-    "I": 138,
-    "D": 139,
-    "P": 140,
-    "K": 141,
-    "Q": 142,
-    "N": 143,
-    "F": 144,
-    "Y": 145,
-    "M": 146,
-    "H": 147,
-    "W": 148,
-    "C": 149,
-    "X": 150,
-    "B": 151,
-    "U": 152,
-    "Z": 153,
-    "O": 154,
-    "-": 155,
-    ".": 156,
-    "<mask>": 157,
-    "<cls>": 158,
-    "<eos>": 159,
-    # "<unk>": 160,
-}
-REVERSED_VOCAB = {
-    130: "L",
-    131: "A",
-    132: "G",
-    133: "V",
-    134: "S",
-    135: "E",
-    136: "R",
-    137: "T",
-    138: "I",
-    139: "D",
-    140: "P",
-    141: "K",
-    142: "Q",
-    143: "N",
-    144: "F",
-    145: "Y",
-    146: "M",
-    147: "H",
-    148: "W",
-    149: "C",
-    150: "X",
-    151: "B",
-    152: "U",
-    153: "Z",
-    154: "O",
-    155: "-",
-    156: ".",
-    157: "<mask>",
-    158: "<cls>",
-    159: "<eos>",
-}
-AA1TO3 = {
-    "A": "ALA",
-    "C": "CYS",
-    "D": "ASP",
-    "E": "GLU",
-    "F": "PHE",
-    "G": "GLY",
-    "H": "HIS",
-    "I": "ILE",
-    "K": "LYS",
-    "L": "LEU",
-    "M": "MET",
-    "N": "ASN",
-    "P": "PRO",
-    "Q": "GLN",
-    "R": "ARG",
-    "S": "SER",
-    "T": "THR",
-    "V": "VAL",
-    "W": "TRP",
-    "Y": "TYR",
-=======
 # Vocabulary defined on sfm/data/psm_data/dataset.py:ProteinDownstreamDataset (self.vocab)
 VOCAB2AA = {
     130: "LEU",  # "L"
@@ -148,7 +57,6 @@
     149: "CYS",  # "C"
     150: "UNK",  # "X"
     # other_code: "UNK",
->>>>>>> 2f5495d5
 }
 
 
@@ -157,10 +65,6 @@
     backbone_config: Dict[str, Any] = MISSING
     backbone: str = "graphormer"
     ode_mode: bool = False
-<<<<<<< HEAD
-=======
-    output_dir: str = "/tmp/output_dir"
->>>>>>> 2f5495d5
 
 
 cs = ConfigStore.instance()
@@ -178,14 +82,6 @@
         args, Config
     ), f"args must be an instance of Config! But it is {type(args)}"
 
-<<<<<<< HEAD
-=======
-    args.output_dir = "/tmp/jianwzhu_psm/tmpdir"
-    assert os.path.exists(
-        args.output_dir
-    ), f"ERROR: output_dir {args.output_dir} does not exist!"
-
->>>>>>> 2f5495d5
     wandb_init(args)
     seed_everything(args.seed)
     env_init.set_env(args)
@@ -210,15 +106,8 @@
     for idx, data in enumerate(train_data_loader):
         target = dataset.keys[idx].split(" ")[0]
         data = {k: v.cuda() for k, v in data.items()}
-<<<<<<< HEAD
-        sequence = data["token_id"][0].cpu().tolist()
-        sequence = [REVERSED_VOCAB.get(i, "<mask>") for i in sequence]
-        print(f"Sequence name is {target} and context is \n{sequence}")
-=======
-        target = "T9999"
         sequence = data["token_id"][0].cpu().tolist()
         print(f"Sequence name is {target} and length is {len(sequence)}.")
->>>>>>> 2f5495d5
 
         # predict CA position for sequence
         result = model.sample(data, data)
@@ -255,12 +144,8 @@
         atomlines.append("END\n")
 
         # write results to .pdb
-<<<<<<< HEAD
-        pdb_file = os.path.join(args.save_dir, f"{target}.pdb")
-=======
         model_num = 1
         pdb_file = os.path.join(args.output_dir, f"{target}-{model_num}.pdb")
->>>>>>> 2f5495d5
         with open(pdb_file, "w") as fp:
             fp.writelines(atomlines)
         print(f"Predict structure for {target} and write {pdb_file} done.")
